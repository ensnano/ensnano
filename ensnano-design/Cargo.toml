[package]
name = "ensnano_design"
version = "0.5.0"
authors = ["thenlevy <nicolaspierrelevy@gmail.com>"]
edition = "2018"
license = "GPL-3.0-or-later"

[[bin]]
name = "torus_radius"
path = "src/torus_radius.rs"

[[bin]]
name = "cocentric_spheres"
path = "src/cocentric_spheres.rs"
# See more keys and their definitions at https://doc.rust-lang.org/cargo/reference/manifest.html

[dependencies]
ultraviolet = { git = "https://github.com/termhn/ultraviolet", rev = "b2fb29e" , features = ["bytemuck", "f64", "serde"] }
bytemuck = "1.2.0"
failure = "0.1.8"
env_logger = "0.7"
serde_json = "1.0.57"
futures = "0.3.5"
serde = {version = "1.0.116", features = ["rc"] }
serde_derive = "1.0.116"
serde_with = "1.11.0"
chrono = "0.4"
simple_excel_writer = "0.1.7"
regex = "1.4.2"
ahash = "0.6.2"
mathru = "0.8.4"
rand = "0.8.3"
rand_distr = "0.4.0"
ordered-float = {version = "2.0", features = ["serde"]}
material-icons = "0.1.0"
ensnano_organizer = { path = "../ensnano-organizer" }
num_enum = "0.5.1"
cadnano-format = "0.1.0"
log = "0.4"
version-compare = "0.1.0"
<<<<<<< HEAD
relative-path = "1.7.0"
pathdiff = "0.2.1"
=======
chebyshev_polynomials = { git = "https://github.com/thenlevy/chebyshev_polynomials" }
>>>>>>> 18415038
<|MERGE_RESOLUTION|>--- conflicted
+++ resolved
@@ -38,9 +38,6 @@
 cadnano-format = "0.1.0"
 log = "0.4"
 version-compare = "0.1.0"
-<<<<<<< HEAD
 relative-path = "1.7.0"
 pathdiff = "0.2.1"
-=======
-chebyshev_polynomials = { git = "https://github.com/thenlevy/chebyshev_polynomials" }
->>>>>>> 18415038
+chebyshev_polynomials = { git = "https://github.com/thenlevy/chebyshev_polynomials" }