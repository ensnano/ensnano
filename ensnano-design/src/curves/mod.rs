--- conflicted
+++ resolved
@@ -608,14 +608,10 @@
 
 impl InstanciatedCurveDescriptor {
     /// Reads the design data to resolve the reference to elements of the design
-<<<<<<< HEAD
-    pub (crate) fn instanciate(desc: Arc<CurveDescriptor>, grid_reader: &dyn GridPositionProvider) -> Self {
-=======
     pub(crate) fn instanciate(
         desc: Arc<CurveDescriptor>,
         grid_reader: &dyn GridPositionProvider,
     ) -> Self {
->>>>>>> 3aaf1566
         let instance = match desc.as_ref() {
             CurveDescriptor::Bezier(b) => InstanciatedCurveDescriptor_::Bezier(b.clone()),
             CurveDescriptor::SphereLikeSpiral(s) => {
