/*
ENSnano, a 3d graphical application for DNA nanostructures.
    Copyright (C) 2021  Nicolas Levy <nicolaspierrelevy@gmail.com> and Nicolas Schabanel <nicolas.schabanel@ens-lyon.fr>

    This program is free software: you can redistribute it and/or modify
    it under the terms of the GNU General Public License as published by
    the Free Software Foundation, either version 3 of the License, or
    (at your option) any later version.

    This program is distributed in the hope that it will be useful,
    but WITHOUT ANY WARRANTY; without even the implied warranty of
    MERCHANTABILITY or FITNESS FOR A PARTICULAR PURPOSE.  See the
    GNU General Public License for more details.

    You should have received a copy of the GNU General Public License
    along with this program.  If not, see <https://www.gnu.org/licenses/>.
*/

use ultraviolet::{DMat3, DVec3, Isometry2, Rotor3, Vec2, Vec3};
const EPSILON: f64 = 1e-6;

/// To compute curvilinear abcissa over long distances
const DELTA_MAX: f64 = 256.0;
use crate::{
    grid::{Edge, GridPosition},
    utils::vec_to_dvec,
    BezierPathData, BezierPathId,
};

use super::{Helix, Parameters};
use std::sync::Arc;
mod bezier;
mod discretization;
mod legacy;
mod revolution;
mod sphere_concentric_circle;
mod sphere_like_spiral;
mod supertwist;
mod time_nucl_map;
mod torus;
mod tube_spiral;
mod twist;
use super::GridId;
use crate::grid::*;
pub use bezier::InstanciatedPiecewiseBezier;
pub(crate) use bezier::PieceWiseBezierInstantiator;
use bezier::TranslatedPiecewiseBezier;
pub use bezier::{
    BezierControlPoint, BezierEnd, BezierEndCoordinates, CubicBezierConstructor,
    CubicBezierControlPoint,
};
pub use revolution::{InterpolatedCurveDescriptor, InterpolationDescriptor};
pub use sphere_concentric_circle::SphereConcentricCircleDescriptor;
pub use sphere_like_spiral::{SphereLikeSpiralDescriptor, SphereOrientation};
use std::collections::HashMap;
pub use supertwist::SuperTwist;
pub use time_nucl_map::AbscissaConverter;
pub(crate) use time_nucl_map::{PathTimeMaps, RevolutionCurveTimeMaps};
use torus::TwistedTorus;
pub use torus::{CurveDescriptor2D, TwistedTorusDescriptor};
pub use torus::{PointOnSurface, Torus};
pub use tube_spiral::TubeSpiralDescritor;
pub use twist::{nb_turn_per_100_nt_to_omega, twist_to_omega, Twist};

const EPSILON_DERIVATIVE: f64 = 1e-6;

/// Types that implements this trait represents curves.
pub trait Curved {
    /// A function that maps a `0.0 <= t <= Self::t_max` to a point in Space.
    fn position(&self, t: f64) -> DVec3;

    /// The upper bound of the definition domain of `Self::position`.
    ///
    /// By default this is 1.0, but for curves that are infinite
    /// this value may be overriden to allow the helix to have more nucleotides
    fn t_max(&self) -> f64 {
        1.0
    }

    /// The lower bound of the definition domain of `Self::position`.
    ///
    /// By default this is 0.0, but for curves that are infinite
    /// this value may be overriden to allow the helix to have more nucleotides
    fn t_min(&self) -> f64 {
        0.0
    }

    /// The derivative of `Self::position` with respect to time.
    ///
    /// If no implementation is provided, a default implementation is available using numeric
    /// derivation.
    fn speed(&self, t: f64) -> DVec3 {
        (self.position(t + EPSILON_DERIVATIVE / 2.) - self.position(t - EPSILON_DERIVATIVE / 2.))
            / EPSILON_DERIVATIVE
    }

    /// The second derivative of `Self::position` with respect to time.
    ///
    /// If no implementation is provided, a default implementation is provided using numeric
    /// derivation.
    fn acceleration(&self, t: f64) -> DVec3 {
        ((self.position(t + EPSILON_DERIVATIVE) + self.position(t - EPSILON_DERIVATIVE))
            - 2. * self.position(t))
            / (EPSILON_DERIVATIVE * EPSILON_DERIVATIVE)
    }

    /// The curvature of the curve at point `t`.
    ///
    /// This is the radius of the osculating circle of the curve at the point `t`.
    /// See `https://en.wikipedia.org/wiki/Curvature`
    fn curvature(&self, t: f64) -> f64 {
        let speed = self.speed(t);
        let numerator = speed.cross(self.acceleration(t)).mag();
        let denominator = speed.mag().powi(3);
        numerator / denominator
    }

    /// The bounds of the curve
    fn bounds(&self) -> CurveBounds;

    /// Curved for which there exists a closed formula for the curvilinear abscissa can override
    /// this method.
    fn curvilinear_abscissa(&self, _t: f64) -> Option<f64> {
        None
    }

    /// Curved for which there exists a closed formula for the inverse curvilinear abscissa can override
    /// this method.
    fn inverse_curvilinear_abscissa(&self, _x: f64) -> Option<f64> {
        None
    }

    /// If the z_step along the curve is not the same than for straight helices, this method should
    /// be overriden
    fn z_step_ratio(&self) -> Option<f64> {
        None
    }

    fn theta_shift(&self, parameters: &Parameters) -> Option<f64> {
        if let Some(real_z_ratio) = self.z_step_ratio() {
            let r = parameters.helix_radius as f64;
            let z = parameters.z_step as f64;
            let real_z = z * real_z_ratio;
            let d1 = parameters.dist_ac() as f64;
            let cos_ret = 1.0 - (d1 * d1 - real_z * real_z) / (r * r * 2.0);
            if cos_ret.abs() > 1.0 {
                None
            } else {
                Some(cos_ret.acos())
            }
        } else {
            None
        }
    }

    /// This method can be overriden to express the fact that a translation should be applied to
    /// every point of the curve. For each point of the curve, the translation is expressed in the
    /// coordinate of the frame associated to the point.
    fn translation(&self) -> Option<DVec3> {
        None
    }

    /// This method can be overriden to express the fact that a specific frame should be used to
    /// position nucleotides arround the first point of the curve.
    fn initial_frame(&self) -> Option<DMat3> {
        None
    }

    /// This method can be overriden to express the fact that the curve is closed.
    /// In that case, return `Some(t)` if the curve is closed with period `t`.
    fn full_turn_at_t(&self) -> Option<f64> {
        None
    }

    /// This method can be overriden to express the fact that the curve is closed and should
    /// contain a specific number of nucleotide between `self.t_min()` and `self.full_turn_at_t()`.
    fn nucl_pos_full_turn(&self) -> Option<isize> {
        None
    }

    /// This method can be overriden to express the fact that the curve should contain a specific
    /// number of nucleotides between `self.t_min()` and `self.t_max()`.
    fn objective_nb_nt(&self) -> Option<usize> {
        None
    }

    /// This method can be overriden to express the fact that a curve needs to be represented by
    /// several helices segments in 2D.
    /// If that is the case, return the index of the corresponding segment for t. This methods must
    /// be increasing.
    fn subdivision_for_t(&self, _t: f64) -> Option<usize> {
        None
    }

    /// This method can be overriden to express the fact that a curve will be the only member of
    /// its synchornization group.
    /// In that case, the abscissa converter can be storred dirrectly in the curve.
    fn is_time_maps_singleton(&self) -> bool {
        false
    }

    fn first_theta(&self) -> Option<f64> {
        None
    }

    fn last_theta(&self) -> Option<f64> {
        None
    }

    /// This method can be overriden to express the fact the a curve is a portion of a surface.
    /// In that case return the information about the surface at the point corresponding to time t
    fn surface_info_time(&self, _t: f64, _helix_id: usize) -> Option<SurfaceInfo> {
        None
    }

    /// This method can be overriden to express the fact the a curve is a portion of a surface.
    /// In that case return the information about the surface at the specified point
    fn surface_info(&self, _point: SurfacePoint) -> Option<SurfaceInfo> {
        None
    }

    /// This method can be overriden to specify the additional isometry associated to each segment
    /// of the helix.
    fn additional_isometry(&self, _segment_idx: usize) -> Option<Isometry2> {
        None
    }

    /// This method can be overriden to indicate that the curve can mutst be discretized quickly,
    /// even at the cost of precision.
    fn discretize_quickly(&self) -> bool {
        false
    }

    /// Return true if the discretization algorithm should precompute polynomials for the
    /// curvilinear abscissa
    fn pre_compute_polynomials(&self) -> bool {
        false
    }

    fn legacy(&self) -> bool {
        false
    }
}

/// The bounds of the curve. This describe the interval in which t can be taken
#[derive(Debug, Clone, Copy, PartialEq, Eq)]
pub enum CurveBounds {
    /// t ∈ [t_min, t_max]
    Finite,
    #[allow(dead_code)]
    /// t ∈ [t_min, +∞[
    PositiveInfinite,
    /// t ∈ ]-∞, +∞[
    BiInfinite,
}

#[derive(Debug, Clone)]
pub struct SurfacePoint {
    pub revolution_angle: f64,
    pub abscissa_along_section: f64,
    pub helix_id: usize,
    pub section_rotation_angle: f64,
    pub reversed_direction: bool,
}

#[derive(Debug)]
pub struct SurfaceInfo {
    pub point: SurfacePoint,
    pub section_tangent: Vec2,
    /// A frame where the up vector is normal to the revolution plane, and the right vector is
    /// tengent to the revolution circle
    pub local_frame: Rotor3,
    pub position: Vec3,
}

#[derive(Clone)]
/// A discretized Curve, with precomputed curve position, and an orthogonal frame moving along the
/// curve.
pub struct Curve {
    /// The object describing the curve.
    pub geometry: Arc<dyn Curved + Sync + Send>,
    /// The precomputed points along the curve for the forward strand
    pub(crate) positions_forward: Vec<DVec3>,
    /// The procomputed points along the curve for the backward strand
    pub(crate) positions_backward: Vec<DVec3>,
    /// The precomputed orthgonal frames moving along the curve for the forward strand
    axis_forward: Vec<DMat3>,
    /// The precomputed orthgonal frames moving along the curve for the backward strand
    axis_backward: Vec<DMat3>,
    /// The precomputed values of the curve's curvature
    curvature: Vec<f64>,
    /// The index in positions that was reached when t became non-negative
    nucl_t0: usize,
    /// The time point at which nucleotides where positioned
    t_nucl: Arc<Vec<f64>>,
    nucl_pos_full_turn: Option<f64>,
    /// The first nucleotide of each additional helix segment needed to represent the curve.
    additional_segment_left: Vec<usize>,
    pub abscissa_converter: Option<AbscissaConverter>,
}

impl Curve {
    pub fn new<T: Curved + 'static + Sync + Send>(geometry: T, parameters: &Parameters) -> Self {
        let mut ret = Self {
            geometry: Arc::new(geometry),
            positions_forward: Vec::new(),
            positions_backward: Vec::new(),
            axis_forward: Vec::new(),
            axis_backward: Vec::new(),
            curvature: Vec::new(),
            nucl_t0: 0,
            t_nucl: Arc::new(Vec::new()),
            nucl_pos_full_turn: None,
            additional_segment_left: Vec::new(),
            abscissa_converter: None,
        };
        let len_segment = ret.geometry.z_step_ratio().unwrap_or(1.0) * parameters.z_step as f64;
        ret.discretize(len_segment, parameters.inclination as f64);
        ret
    }

    fn compute_length<T: Curved + 'static + Sync + Send>(geometry: T) -> f64 {
        if let Some((x0, x1)) = geometry
            .curvilinear_abscissa(geometry.t_min())
            .zip(geometry.curvilinear_abscissa(geometry.t_max()))
        {
            let ret = x1 - x0;
            println!("length by curvilinear_abscissa = {ret}");
            return x1 - x0;
        }
        quadrature::integrate(
            |x| geometry.speed(x).mag(),
            geometry.t_min(),
            geometry.t_max(),
            1e-5,
        )
        .integral
    }

    fn path<T: Curved + 'static + Sync + Send>(geometry: T) -> Vec<DVec3> {
        let nb_point = 10_000;
        (0..nb_point)
            .map(|n| {
                geometry.position(geometry.t_min() + n as f64 * geometry.t_max() / nb_point as f64)
            })
            .collect()
    }

    pub fn nb_points(&self) -> usize {
        self.positions_forward
            .len()
            .min(self.positions_backward.len())
    }

    pub fn nb_points_forwards(&self) -> usize {
        self.positions_forward.len()
    }

    pub fn nb_points_backwards(&self) -> usize {
        self.positions_backward.len()
    }

    pub fn axis_pos(&self, n: isize) -> Option<DVec3> {
        let idx = self.idx_convertsion(n)?;
        self.positions_forward.get(idx).cloned()
    }

    pub fn nucl_time(&self, n: isize) -> Option<f64> {
        let idx = self.idx_convertsion(n)?;
        self.t_nucl.get(idx).cloned()
    }

    #[allow(dead_code)]
    pub fn curvature(&self, n: usize) -> Option<f64> {
        self.curvature.get(n).cloned()
    }

    pub fn idx_convertsion(&self, n: isize) -> Option<usize> {
        if n >= 0 {
            Some(n as usize + self.nucl_t0)
        } else {
            let nb_neg = self.nucl_t0;
            if ((-n) as usize) <= nb_neg {
                Some(nb_neg - ((-n) as usize))
            } else {
                None
            }
        }
    }

    pub fn nucl_pos(
        &self,
        n: isize,
        forward: bool,
        theta: f64,
        parameters: &Parameters,
    ) -> Option<DVec3> {
        use std::f64::consts::{PI, TAU};

        if self.geometry.legacy() {
            return self.legacy_nucl_pos(n, forward, theta, parameters);
        }

        let idx = self.idx_convertsion(n)?;
        let theta = if let Some(real_theta) = self.geometry.theta_shift(parameters) {
            let base_theta = TAU / parameters.bases_per_turn as f64;
            (base_theta - real_theta) * n as f64 + theta
        } else if let Some(pos_full_turn) = self.nucl_pos_full_turn {
            let additional_angle = self
                .axis_forward
                .get(pos_full_turn.round() as usize + 1)
                .or_else(|| self.axis_forward.last())
                .zip(self.axis_forward.first())
                .map(|(f1, f2)| {
                    let y = f2[0].dot(f1[1]);
                    let x = f2[0].dot(f1[0]);
                    y.atan2(x)
                })
                .unwrap_or(0.);
            let final_angle =
                pos_full_turn as f64 * TAU / -parameters.bases_per_turn as f64 + additional_angle;
            let rem = final_angle.rem_euclid(TAU);

            let mut full_delta = -rem;
            full_delta = full_delta.rem_euclid(TAU);
            if full_delta > PI {
                full_delta -= TAU;
            }

            theta + full_delta / pos_full_turn as f64 * n as f64
        } else {
            theta
        };
        let axis = if forward {
            &self.axis_forward
        } else {
            &self.axis_backward
        };
        let positions = if forward {
            &self.positions_forward
        } else {
            &self.positions_backward
        };
        if let Some(matrix) = axis.get(idx).cloned() {
            let mut ret = matrix
                * DVec3::new(
                    -theta.cos() * parameters.helix_radius as f64,
                    theta.sin() * parameters.helix_radius as f64,
                    0.0,
                );
            ret += positions[idx];
            Some(ret)
        } else {
            None
        }
    }

    pub fn axis_at_pos(&self, position: isize, forward: bool) -> Option<DMat3> {
        let idx = self.idx_convertsion(position)?;
        let axis = if forward {
            &self.axis_forward
        } else {
            &self.axis_backward
        };
        axis.get(idx).cloned()
    }

    pub fn points(&self) -> &[DVec3] {
        &self.positions_forward
    }

    pub fn range(&self) -> std::ops::RangeInclusive<isize> {
        let min = (-(self.nucl_t0 as isize)).max(-100);
        let max = (min + self.nb_points() as isize - 1).min(100);
        min..=max
    }

    pub fn nucl_t0(&self) -> usize {
        self.nucl_t0
    }

    pub fn update_additional_segments(
        &self,
        segments: &mut Vec<crate::helices::AdditionalHelix2D>,
    ) {
        segments.truncate(self.additional_segment_left.len());
        let mut iter = self
            .additional_segment_left
            .iter()
            .enumerate()
            .map(|(segment_idx, s)| crate::helices::AdditionalHelix2D {
                left: *s as isize - self.nucl_t0 as isize,
                additional_isometry: self.geometry.additional_isometry(segment_idx),
                additional_symmetry: None,
            });

        for s in segments.iter_mut() {
            if let Some(i) = iter.next() {
                s.left = i.left;
            }
        }
        segments.extend(iter);
    }

    pub fn first_theta(&self) -> Option<f64> {
        self.geometry.first_theta()
    }

    pub fn last_theta(&self) -> Option<f64> {
        self.geometry.last_theta()
    }

    /// If `true`, then this means that the position and orientation of the helix are encoded in
    /// the `CurveDescriptor`, and that the `position` and `orientation` fields of the helix should
    /// be ignored.
    pub fn has_its_own_encoded_frame(&self) -> bool {
        self.geometry.translation().is_some()
    }
}

fn perpendicular_basis(point: DVec3) -> DMat3 {
    let norm = point.mag();

    if norm < EPSILON {
        return DMat3::identity();
    }

    let axis_z = point.normalized();

    let mut axis_x = DVec3::unit_x();
    if axis_z.x.abs() >= 0.9 {
        axis_x = DVec3::unit_y();
    }
    let axis_y = axis_z.cross(axis_x).normalized();
    axis_x = axis_y.cross(axis_z).normalized();

    DMat3::new(axis_x, axis_y, axis_z)
}

#[derive(Clone, Debug, Serialize, Deserialize)]
/// A descriptor of the curve that can be serialized
pub enum CurveDescriptor {
    Bezier(CubicBezierConstructor),
    SphereLikeSpiral(SphereLikeSpiralDescriptor),
    TubeSpiral(TubeSpiralDescritor),
    SphereConcentricCircle(SphereConcentricCircleDescriptor),
    Twist(Twist),
    Torus(Torus),
    TwistedTorus(TwistedTorusDescriptor),
    PiecewiseBezier {
        #[serde(skip_serializing_if = "Option::is_none", default)]
        t_min: Option<f64>,
        #[serde(skip_serializing_if = "Option::is_none", default)]
        t_max: Option<f64>,
        points: Vec<BezierEnd>,
    },
    TranslatedPath {
        path_id: BezierPathId,
        translation: Vec3,
        #[serde(default, skip_serializing_if = "is_false")]
        legacy: bool,
    },
    SuperTwist(SuperTwist),
    InterpolatedCurve(InterpolatedCurveDescriptor),
}

fn is_false(b: &bool) -> bool {
    !b
}

const NO_BEZIER: &[BezierEnd] = &[];

impl CurveDescriptor {
    pub fn grid_positions_involved(&self) -> impl Iterator<Item = &GridPosition> {
        let points = if let Self::PiecewiseBezier { points, .. } = self {
            points.as_slice()
        } else {
            NO_BEZIER
        };
        points.iter().map(|p| &p.position)
    }
    pub fn set_t_min(&mut self, new_t_min: f64) -> bool {
        match self {
            Self::PiecewiseBezier { t_min, .. } => {
                if matches!(*t_min, Some(x) if x <= new_t_min) {
                    false
                } else {
                    *t_min = Some(new_t_min);
                    true
                }
            }
            Self::Twist(twist) => {
                if matches!(twist.t_min, Some(x) if x <= new_t_min) {
                    false
                } else {
                    twist.t_min = Some(new_t_min);
                    true
                }
            }
            _ => false,
        }
    }

    pub fn set_t_max(&mut self, new_t_max: f64) -> bool {
        match self {
            Self::PiecewiseBezier { t_max, .. } => {
                if matches!(*t_max, Some(x) if x >= new_t_max) {
                    false
                } else {
                    *t_max = Some(new_t_max);
                    true
                }
            }
            Self::Twist(twist) => {
                if matches!(twist.t_max, Some(x) if x >= new_t_max) {
                    false
                } else {
                    twist.t_max = Some(new_t_max);
                    true
                }
            }
            _ => false,
        }
    }

    pub fn t_min(&self) -> Option<f64> {
        match self {
            Self::PiecewiseBezier { t_min, .. } => *t_min,
            Self::Twist(twist) => twist.t_min,
            _ => None,
        }
    }

    pub fn t_max(&self) -> Option<f64> {
        match self {
            Self::PiecewiseBezier { t_max, .. } => *t_max,
            Self::Twist(twist) => twist.t_max,
            _ => None,
        }
    }

    pub(crate) fn translate(
        &self,
        edge: Edge,
        grid_reader: &dyn CurveInstantiator,
    ) -> Option<Self> {
        match self {
            Self::PiecewiseBezier {
                points,
                t_max,
                t_min,
            } => {
                log::debug!("translating {:?}", points);
                let translated_points: Option<Vec<_>> = points
                    .clone()
                    .into_iter()
                    .map(|p| {
                        let ret = p.clone().translated_by(edge, grid_reader);
                        log::debug!("{:?} -> {:?}", p, ret);
                        ret
                    })
                    .collect();
                Some(Self::PiecewiseBezier {
                    points: translated_points?,
                    t_max: *t_max,
                    t_min: *t_min,
                })
            }
            _ => None,
        }
    }

    pub fn compute_length(&self) -> Option<f64> {
        let desc = InstanciatedCurveDescriptor::try_instanciate(Arc::new(self.clone()))?;
        desc.instance.try_length(&Parameters::GEARY_2014_DNA)
    }

    pub fn path(&self) -> Option<Vec<DVec3>> {
        let desc = InstanciatedCurveDescriptor::try_instanciate(Arc::new(self.clone()))?;
        desc.instance.try_path(&Parameters::GEARY_2014_DNA)
    }
}

#[derive(Clone, Debug)]
/// A descriptor of the the cruve where all reference to design element have been resolved.
/// For example, GridPosition are replaced by their actual position in space.
pub struct InstanciatedCurveDescriptor {
    pub source: Arc<CurveDescriptor>,
    instance: InstanciatedCurveDescriptor_,
}

/// A type that is capable of converting Design object to concrete 3D position.
///
/// This is used to instantiate curves that reference design objects.
pub(super) trait CurveInstantiator {
    fn concrete_grid_position(&self, position: GridPosition) -> Vec3;
    fn orientation(&self, grid: GridId) -> Rotor3;
    fn source(&self) -> FreeGrids;
    fn source_paths(&self) -> Option<BezierPathData>;
    fn get_tengents_between_two_points(
        &self,
        p0: GridPosition,
        p1: GridPosition,
    ) -> Option<(Vec3, Vec3)>;
    fn translate_by_edge(&self, position: GridPosition, edge: Edge) -> Option<GridPosition>;
}

impl InstanciatedCurveDescriptor {
    /// Reads the design data to resolve the reference to elements of the design
    pub(crate) fn instanciate(
        desc: Arc<CurveDescriptor>,
        grid_reader: &dyn CurveInstantiator,
    ) -> Self {
        let instance = match desc.as_ref() {
            CurveDescriptor::Bezier(b) => InstanciatedCurveDescriptor_::Bezier(b.clone()),
            CurveDescriptor::SphereLikeSpiral(s) => {
                InstanciatedCurveDescriptor_::SphereLikeSpiral(s.clone())
            }
            CurveDescriptor::TubeSpiral(t) => InstanciatedCurveDescriptor_::TubeSpiral(t.clone()),
            CurveDescriptor::SphereConcentricCircle(t) => {
                InstanciatedCurveDescriptor_::SphereConcentricCircle(t.clone())
            }
            CurveDescriptor::Twist(t) => InstanciatedCurveDescriptor_::Twist(t.clone()),
            CurveDescriptor::Torus(t) => InstanciatedCurveDescriptor_::Torus(t.clone()),
            CurveDescriptor::SuperTwist(t) => InstanciatedCurveDescriptor_::SuperTwist(t.clone()),
            CurveDescriptor::TwistedTorus(t) => {
                InstanciatedCurveDescriptor_::TwistedTorus(t.clone())
            }
            CurveDescriptor::PiecewiseBezier {
                points,
                t_min,
                t_max,
            } => {
                let instanciated = InstanciatedPiecewiseBezierDescriptor::instanciate(
                    points,
                    grid_reader,
                    *t_min,
                    *t_max,
                );
                InstanciatedCurveDescriptor_::PiecewiseBezier(instanciated)
            }
            CurveDescriptor::TranslatedPath {
                path_id,
                translation,
                legacy,
            } => grid_reader
                .source_paths()
                .and_then(|paths| {
                    Self::instanciate_translated_path(*path_id, *translation, paths, *legacy)
                })
                .unwrap_or_else(|| {
                    let instanciated = InstanciatedPiecewiseBezierDescriptor::instanciate(
                        &[],
                        grid_reader,
                        None,
                        None,
                    );
                    InstanciatedCurveDescriptor_::PiecewiseBezier(instanciated)
                }),
            CurveDescriptor::InterpolatedCurve(desc) => {
                InstanciatedCurveDescriptor_::InterpolatedCurve(desc.clone())
            }
        };
        Self {
            source: desc,
            instance,
        }
    }

    fn instanciate_translated_path(
        path_id: BezierPathId,
        translation: Vec3,
        source_path: BezierPathData,
        legacy: bool,
    ) -> Option<InstanciatedCurveDescriptor_> {
        source_path
            .instanciated_paths
            .get(&path_id)
            .and_then(|path| path.curve_descriptor.as_ref().zip(path.initial_frame()))
            .map(
                |(desc, frame)| InstanciatedCurveDescriptor_::TranslatedBezierPath {
                    path_curve: desc.clone(),
                    initial_frame: frame,
                    translation: vec_to_dvec(translation),
                    paths_data: source_path.clone(),
                    legacy,
                },
            )
    }

    pub fn try_instanciate(desc: Arc<CurveDescriptor>) -> Option<Self> {
        let instance = match desc.as_ref() {
            CurveDescriptor::Bezier(b) => Some(InstanciatedCurveDescriptor_::Bezier(b.clone())),
            CurveDescriptor::SphereLikeSpiral(s) => {
                Some(InstanciatedCurveDescriptor_::SphereLikeSpiral(s.clone()))
            }
            CurveDescriptor::TubeSpiral(s) => {
                Some(InstanciatedCurveDescriptor_::TubeSpiral(s.clone()))
            }
            CurveDescriptor::SphereConcentricCircle(s) => Some(
                InstanciatedCurveDescriptor_::SphereConcentricCircle(s.clone()),
            ),
            CurveDescriptor::Twist(t) => Some(InstanciatedCurveDescriptor_::Twist(t.clone())),
            CurveDescriptor::Torus(t) => Some(InstanciatedCurveDescriptor_::Torus(t.clone())),
            CurveDescriptor::SuperTwist(t) => {
                Some(InstanciatedCurveDescriptor_::SuperTwist(t.clone()))
            }
            CurveDescriptor::TwistedTorus(t) => {
                Some(InstanciatedCurveDescriptor_::TwistedTorus(t.clone()))
            }
            CurveDescriptor::PiecewiseBezier { .. } => None,
            CurveDescriptor::TranslatedPath { .. } => None,
            CurveDescriptor::InterpolatedCurve(desc) => Some(
                InstanciatedCurveDescriptor_::InterpolatedCurve(desc.clone()),
            ),
        };
        instance.map(|instance| Self {
            source: desc.clone(),
            instance,
        })
    }

    /// Return true if the instanciated curve descriptor was built using these curve descriptor and
    /// grid data
    fn is_up_to_date(
        &self,
        desc: &Arc<CurveDescriptor>,
        grids: &FreeGrids,
        paths_data: &BezierPathData,
    ) -> bool {
        if Arc::ptr_eq(&self.source, desc) {
            match &self.instance {
                InstanciatedCurveDescriptor_::PiecewiseBezier(instanciated_descriptor) => {
                    FreeGrids::ptr_eq(&instanciated_descriptor.grids, grids)
                        && instanciated_descriptor
                            .paths_data
                            .as_ref()
                            .map(|data| BezierPathData::ptr_eq(paths_data, data))
                            .unwrap_or(false)
                }
                InstanciatedCurveDescriptor_::TranslatedBezierPath {
                    paths_data: source_paths,
                    ..
                } => BezierPathData::ptr_eq(paths_data, source_paths),
                _ => true,
            }
        } else {
            false
        }
    }

    pub fn make_curve(&self, parameters: &Parameters, cached_curve: &mut CurveCache) -> Arc<Curve> {
        InstanciatedCurveDescriptor_::clone(&self.instance).into_curve(parameters, cached_curve)
    }

    pub fn get_bezier_controls(&self) -> Option<CubicBezierConstructor> {
        self.instance.get_bezier_controls()
    }

    pub fn bezier_points(&self) -> Vec<Vec3> {
        match &self.instance {
            InstanciatedCurveDescriptor_::Bezier(constructor) => {
                vec![
                    constructor.start,
                    constructor.control1,
                    constructor.control2,
                    constructor.end,
                ]
            }
            InstanciatedCurveDescriptor_::PiecewiseBezier(desc) => {
                let desc = &desc.desc;
                let mut ret: Vec<_> = desc
                    .ends
                    .iter()
                    .zip(desc.ends.iter().skip(1))
                    .flat_map(|(p1, p2)| {
                        vec![
                            p1.position,
                            p1.position + p1.vector_out,
                            p2.position - p2.vector_out,
                        ]
                        .into_iter()
                    })
                    .collect();
                if let Some(last_point) = desc.ends.iter().last() {
                    ret.push(last_point.position);
                }
                ret
            }
            _ => vec![],
        }
    }
}

#[derive(Clone, Debug)]
enum InstanciatedCurveDescriptor_ {
    Bezier(CubicBezierConstructor),
    SphereLikeSpiral(SphereLikeSpiralDescriptor),
    TubeSpiral(TubeSpiralDescritor),
    SphereConcentricCircle(SphereConcentricCircleDescriptor),
    Twist(Twist),
    Torus(Torus),
    SuperTwist(SuperTwist),
    TwistedTorus(TwistedTorusDescriptor),
    PiecewiseBezier(InstanciatedPiecewiseBezierDescriptor),
    TranslatedBezierPath {
        path_curve: Arc<InstanciatedPiecewiseBezier>,
        translation: DVec3,
        initial_frame: DMat3,
        paths_data: BezierPathData,
        legacy: bool,
    },
    InterpolatedCurve(InterpolatedCurveDescriptor),
}

/// An instanciation of a PiecewiseBezier descriptor where reference to grid positions in the
/// design have been replaced by their actual position in space using the data in `grids`.
#[derive(Clone, Debug)]
pub struct InstanciatedPiecewiseBezierDescriptor {
    /// The instanciated descriptor
    desc: InstanciatedPiecewiseBezier,
    /// The data that was used to map grid positions to space position
    grids: FreeGrids,
    /// The data that was used to map BezierVertex to grids
    paths_data: Option<BezierPathData>,
}

struct PieceWiseBezierInstantiator_<'a, 'b> {
    points: &'a [BezierEnd],
    grid_reader: &'b dyn CurveInstantiator,
}

impl<'a, 'b> PieceWiseBezierInstantiator<Vec3> for PieceWiseBezierInstantiator_<'a, 'b> {
    fn nb_vertices(&self) -> usize {
        self.points.len()
    }

    fn position(&self, i: usize) -> Option<Vec3> {
        let vertex = self.points.get(i)?;
        Some(self.grid_reader.concrete_grid_position(vertex.position))
    }

    fn vector_in(&self, _i: usize) -> Option<Vec3> {
        None
    }

    fn vector_out(&self, _i: usize) -> Option<Vec3> {
        None
    }

    fn cyclic(&self) -> bool {
        false
    }
}

impl InstanciatedPiecewiseBezierDescriptor {
    fn instanciate(
        points: &[BezierEnd],
        grid_reader: &dyn CurveInstantiator,
        t_min: Option<f64>,
        t_max: Option<f64>,
    ) -> Self {
        use rand::prelude::*;
        let mut rng = rand::thread_rng();
        log::debug!("Instanciating {:?}", points);
        let instanciator = PieceWiseBezierInstantiator_ {
            points,
            grid_reader,
        };
        let mut desc = instanciator
            .instantiate()
            .unwrap_or(InstanciatedPiecewiseBezier {
                ends: vec![],
                t_min: None,
                t_max: None,
                cyclic: false,
                id: rng.gen(),
                discretize_quickly: false,
            });

        desc.t_max = t_max;
        desc.t_min = t_min;
        Self {
            desc,
            grids: grid_reader.source(),
            paths_data: grid_reader.source_paths(),
        }
    }
}

impl InstanciatedCurveDescriptor_ {
    pub fn into_curve(self, parameters: &Parameters, cache: &mut CurveCache) -> Arc<Curve> {
        match self {
            Self::Bezier(constructor) => {
                Arc::new(Curve::new(constructor.into_bezier(), parameters))
            }
<<<<<<< HEAD
            Self::SphereLikeSpiral(spiral) => Arc::new(Curve::new(
                spiral.with_parameters(parameters.clone()),
                parameters,
            )),
            Self::TubeSpiral(spiral) => Arc::new(Curve::new(
                spiral.with_parameters(parameters.clone()),
                parameters,
            )),
            Self::SphereConcentricCircle(constructor) => Arc::new(Curve::new(
                constructor.with_parameters(parameters.clone()),
                parameters,
            )),
=======
            Self::SphereLikeSpiral(spiral) => {
                Arc::new(Curve::new(spiral.with_parameters(*parameters), parameters))
            }
            Self::TubeSpiral(spiral) => {
                Arc::new(Curve::new(spiral.with_parameters(*parameters), parameters))
            }
>>>>>>> 308a1481
            Self::Twist(twist) => Arc::new(Curve::new(twist, parameters)),
            Self::Torus(torus) => Arc::new(Curve::new(torus, parameters)),
            Self::SuperTwist(twist) => Arc::new(Curve::new(twist, parameters)),
            Self::TwistedTorus(ref desc) => {
                if let Some(curve) = cache.0.get(desc) {
                    curve.clone()
                } else {
                    let ret = Arc::new(Curve::new(
                        TwistedTorus::new(desc.clone(), parameters),
                        parameters,
                    ));
                    println!("Number of nucleotides {}", ret.nb_points());
                    cache.0.insert(desc.clone(), ret.clone());
                    ret
                }
            }
            Self::PiecewiseBezier(instanciated_descriptor) => {
                Arc::new(Curve::new(instanciated_descriptor.desc, parameters))
            }
            Self::TranslatedBezierPath {
                path_curve,
                translation,
                initial_frame,
                legacy,
                ..
            } => Arc::new(Curve::new(
                TranslatedPiecewiseBezier {
                    original_curve: path_curve,
                    translation,
                    initial_frame,
                    legacy,
                },
                parameters,
            )),
            Self::InterpolatedCurve(desc) => {
                Arc::new(Curve::new(desc.instanciate(true), parameters))
            }
        }
    }

    pub fn try_into_curve(&self, parameters: &Parameters) -> Option<Arc<Curve>> {
        match self {
            Self::Bezier(constructor) => Some(Arc::new(Curve::new(
                constructor.clone().into_bezier(),
                parameters,
            ))),
            Self::SphereLikeSpiral(spiral) => Some(Arc::new(Curve::new(
                spiral.clone().with_parameters(*parameters),
                parameters,
            ))),
            Self::TubeSpiral(spiral) => Some(Arc::new(Curve::new(
                spiral.clone().with_parameters(*parameters),
                parameters,
            ))),
            Self::SphereConcentricCircle(constructor) => Some(Arc::new(Curve::new(
                constructor.clone().with_parameters(parameters.clone()),
                parameters,
            ))),
            Self::Twist(twist) => Some(Arc::new(Curve::new(twist.clone(), parameters))),
            Self::Torus(torus) => Some(Arc::new(Curve::new(torus.clone(), parameters))),
            Self::SuperTwist(twist) => Some(Arc::new(Curve::new(twist.clone(), parameters))),
            Self::TwistedTorus(_) => None,
            Self::PiecewiseBezier(_) => None,
            Self::TranslatedBezierPath {
                path_curve,
                translation,
                initial_frame,
                legacy,
                ..
            } => Some(Arc::new(Curve::new(
                TranslatedPiecewiseBezier {
                    original_curve: path_curve.clone(),
                    translation: *translation,
                    initial_frame: *initial_frame,
                    legacy: *legacy,
                },
                parameters,
            ))),
            Self::InterpolatedCurve(desc) => Some(Arc::new(Curve::new(
                desc.clone().instanciate(true),
                parameters,
            ))),
        }
    }

    fn try_length(&self, parameters: &Parameters) -> Option<f64> {
        match self {
            Self::Bezier(constructor) => {
                Some(Curve::compute_length(constructor.clone().into_bezier()))
            }
            Self::SphereLikeSpiral(spiral) => Some(Curve::compute_length(
                spiral.clone().with_parameters(*parameters),
            )),
            Self::TubeSpiral(spiral) => Some(Curve::compute_length(
                spiral.clone().with_parameters(*parameters),
            )),
            Self::SphereConcentricCircle(constructor) => Some(Curve::compute_length(
                constructor.clone().with_parameters(parameters.clone()),
            )),
            Self::Twist(twist) => Some(Curve::compute_length(twist.clone())),
            Self::Torus(torus) => Some(Curve::compute_length(torus.clone())),
            Self::SuperTwist(twist) => Some(Curve::compute_length(twist.clone())),
            Self::TwistedTorus(_) => None,
            Self::PiecewiseBezier(_) => None,
            Self::TranslatedBezierPath {
                path_curve,
                translation,
                initial_frame,
                legacy,
                ..
            } => Some(Curve::compute_length(TranslatedPiecewiseBezier {
                original_curve: path_curve.clone(),
                translation: *translation,
                initial_frame: *initial_frame,
                legacy: *legacy,
            })),
            Self::InterpolatedCurve(desc) => {
                Some(Curve::compute_length(desc.clone().instanciate(true)))
            }
        }
    }

    fn try_path(&self, parameters: &Parameters) -> Option<Vec<DVec3>> {
        match self {
            Self::Bezier(constructor) => Some(Curve::path(constructor.clone().into_bezier())),
<<<<<<< HEAD
            Self::SphereLikeSpiral(spiral) => Some(Curve::path(
                spiral.clone().with_parameters(parameters.clone()),
            )),
            Self::TubeSpiral(spiral) => Some(Curve::path(
                spiral.clone().with_parameters(parameters.clone()),
            )),
            Self::SphereConcentricCircle(constructor) => Some(Curve::path(
                constructor.clone().with_parameters(parameters.clone()),
            )),
=======
            Self::SphereLikeSpiral(spiral) => {
                Some(Curve::path(spiral.clone().with_parameters(*parameters)))
            }
            Self::TubeSpiral(spiral) => {
                Some(Curve::path(spiral.clone().with_parameters(*parameters)))
            }
>>>>>>> 308a1481
            Self::Twist(twist) => Some(Curve::path(twist.clone())),
            Self::Torus(torus) => Some(Curve::path(torus.clone())),
            Self::SuperTwist(twist) => Some(Curve::path(twist.clone())),
            Self::TwistedTorus(_) => None,
            Self::PiecewiseBezier(_) => None,
            Self::TranslatedBezierPath {
                path_curve,
                translation,
                initial_frame,
                legacy,
                ..
            } => Some(Curve::path(TranslatedPiecewiseBezier {
                original_curve: path_curve.clone(),
                translation: *translation,
                initial_frame: *initial_frame,
                legacy: *legacy,
            })),
            Self::InterpolatedCurve(desc) => Some(Curve::path(desc.clone().instanciate(false))),
        }
    }

    pub fn get_bezier_controls(&self) -> Option<CubicBezierConstructor> {
        if let Self::Bezier(b) = self {
            Some(b.clone())
        } else {
            None
        }
    }
}

#[derive(Default, Clone)]
/// A map from curve descriptor to instanciated curves to avoid duplication of computations
pub struct CurveCache(pub(crate) HashMap<TwistedTorusDescriptor, Arc<Curve>>);

#[derive(Clone)]
/// An instanciated curve with pre-computed nucleotides positions and orientations
pub(super) struct InstanciatedCurve {
    /// A descriptor of the instanciated curve
    pub source: Arc<InstanciatedCurveDescriptor>,
    pub curve: Arc<Curve>,
}

impl std::fmt::Debug for InstanciatedCurve {
    fn fmt(&self, f: &mut std::fmt::Formatter<'_>) -> std::fmt::Result {
        f.debug_struct("InstanciatedCurve")
            .field("source", &Arc::as_ptr(&self.source))
            .finish()
    }
}

impl AsRef<Curve> for InstanciatedCurve {
    fn as_ref(&self) -> &Curve {
        self.curve.as_ref()
    }
}

impl Helix {
    pub(super) fn need_curve_descriptor_update(
        &self,
        grid_data: &FreeGrids,
        paths_data: &BezierPathData,
    ) -> bool {
        if let Some(current_desc) = self.curve.as_ref() {
            self.instanciated_descriptor
                .as_ref()
                .filter(|desc| desc.is_up_to_date(current_desc, grid_data, paths_data))
                .is_none()
        } else {
            // If helix should not be a curved, the descriptor is up-to-date iff there is no
            // descriptor
            self.instanciated_descriptor.is_some()
        }
    }

    pub(super) fn need_curve_update(
        &self,
        grid_data: &FreeGrids,
        paths_data: &BezierPathData,
    ) -> bool {
        self.need_curve_descriptor_update(grid_data, paths_data) || {
            self.need_curve_update_only()
        }
    }

    fn need_curve_update_only(&self) -> bool {
        let up_to_date = self
            .instanciated_curve
            .as_ref()
            .map(|c| Arc::as_ptr(&c.source))
            == self.instanciated_descriptor.as_ref().map(Arc::as_ptr);
        !up_to_date
    }

    pub fn try_update_curve(&mut self, parameters: &Parameters) {
        if let Some(curve) = self.curve.as_ref() {
            if let Some(desc) = InstanciatedCurveDescriptor::try_instanciate(curve.clone()) {
                let desc = Arc::new(desc);
                self.instanciated_descriptor = Some(desc.clone());
                if let Some(curve) = desc.as_ref().instance.try_into_curve(parameters) {
                    self.instanciated_curve = Some(InstanciatedCurve {
                        curve,
                        source: desc,
                    })
                }
            }
        }
    }
}<|MERGE_RESOLUTION|>--- conflicted
+++ resolved
@@ -994,7 +994,6 @@
             Self::Bezier(constructor) => {
                 Arc::new(Curve::new(constructor.into_bezier(), parameters))
             }
-<<<<<<< HEAD
             Self::SphereLikeSpiral(spiral) => Arc::new(Curve::new(
                 spiral.with_parameters(parameters.clone()),
                 parameters,
@@ -1007,14 +1006,6 @@
                 constructor.with_parameters(parameters.clone()),
                 parameters,
             )),
-=======
-            Self::SphereLikeSpiral(spiral) => {
-                Arc::new(Curve::new(spiral.with_parameters(*parameters), parameters))
-            }
-            Self::TubeSpiral(spiral) => {
-                Arc::new(Curve::new(spiral.with_parameters(*parameters), parameters))
-            }
->>>>>>> 308a1481
             Self::Twist(twist) => Arc::new(Curve::new(twist, parameters)),
             Self::Torus(torus) => Arc::new(Curve::new(torus, parameters)),
             Self::SuperTwist(twist) => Arc::new(Curve::new(twist, parameters)),
@@ -1140,7 +1131,6 @@
     fn try_path(&self, parameters: &Parameters) -> Option<Vec<DVec3>> {
         match self {
             Self::Bezier(constructor) => Some(Curve::path(constructor.clone().into_bezier())),
-<<<<<<< HEAD
             Self::SphereLikeSpiral(spiral) => Some(Curve::path(
                 spiral.clone().with_parameters(parameters.clone()),
             )),
@@ -1149,24 +1139,7 @@
             )),
             Self::SphereConcentricCircle(constructor) => Some(Curve::path(
                 constructor.clone().with_parameters(parameters.clone()),
-            )),
-=======
-            Self::SphereLikeSpiral(spiral) => {
-                Some(Curve::path(spiral.clone().with_parameters(*parameters)))
-            }
-            Self::TubeSpiral(spiral) => {
-                Some(Curve::path(spiral.clone().with_parameters(*parameters)))
-            }
->>>>>>> 308a1481
             Self::Twist(twist) => Some(Curve::path(twist.clone())),
-            Self::Torus(torus) => Some(Curve::path(torus.clone())),
-            Self::SuperTwist(twist) => Some(Curve::path(twist.clone())),
-            Self::TwistedTorus(_) => None,
-            Self::PiecewiseBezier(_) => None,
-            Self::TranslatedBezierPath {
-                path_curve,
-                translation,
-                initial_frame,
                 legacy,
                 ..
             } => Some(Curve::path(TranslatedPiecewiseBezier {
