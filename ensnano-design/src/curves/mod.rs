/*
ENSnano, a 3d graphical application for DNA nanostructures.
    Copyright (C) 2021  Nicolas Levy <nicolaspierrelevy@gmail.com> and Nicolas Schabanel <nicolas.schabanel@ens-lyon.fr>

    This program is free software: you can redistribute it and/or modify
    it under the terms of the GNU General Public License as published by
    the Free Software Foundation, either version 3 of the License, or
    (at your option) any later version.

    This program is distributed in the hope that it will be useful,
    but WITHOUT ANY WARRANTY; without even the implied warranty of
    MERCHANTABILITY or FITNESS FOR A PARTICULAR PURPOSE.  See the
    GNU General Public License for more details.

    You should have received a copy of the GNU General Public License
    along with this program.  If not, see <https://www.gnu.org/licenses/>.
*/

use ultraviolet::{DMat3, DVec3, Rotor3, Vec3};
const EPSILON: f64 = 1e-6;
const DISCRETISATION_STEP: usize = 100;
use crate::grid::GridPosition;

use super::{Helix, Parameters};
use std::sync::Arc;
mod bezier;
mod sphere_like_spiral;
mod torus;
mod twist;
use super::GridDescriptor;
pub use bezier::{
    BezierControlPoint, BezierEnd, CubicBezierConstructor, CubicBezierControlPoint, PiecewiseBezier,
};
pub use sphere_like_spiral::SphereLikeSpiral;
use std::collections::HashMap;
pub use torus::Torus;
use torus::TwistedTorus;
pub use torus::{CurveDescriptor2D, TwistedTorusDescriptor};
pub use twist::Twist;

const EPSILON_DERIVATIVE: f64 = 1e-6;
/// Types that implements this trait represents curves.
pub(super) trait Curved {
    /// A function that maps a `0.0 <= t <= Self::t_max` to a point in Space.
    fn position(&self, t: f64) -> DVec3;

    /// The upper bound of the definition domain of `Self::position`.
    ///
    /// By default this is 1.0, but for curves that are infinite
    /// this value may be overriden to allow the helix to have more nucleotides
    fn t_max(&self) -> f64 {
        1.0
    }

    /// The lower bound of the definition domain of `Self::position`.
    ///
    /// By default this is 0.0, but for curves that are infinite
    /// this value may be overriden to allow the helix to have more nucleotides
    fn t_min(&self) -> f64 {
        0.0
    }

    /// The derivative of `Self::position` with respect to time.
    ///
    /// If no implementation is provided, a default implementation is available using numeric
    /// derivation.
    fn speed(&self, t: f64) -> DVec3 {
        (self.position(t + EPSILON_DERIVATIVE / 2.) - self.position(t - EPSILON_DERIVATIVE / 2.))
            / EPSILON_DERIVATIVE
    }

    /// The second derivative of `Self::position` with respect to time.
    ///
    /// If no implementation is provided, a default implementation is provided using numeric
    /// derivation.
    fn acceleration(&self, t: f64) -> DVec3 {
        ((self.position(t + EPSILON_DERIVATIVE) + self.position(t - EPSILON_DERIVATIVE))
            - 2. * self.position(t))
            / (EPSILON_DERIVATIVE * EPSILON_DERIVATIVE)
    }

    /// The curvature of the curve at point `t`.
    ///
    /// This is the radius of the osculating circle of the curve at the point `t`.
    /// See `https://en.wikipedia.org/wiki/Curvature`
    fn curvature(&self, t: f64) -> f64 {
        let speed = self.speed(t);
        let numerator = speed.cross(self.acceleration(t)).mag();
        let denominator = speed.mag().powi(3);
        numerator / denominator
    }
}

#[derive(Clone)]
/// A discretized Curve, with precomputed curve position, and an orthogonal frame moving along the
/// curve.
pub(super) struct Curve {
    /// The object describing the curve.
    geometry: Arc<dyn Curved + Sync + Send>,
    /// The precomputed points along the curve
    positions: Vec<DVec3>,
    /// The precomputed orthgonal frames moving along the curve
    axis: Vec<DMat3>,
    /// The precomputed values of the curve's curvature
    curvature: Vec<f64>,
    /// The index in positions that was reached when t became non-negative
    nucl_t0: usize,
    
}

impl Curve {
    pub fn new<T: Curved + 'static + Sync + Send>(geometry: T, parameters: &Parameters) -> Self {
        let mut ret = Self {
            geometry: Arc::new(geometry),
            positions: Vec::new(),
            axis: Vec::new(),
            curvature: Vec::new(),
            nucl_t0: 0,
        };
        ret.discretize(parameters.z_step as f64, DISCRETISATION_STEP);
        ret
    }

    pub fn length_by_descretisation(&self, t0: f64, t1: f64, nb_step: usize) -> f64 {
        if t0 > t1 {
            log::error!(
                "Bad parameters ofr length by descritisation: \n t0 {} \n t1 {} \n nb_step {}",
                t0,
                t1,
                nb_step
            );
        }
        let mut p = self.geometry.position(t0);
        let mut len = 0f64;
        for i in 1..=nb_step {
            let t = t0 + (i as f64) / (nb_step as f64) * (t1 - t0);
            let q = self.geometry.position(t);
            len += (q - p).mag();
            p = q;
        }
        len
    }

    fn discretize(&mut self, len_segment: f64, nb_step: usize) {
        let len = self.length_by_descretisation(0., 1., nb_step);
        let nb_points = (len / len_segment) as usize;
        let small_step = 1. / (nb_step as f64 * nb_points as f64);

        let mut points = Vec::with_capacity(nb_points + 1);
        let mut axis = Vec::with_capacity(nb_points + 1);
        let mut curvature = Vec::with_capacity(nb_points + 1);
        let mut t = self.geometry.t_min();
        points.push(self.geometry.position(t));
        let mut current_axis = self.itterative_axis(t, None);
        axis.push(current_axis);
        curvature.push(self.geometry.curvature(t));
        let mut first_non_negative = true;

        while t < self.geometry.t_max() {
            if first_non_negative && t >= 0.0 {
                first_non_negative = false;
                self.nucl_t0 = points.len();
            }
            let mut s = 0f64;
            let mut p = self.geometry.position(t);

            while s < len_segment {
                t += small_step;
                let q = self.geometry.position(t);
                current_axis = self.itterative_axis(t, Some(&current_axis));
                s += (q - p).mag();
                p = q;
            }
            points.push(p);
            axis.push(current_axis);
            curvature.push(self.geometry.curvature(t));
        }

        self.axis = axis;
        self.positions = points;
        self.curvature = curvature;
    }

    fn itterative_axis(&self, t: f64, previous: Option<&DMat3>) -> DMat3 {
        let speed = self.geometry.speed(t);
        if speed.mag_sq() < EPSILON {
            let acceleration = self.geometry.acceleration(t);
            let mat = perpendicular_basis(acceleration);
            return DMat3::new(mat.cols[2], mat.cols[1], mat.cols[0]);
        }

        if let Some(previous) = previous {
            let forward = speed.normalized();
            let up = forward.cross(previous.cols[0]).normalized();
            let right = up.cross(forward);

            DMat3::new(right, up, forward)
        } else {
            perpendicular_basis(speed)
        }
    }

    pub fn nb_points(&self) -> usize {
        self.positions.len()
    }

    pub fn axis_pos(&self, n: usize) -> Option<DVec3> {
        self.positions.get(n).cloned()
    }

    #[allow(dead_code)]
    pub fn curvature(&self, n: usize) -> Option<f64> {
        self.curvature.get(n).cloned()
    }

    fn idx_convertsion(&self, n: isize) -> Option<usize> {
        if n > 0 {
            Some(n as usize + self.nucl_t0)
        } else {
            let nb_neg = self.nucl_t0;
            if (-n as usize) <= nb_neg {
                Some(nb_neg - (-n as usize))
            } else {
                None
            }
        }
    }

    pub fn nucl_pos(&self, n: isize, theta: f64, parameters: &Parameters) -> Option<DVec3> {
        let idx = self.idx_convertsion(n)?;
        if let Some(matrix) = self.axis.get(idx).cloned() {
            let mut ret = matrix
                * DVec3::new(
                    -theta.cos() * parameters.helix_radius as f64,
                    theta.sin() * parameters.helix_radius as f64,
                    0.,
                );
            ret += self.positions[idx];
            Some(ret)
        } else {
            None
        }
    }

    pub fn points(&self) -> &[DVec3] {
        &self.positions
    }
}

fn perpendicular_basis(point: DVec3) -> DMat3 {
    let norm = point.mag();

    if norm < EPSILON {
        return DMat3::identity();
    }

    let axis_z = point.normalized();

    let mut axis_x = DVec3::unit_x();
    if axis_z.x >= 1. - EPSILON {
        axis_x = DVec3::unit_y();
    }
    axis_x = (axis_x.cross(axis_z)).normalized();

    DMat3::new(axis_x, axis_x.cross(-axis_z), axis_z)
}

#[derive(Clone, Debug, Serialize, Deserialize)]
/// A descriptor of the curve that can be serialized
pub enum CurveDescriptor {
    Bezier(CubicBezierConstructor),
    SphereLikeSpiral(SphereLikeSpiral),
    Twist(Twist),
    Torus(Torus),
    TwistedTorus(TwistedTorusDescriptor),
    PiecewiseBezier {
<<<<<<< HEAD
        points: Vec<(usize, isize, isize)>,
        #[serde(skip_serializing_if = "Option::is_none", default)]
        t_min: Option<f64>,
        #[serde(skip_serializing_if = "Option::is_none", default)]
        t_max: Option<f64>,
        #[serde(skip, default)]
        instanciated_descriptor: Option<InstanciatedPiecewiseBezierDescriptor>,
=======
        points: Vec<GridPosition>,
        tengents: Vec<Vec3>,
>>>>>>> 68dfd0eb
    },
}

impl CurveDescriptor {
    pub fn grid_positions_involved(&self) -> &[GridPosition] {
        if let Self::PiecewiseBezier { points, .. } = self {
            points.as_slice()
        } else {
            &[]
        }
    }
}

#[derive(Clone, Debug)]
/// A descriptor of the the cruve where all reference to design element have been resolved.
/// For example, GridPosition are replaced by their actual position in space.
pub(super) struct InstanciatedCurveDescriptor {
    pub source: Arc<CurveDescriptor>,
    instance: InsanciatedCurveDescriptor_,
}

pub(super) trait GridPositionProvider {
    fn position(&self, position: GridPosition) -> Vec3;
    fn orientation(&self, grid: usize) -> Rotor3;
    fn source(&self) -> Arc<Vec<GridDescriptor>>;
}

impl InstanciatedCurveDescriptor {
    /// Reads the design data to resolve the reference to elements of the design
    pub fn instanciate(desc: Arc<CurveDescriptor>, grid_reader: &dyn GridPositionProvider) -> Self {
        let instance = match desc.as_ref() {
            CurveDescriptor::Bezier(b) => InsanciatedCurveDescriptor_::Bezier(b.clone()),
            CurveDescriptor::SphereLikeSpiral(s) => {
                InsanciatedCurveDescriptor_::SphereLikeSpiral(s.clone())
            }
            CurveDescriptor::Twist(t) => InsanciatedCurveDescriptor_::Twist(t.clone()),
            CurveDescriptor::Torus(t) => InsanciatedCurveDescriptor_::Torus(t.clone()),
            CurveDescriptor::TwistedTorus(t) => {
                InsanciatedCurveDescriptor_::TwistedTorus(t.clone())
            }
            CurveDescriptor::PiecewiseBezier { points, tengents } => {
                let instanciated = InstanciatedPiecewiseBezierDescriptor::instanciate(
                    &points,
                    &tengents,
                    grid_reader,
                );
                InsanciatedCurveDescriptor_::PiecewiseBezier(instanciated)
            }
        };
        Self {
            source: desc.clone(),
            instance,
        }
    }

    /// Return true if the instanciated curve descriptor was built using these curve descriptor and
    /// grid data
    fn is_up_to_date(&self, desc: &Arc<CurveDescriptor>, grids: &Arc<Vec<GridDescriptor>>) -> bool {
        if Arc::ptr_eq(&self.source, desc) {
            if let InsanciatedCurveDescriptor_::PiecewiseBezier(instanciated_descriptor) =
                &self.instance
            {
                Arc::ptr_eq(&instanciated_descriptor.grids, grids)
            } else {
                true
            }
        } else {
            false
        }
    }

    pub fn make_curve(&self, parameters: &Parameters, cached_curve: &mut CurveCache) -> Arc<Curve> {
        InsanciatedCurveDescriptor_::clone(&self.instance).into_curve(parameters, cached_curve)
    }

    pub fn get_bezier_controls(&self) -> Option<CubicBezierConstructor> {
        self.instance.get_bezier_controls()
    }

    pub fn bezier_points(&self) -> Vec<Vec3> {
        match &self.instance {
            InsanciatedCurveDescriptor_::Bezier(constructor) => {
                vec![
                    constructor.start,
                    constructor.control1,
                    constructor.control2,
                    constructor.end,
                ]
            }
            InsanciatedCurveDescriptor_::PiecewiseBezier(desc) => {
                let desc = &desc.desc;
                desc.0
                    .iter()
                    .map(|b| vec![b.position - b.vector, b.position + b.vector].into_iter())
                    .flatten()
                    .collect()
            }
            _ => vec![],
        }
    }
}

#[derive(Clone, Debug)]
enum InsanciatedCurveDescriptor_ {
    Bezier(CubicBezierConstructor),
    SphereLikeSpiral(SphereLikeSpiral),
    Twist(Twist),
    Torus(Torus),
    TwistedTorus(TwistedTorusDescriptor),
    PiecewiseBezier(InstanciatedPiecewiseBezierDescriptor),
}

/// An instanciation of a PiecewiseBezier descriptor where reference to grid positions in the
/// design have been replaced by their actual position in space using the data in `grids`.
#[derive(Clone, Debug)]
pub struct InstanciatedPiecewiseBezierDescriptor {
    /// The instanciated descriptor
    desc: PiecewiseBezier,
    /// The data that was used to map grid positions to space position
    grids: Arc<Vec<GridDescriptor>>,
}

impl InstanciatedPiecewiseBezierDescriptor {
    fn instanciate(
        points: &[GridPosition],
        tengents: &[Vec3],
        grid_reader: &dyn GridPositionProvider,
    ) -> Self {
        let bezier_ends = points
            .iter()
            .zip(tengents)
            .map(|(p, t)| {
                let position = grid_reader.position(*p);
                BezierEnd {
                    position,
                    // recall that the tengents are expressed in the grid's coordinates
                    vector: t.rotated_by(grid_reader.orientation(p.grid)),
                }
            })
            .collect();
        let desc = PiecewiseBezier(bezier_ends);
        Self {
            desc,
            grids: grid_reader.source(),
        }
    }
}

impl InsanciatedCurveDescriptor_ {
    pub fn into_curve(self, parameters: &Parameters, cache: &mut CurveCache) -> Arc<Curve> {
        match self {
            Self::Bezier(constructor) => {
                Arc::new(Curve::new(constructor.into_bezier(), parameters))
            }
            Self::SphereLikeSpiral(spiral) => Arc::new(Curve::new(spiral, parameters)),
            Self::Twist(twist) => Arc::new(Curve::new(twist, parameters)),
            Self::Torus(torus) => Arc::new(Curve::new(torus, parameters)),
            Self::TwistedTorus(ref desc) => {
                if let Some(curve) = cache.0.get(desc) {
                    curve.clone()
                } else {
                    let ret = Arc::new(Curve::new(TwistedTorus::new(desc.clone()), parameters));
                    println!("Number of nucleotides {}", ret.nb_points());
                    cache.0.insert(desc.clone(), ret.clone());
                    ret
                }
            }
            Self::PiecewiseBezier(instanciated_descriptor) => {
                Arc::new(Curve::new(instanciated_descriptor.desc.clone(), parameters))
            }
        }
    }

    pub fn get_bezier_controls(&self) -> Option<CubicBezierConstructor> {
        if let Self::Bezier(b) = self {
            Some(b.clone())
        } else {
            None
        }
    }
}

#[derive(Default, Clone)]
/// A map from curve descriptor to instanciated curves to avoid duplication of computations
pub struct CurveCache(HashMap<TwistedTorusDescriptor, Arc<Curve>>);

#[derive(Clone)]
/// An instanciated curve with pre-computed nucleotides positions and orientations
pub(super) struct InstanciatedCurve {
    /// A descriptor of the instanciated curve
    pub source: Arc<InstanciatedCurveDescriptor>,
    pub curve: Arc<Curve>,
}

impl std::fmt::Debug for InstanciatedCurve {
    fn fmt(&self, f: &mut std::fmt::Formatter<'_>) -> std::fmt::Result {
        f.debug_struct("InstanciatedCurve")
            .field("source", &Arc::as_ptr(&self.source))
            .finish()
    }
}

impl AsRef<Curve> for InstanciatedCurve {
    fn as_ref(&self) -> &Curve {
        self.curve.as_ref()
    }
}

impl Helix {
    pub(super) fn need_curve_descriptor_update(
        &self,
        grid_data: &Arc<Vec<GridDescriptor>>,
    ) -> bool {
        if let Some(current_desc) = self.curve.as_ref() {
            self.instanciated_descriptor
                .as_ref()
                .filter(|desc| desc.is_up_to_date(current_desc, grid_data))
                .is_none()
        } else {
            // If helix should not be a curved, the descriptor is up-to-date iff there is no
            // descriptor
            self.instanciated_descriptor.is_some()
        }
    }

    pub(super) fn need_curve_update(&self, grid_data: &Arc<Vec<GridDescriptor>>) -> bool {
        self.need_curve_descriptor_update(grid_data) || {
            let up_to_date = self.curve.as_ref().map(|source| Arc::as_ptr(source))
                == self
                    .instanciated_descriptor
                    .as_ref()
                    .map(|target| Arc::as_ptr(&target.source));
            !up_to_date
        }
    }
}<|MERGE_RESOLUTION|>--- conflicted
+++ resolved
@@ -105,7 +105,6 @@
     curvature: Vec<f64>,
     /// The index in positions that was reached when t became non-negative
     nucl_t0: usize,
-    
 }
 
 impl Curve {
@@ -274,18 +273,13 @@
     Torus(Torus),
     TwistedTorus(TwistedTorusDescriptor),
     PiecewiseBezier {
-<<<<<<< HEAD
-        points: Vec<(usize, isize, isize)>,
         #[serde(skip_serializing_if = "Option::is_none", default)]
         t_min: Option<f64>,
         #[serde(skip_serializing_if = "Option::is_none", default)]
         t_max: Option<f64>,
         #[serde(skip, default)]
-        instanciated_descriptor: Option<InstanciatedPiecewiseBezierDescriptor>,
-=======
         points: Vec<GridPosition>,
         tengents: Vec<Vec3>,
->>>>>>> 68dfd0eb
     },
 }
 
@@ -326,11 +320,18 @@
             CurveDescriptor::TwistedTorus(t) => {
                 InsanciatedCurveDescriptor_::TwistedTorus(t.clone())
             }
-            CurveDescriptor::PiecewiseBezier { points, tengents } => {
+            CurveDescriptor::PiecewiseBezier {
+                points,
+                tengents,
+                t_min,
+                t_max,
+            } => {
                 let instanciated = InstanciatedPiecewiseBezierDescriptor::instanciate(
                     &points,
                     &tengents,
                     grid_reader,
+                    *t_min,
+                    *t_max,
                 );
                 InsanciatedCurveDescriptor_::PiecewiseBezier(instanciated)
             }
@@ -377,7 +378,7 @@
             }
             InsanciatedCurveDescriptor_::PiecewiseBezier(desc) => {
                 let desc = &desc.desc;
-                desc.0
+                desc.ends
                     .iter()
                     .map(|b| vec![b.position - b.vector, b.position + b.vector].into_iter())
                     .flatten()
@@ -413,6 +414,8 @@
         points: &[GridPosition],
         tengents: &[Vec3],
         grid_reader: &dyn GridPositionProvider,
+        t_min: Option<f64>,
+        t_max: Option<f64>,
     ) -> Self {
         let bezier_ends = points
             .iter()
@@ -426,7 +429,11 @@
                 }
             })
             .collect();
-        let desc = PiecewiseBezier(bezier_ends);
+        let desc = PiecewiseBezier {
+            ends: bezier_ends,
+            t_min,
+            t_max,
+        };
         Self {
             desc,
             grids: grid_reader.source(),
