/*
ENSnano, a 3d graphical application for DNA nanostructures.
    Copyright (C) 2021  Nicolas Levy <nicolaspierrelevy@gmail.com> and Nicolas Schabanel <nicolas.schabanel@ens-lyon.fr>

    This program is free software: you can redistribute it and/or modify
    it under the terms of the GNU General Public License as published by
    the Free Software Foundation, either version 3 of the License, or
    (at your option) any later version.

    This program is distributed in the hope that it will be useful,
    but WITHOUT ANY WARRANTY; without even the implied warranty of
    MERCHANTABILITY or FITNESS FOR A PARTICULAR PURPOSE.  See the
    GNU General Public License for more details.

    You should have received a copy of the GNU General Public License
    along with this program.  If not, see <https://www.gnu.org/licenses/>.
*/
use super::collection::HasMap;
use super::curves::{BezierEndCoordinates, Curve, InstanciatedPiecewiseBeizer};
use super::Collection;
use super::Parameters;
use crate::grid::*;
use crate::utils::rotor_to_drotor;
use std::collections::BTreeMap;
use std::sync::Arc;
use ultraviolet::{DMat3, DVec3, Mat3, Rotor3, Vec2, Vec3};

const DEFAULT_BEZIER_TENGENT_NORM: f32 = 1. / 3.;

#[derive(Debug, Clone, Serialize, Deserialize)]
pub struct BezierPlaneDescriptor {
    pub position: Vec3,
    pub orientation: Rotor3,
}

#[derive(Debug, Clone, Copy, Serialize, Deserialize, PartialEq, Eq, PartialOrd, Ord, Default)]
pub struct BezierPlaneId(pub u32);

#[derive(Default, Debug, Clone, Serialize, Deserialize)]
pub struct BezierPlanes(Arc<BTreeMap<BezierPlaneId, Arc<BezierPlaneDescriptor>>>);

impl HasMap for BezierPlanes {
    type Key = BezierPlaneId;
    type Item = BezierPlaneDescriptor;
    fn get_map(&self) -> &BTreeMap<Self::Key, Arc<Self::Item>> {
        &self.0
    }
}

impl BezierPlanes {
    pub fn make_mut(&mut self) -> BezierPlanesMut {
        let new_map = BTreeMap::clone(&self.0);
        BezierPlanesMut {
            source: self,
            new_map,
        }
    }
}

impl BezierPlaneDescriptor {
    pub fn ray_intersection(
        &self,
        origin: Vec3,
        direction: Vec3,
    ) -> Option<BezierPlaneIntersection> {
        let normal = Vec3::unit_x().rotated_by(self.orientation);
        let denom = direction.dot(normal);
        let depth = if denom.abs() < 1e-3 {
            None
        } else {
            let d = (self.position - origin).dot(normal) / denom;
            Some(d)
        }?;
        let (x, y) = {
            let intersection = origin + depth * direction;
            let vec = intersection - self.position;
            let x_dir = Vec3::unit_z().rotated_by(self.orientation);
            let y_dir = Vec3::unit_y().rotated_by(self.orientation);
            (vec.dot(x_dir), vec.dot(y_dir))
        };
        Some(BezierPlaneIntersection { x, y, depth })
    }

    pub fn space_position_of_point2d(&self, vec: Vec2) -> Vec3 {
        self.position
            + Vec3::unit_z().rotated_by(self.orientation) * vec.x
            + Vec3::unit_y().rotated_by(self.orientation) * vec.y
    }
}

pub fn ray_bezier_plane_intersection<'a>(
    planes: impl Iterator<Item = (&'a BezierPlaneId, &'a BezierPlaneDescriptor)>,
    origin: Vec3,
    direction: Vec3,
) -> Option<(BezierPlaneId, BezierPlaneIntersection)> {
    let mut ret: Option<(BezierPlaneId, BezierPlaneIntersection)> = None;
    for (id, plane) in planes {
        if let Some(intersection) = plane.ray_intersection(origin, direction) {
            if let Some((best_id, inter)) = ret.as_mut() {
                if inter.depth > intersection.depth {
                    *best_id = *id;
                    *inter = intersection;
                }
            } else {
                ret = Some((*id, intersection));
            }
        }
    }
    ret
}

pub struct BezierPlaneIntersection {
    pub x: f32,
    pub y: f32,
    pub depth: f32,
}

impl BezierPlaneIntersection {
    pub fn position(&self) -> Vec2 {
        Vec2::new(self.x, self.y)
    }
}

pub struct BezierPlanesMut<'a> {
    source: &'a mut BezierPlanes,
    new_map: BTreeMap<BezierPlaneId, Arc<BezierPlaneDescriptor>>,
}

impl<'a> BezierPlanesMut<'a> {
    pub fn push(&mut self, desc: BezierPlaneDescriptor) {
        let new_key = self
            .new_map
            .keys()
            .max()
            .map(|m| BezierPlaneId(m.0 + 1))
            .unwrap_or_default();
        self.new_map.insert(new_key, Arc::new(desc));
    }
}

impl<'a> Drop for BezierPlanesMut<'a> {
    fn drop(&mut self) {
        *self.source = BezierPlanes(Arc::new(std::mem::take(&mut self.new_map)))
    }
}

#[derive(
    Debug, Clone, Copy, Serialize, Deserialize, PartialEq, Eq, PartialOrd, Ord, Default, Hash,
)]
pub struct BezierPathId(pub u32);

#[derive(Default, Debug, Clone, Serialize, Deserialize)]
pub struct BezierPaths(Arc<BTreeMap<BezierPathId, Arc<BezierPath>>>);

impl HasMap for BezierPaths {
    type Key = BezierPathId;
    type Item = BezierPath;
    fn get_map(&self) -> &BTreeMap<Self::Key, Arc<Self::Item>> {
        self.0.as_ref()
    }
}

pub struct BezierPathsMut<'a> {
    source: &'a mut BezierPaths,
    new_map: BTreeMap<BezierPathId, Arc<BezierPath>>,
}

impl BezierPaths {
    pub fn make_mut(&mut self) -> BezierPathsMut {
        BezierPathsMut {
            new_map: BTreeMap::clone(&self.0),
            source: self,
        }
    }
}

impl<'a> BezierPathsMut<'a> {
    pub fn create_path(&mut self, first_vertex: BezierVertex) -> BezierPathId {
        let new_key = self
            .new_map
            .keys()
            .max()
            .map(|m| BezierPathId(m.0 + 1))
            .unwrap_or_default();
        let new_path = BezierPath {
            vertices: vec![first_vertex],
            cyclic: false,
            grid_type: None,
        };
        self.new_map.insert(new_key, Arc::new(new_path));
        new_key
    }

    pub fn get_mut(&mut self, id: &BezierPathId) -> Option<&mut BezierPath> {
        self.new_map.get_mut(id).map(Arc::make_mut)
    }

    pub fn values_mut(&mut self) -> impl Iterator<Item = &mut BezierPath> {
        self.new_map.values_mut().map(Arc::make_mut)
    }
}

impl<'a> Drop for BezierPathsMut<'a> {
    fn drop(&mut self) {
        *self.source = BezierPaths(Arc::new(std::mem::take(&mut self.new_map)))
    }
}

#[derive(Default, Debug, Clone, Serialize, Deserialize)]
pub struct BezierPath {
    vertices: Vec<BezierVertex>,
    pub cyclic: bool,
    #[serde(default, skip_serializing_if = "Option::is_none")]
    pub grid_type: Option<GridTypeDescr>,
}

impl BezierPath {
    pub fn add_vertex(&mut self, vertex: BezierVertex) -> usize {
        self.vertices.push(vertex);
        self.vertices.len() - 1
    }

    pub fn get_vertex_mut(&mut self, vertex_id: usize) -> Option<&mut BezierVertex> {
        self.vertices.get_mut(vertex_id)
    }

    pub fn vertices(&self) -> &[BezierVertex] {
        &self.vertices
    }

    pub fn vertices_mut(&mut self) -> &mut [BezierVertex] {
        self.vertices.as_mut_slice()
    }
}

#[derive(Debug, Copy, Clone, Serialize, Deserialize)]
pub struct BezierVertex {
    pub plane_id: BezierPlaneId,
    pub position: Vec2,
    pub position_in: Option<Vec2>,
    pub position_out: Option<Vec2>,
    #[serde(default)]
    grid_translation: Vec3,
}

impl BezierVertex {
    pub fn space_position(&self, planes: &BezierPlanes) -> Option<Vec3> {
        if let Some(plane) = planes.0.get(&self.plane_id) {
            Some(
                plane.position
                    + self.position.x * Vec3::unit_z().rotated_by(plane.orientation)
                    + self.position.y * Vec3::unit_y().rotated_by(plane.orientation),
            )
        } else {
            log::error!("Could not get plane");
            None
        }
    }

    pub fn grid_position(&self, planes: &BezierPlanes) -> Option<Vec3> {
        self.space_position(planes)
            .map(|p| p + self.grid_translation)
    }

    pub fn add_translation(&mut self, translation: Vec3) {
        self.grid_translation += translation
    }

    pub fn new(plane_id: BezierPlaneId, position: Vec2) -> Self {
        Self {
            plane_id,
            position,
            position_out: None,
            position_in: None,
            grid_translation: Vec3::zero(),
        }
    }
}

pub struct InstanciatedPath {
    source_planes: BezierPlanes,
    source_path: Arc<BezierPath>,
    pub(crate) curve_descriptor: Option<Arc<InstanciatedPiecewiseBeizer>>,
    curve_descriptor_2d: Option<Arc<InstanciatedPiecewiseBeizer>>,
    curve_2d: Option<Curve>,
    pub(crate) frames: Option<Vec<(Vec3, Rotor3)>>,
}

fn path_to_curve_descriptor(
    source_planes: BezierPlanes,
    source_path: Arc<BezierPath>,
    path_3d: bool,
) -> Option<InstanciatedPiecewiseBeizer> {
    let position = |vertex: &BezierVertex| {
        if path_3d {
            vertex.grid_position(&source_planes)
        } else {
            vertex.space_position(&source_planes)
        }
    };
    let descriptor = if source_path.vertices.len() > 2 {
        let iterator: Box<dyn Iterator<Item = ((&BezierVertex, &BezierVertex), &BezierVertex)>> =
            if source_path.cyclic {
                let n = source_path.vertices().len();
                Box::new(
                    source_path
                        .vertices()
                        .iter()
                        .cycle()
                        .skip(n - 1)
                        .zip(source_path.vertices.iter().cycle().take(n + 1))
                        .zip(source_path.vertices().iter().cycle().skip(1)),
                )
            } else {
                Box::new(
                    source_path
                        .vertices()
                        .iter()
                        .zip(source_path.vertices.iter().skip(1))
                        .zip(source_path.vertices().iter().skip(2)),
                )
            };
        let mut bezier_points: Vec<_> = iterator
            .filter_map(|((v_from, v), v_to)| {
                let pos_from = position(v_from)?;
                let pos = position(v)?;
                let pos_to = position(v_to)?;
                let vector_in = if let Some(position_in) = v.position_in {
                    let plane = source_planes.get(&v.plane_id)?;
                    pos - plane.space_position_of_point2d(position_in)
                } else {
                    (pos_to - pos_from) * DEFAULT_BEZIER_TENGENT_NORM
                };
                let vector_out = if let Some(position_out) = v.position_out {
                    let plane = source_planes.get(&v.plane_id)?;
                    plane.space_position_of_point2d(position_out) - pos
                } else {
                    (pos_to - pos_from) * DEFAULT_BEZIER_TENGENT_NORM
                };

                Some(BezierEndCoordinates {
                    position: pos,
                    vector_in,
                    vector_out,
                })
            })
            .collect();
        if !source_path.cyclic {
            let first_point = {
                let second_point = bezier_points.get(0)?;
                let pos = position(&source_path.vertices[0])?;
                let control = second_point.position - second_point.vector_in;
<<<<<<< HEAD
                BezierEndCoordinates {
=======
                let vector_out = if let Some(position_out) = source_path.vertices[0].position_out {
                    let plane = source_planes.get(&source_path.vertices[0].plane_id)?;
                    plane.position(position_out) - pos
                } else {
                    (control - pos) / 2.
                };

                let vector_in = if let Some(position_in) = source_path.vertices[0].position_in {
                    let plane = source_planes.get(&source_path.vertices[0].plane_id)?;
                    pos - plane.position(position_in)
                } else {
                    (control - pos) / 2.
                };

                InstanciatedBeizerEnd {
>>>>>>> 76ba7e7d
                    position: pos,
                    vector_out,
                    vector_in,
                }
            };
            bezier_points.insert(0, first_point);
            let last_point = {
                let second_to_last_point = bezier_points.last()?;
                // Ok to unwrap because vertices has length > 2
                let pos = position(source_path.vertices.last().unwrap())?;
                let control = second_to_last_point.position + second_to_last_point.vector_out;
<<<<<<< HEAD
                BezierEndCoordinates {
=======
                let vector_out =
                    if let Some(position_out) = source_path.vertices.last().unwrap().position_out {
                        let plane =
                            source_planes.get(&source_path.vertices.last().unwrap().plane_id)?;
                        plane.position(position_out) - pos
                    } else {
                        (control - pos) / 2.
                    };

                let vector_in =
                    if let Some(position_in) = source_path.vertices.last().unwrap().position_in {
                        let plane =
                            source_planes.get(&source_path.vertices.last().unwrap().plane_id)?;
                        pos - plane.position(position_in)
                    } else {
                        (control - pos) / 2.
                    };
                InstanciatedBeizerEnd {
>>>>>>> 76ba7e7d
                    position: pos,
                    vector_out,
                    vector_in,
                }
            };
            bezier_points.push(last_point);
        } else {
            bezier_points.pop();
        }
        Some(bezier_points)
    } else if source_path.vertices.len() == 2 {
        let pos_first = position(&source_path.vertices[0])?;
        let pos_last = position(&source_path.vertices[1])?;
        let vec = (pos_last - pos_first) / 3.;
        Some(vec![
            BezierEndCoordinates {
                position: pos_first,
                vector_in: vec,
                vector_out: vec,
            },
            BezierEndCoordinates {
                position: pos_last,
                vector_in: vec,
                vector_out: vec,
            },
        ])
    } else if source_path.vertices.len() == 1 {
        let pos_first = position(&source_path.vertices[0])?;
        Some(vec![BezierEndCoordinates {
            position: pos_first,
            vector_in: f32::NAN * Vec3::one(),
            vector_out: f32::NAN * Vec3::one(),
        }])
    } else {
        None
    }?;
    Some(InstanciatedPiecewiseBeizer {
        t_min: None,
        t_max: Some(descriptor.len() as f64 - 1.),
        ends: descriptor,
        cyclic: source_path.cyclic
    })
}

fn curve_descriptor_to_frame(
    source_planes: BezierPlanes,
    source_path: Arc<BezierPath>,
    desc: &InstanciatedPiecewiseBeizer,
) -> Option<Vec<(Vec3, Rotor3)>> {
    source_path
        .vertices
        .iter()
        .zip(desc.ends.iter())
        .map(|(v_desc, v_instance)| {
            let up = source_planes
                .0
                .get(&v_desc.plane_id)
                .map(|p| Vec3::unit_x().rotated_by(p.orientation).normalized())?;
            let right = -v_instance.vector_out.normalized();
            let front = right.cross(up).normalized();
            let up = front.cross(right).normalized();
            let orientation = Mat3::new(right, up, front).into_rotor3();

            Some((v_instance.position, orientation))
        })
        .collect()
}

impl InstanciatedPath {
    fn new(
        source_planes: BezierPlanes,
        source_path: Arc<BezierPath>,
        parameters: &Parameters,
    ) -> Self {
        let descriptor_2d =
            path_to_curve_descriptor(source_planes.clone(), source_path.clone(), false);
        let descriptor_3d =
            path_to_curve_descriptor(source_planes.clone(), source_path.clone(), true);
        let frames = descriptor_2d.as_ref().and_then(|desc| {
            curve_descriptor_to_frame(source_planes.clone(), source_path.clone(), desc)
        });
        let curve_2d = descriptor_2d
            .clone()
            .filter(|d| d.ends.len() >= 2) // Do not try to create a curve if there is only one vertex
            .map(|desc| Curve::new(desc, parameters));
        Self {
            source_planes,
            source_path,
            curve_2d,
            curve_descriptor_2d: descriptor_2d.map(Arc::new),
            curve_descriptor: descriptor_3d.map(Arc::new),
            frames,
        }
    }

    fn updated(
        &self,
        source_planes: BezierPlanes,
        source_path: Arc<BezierPath>,
        parameters: &Parameters,
    ) -> Option<Self> {
        if self.need_update(&source_planes, &source_path) {
            Some(Self::new(source_planes, source_path, parameters))
        } else {
            None
        }
    }

    fn need_update(&self, source_planes: &BezierPlanes, source_path: &Arc<BezierPath>) -> bool {
        !Arc::ptr_eq(&source_planes.0, &self.source_planes.0)
            || !Arc::ptr_eq(&self.source_path, source_path)
    }

    pub fn bezier_controls(&self) -> &[BezierEndCoordinates] {
        self.curve_descriptor_2d
            .as_ref()
            .map(|c| c.ends.as_slice())
            .unwrap_or(&[])
    }

    pub fn get_curve_points(&self) -> &[DVec3] {
        self.curve_2d
            .as_ref()
            .map(|c| c.positions_forward.as_slice())
            .unwrap_or(&[])
    }

    pub fn initial_frame(&self) -> Option<DMat3> {
        self.frames
            .as_ref()
            .and_then(|fs| fs.get(0))
            .as_ref()
            .map(|f| rotor_to_drotor(f.1).into_matrix())
            .map(|m| DMat3::new(m.cols[2], m.cols[1], m.cols[0]))
    }
}

#[derive(Clone)]
pub struct BezierPathData {
    source_planes: BezierPlanes,
    pub(crate) source_paths: BezierPaths,
    pub instanciated_paths: Arc<BTreeMap<BezierPathId, Arc<InstanciatedPath>>>,
}

impl std::fmt::Debug for BezierPathData {
    fn fmt(&self, f: &mut std::fmt::Formatter<'_>) -> std::fmt::Result {
        f.debug_struct("BezierPathData")
            .field(
                "instanciated_paths",
                &format_args!("{:p}", &self.instanciated_paths),
            )
            .finish()
    }
}

impl BezierPathData {
    pub fn new(
        source_planes: BezierPlanes,
        source_paths: BezierPaths,
        parameters: &Parameters,
    ) -> Self {
        let instanciated_paths: BTreeMap<_, _> = source_paths
            .0
            .iter()
            .map(|(id, path)| {
                (
                    *id,
                    Arc::new(InstanciatedPath::new(
                        source_planes.clone(),
                        path.clone(),
                        parameters,
                    )),
                )
            })
            .collect();
        Self {
            instanciated_paths: Arc::new(instanciated_paths),
            source_planes,
            source_paths,
        }
    }

    pub fn need_update(&self, source_planes: &BezierPlanes, source_paths: &BezierPaths) -> bool {
        !Arc::ptr_eq(&source_planes.0, &self.source_planes.0)
            || !Arc::ptr_eq(&self.source_paths.0, &source_paths.0)
    }

    pub fn updated(
        &self,
        source_planes: BezierPlanes,
        source_paths: BezierPaths,
        parameters: &Parameters,
    ) -> Option<Self> {
        if self.need_update(&source_planes, &source_paths) {
            let instanciated_paths: BTreeMap<_, _> = source_paths
                .0
                .iter()
                .map(|(id, source_path)| {
                    let path = if let Some(path) = self.instanciated_paths.get(id) {
                        path.updated(source_planes.clone(), source_path.clone(), parameters)
                            .map(Arc::new)
                            .unwrap_or_else(|| path.clone())
                    } else {
                        Arc::new(InstanciatedPath::new(
                            source_planes.clone(),
                            source_path.clone(),
                            parameters,
                        ))
                    };
                    (*id, path)
                })
                .collect();
            Some(Self {
                instanciated_paths: Arc::new(instanciated_paths),
                source_planes,
                source_paths,
            })
        } else {
            None
        }
    }

    pub fn ptr_eq(a: &Self, b: &Self) -> bool {
        Arc::ptr_eq(&a.instanciated_paths, &b.instanciated_paths)
    }

    pub fn position_vertex_2d(&self, vertex_id: BezierVertexId) -> Option<Vec3> {
        let path = self.instanciated_paths.get(&vertex_id.path_id)?;
        path.frames
            .as_ref()
            .and_then(|f| f.get(vertex_id.vertex_id))
            .map(|f| f.0)
    }

    pub fn orientation_vertex(&self, vertex_id: BezierVertexId) -> Option<Rotor3> {
        let path = self.instanciated_paths.get(&vertex_id.path_id)?;
        path.frames
            .as_ref()
            .and_then(|f| f.get(vertex_id.vertex_id))
            .map(|f| f.1)
    }

    pub fn grids(&self) -> Vec<(GridId, GridDescriptor)> {
        self.instanciated_paths
            .iter()
            .flat_map(|(path_id, path)| {
                if let Some(grid_type) = path.source_path.grid_type {
                    path.source_path
                        .vertices
                        .iter()
                        .enumerate()
                        .filter_map(|(vertex_id, v)| {
                            let vertex_id = BezierVertexId {
                                path_id: *path_id,
                                vertex_id,
                            };
                            let desc = GridDescriptor {
                                invisible: false,
                                grid_type,
                                orientation: self.orientation_vertex(vertex_id)?,
                                position: self.position_vertex_2d(vertex_id)? + v.grid_translation,
                                bezier_vertex: Some(vertex_id),
                            };
                            Some((GridId::BezierPathGrid(vertex_id), desc))
                        })
                        .collect()
                } else {
                    vec![]
                }
            })
            .collect()
    }
}

#[derive(Debug, Clone, Copy, PartialEq, Eq, Serialize, Deserialize, Hash, PartialOrd, Ord)]
pub struct BezierVertexId {
    pub path_id: BezierPathId,
    pub vertex_id: usize,
}<|MERGE_RESOLUTION|>--- conflicted
+++ resolved
@@ -350,25 +350,21 @@
                 let second_point = bezier_points.get(0)?;
                 let pos = position(&source_path.vertices[0])?;
                 let control = second_point.position - second_point.vector_in;
-<<<<<<< HEAD
-                BezierEndCoordinates {
-=======
                 let vector_out = if let Some(position_out) = source_path.vertices[0].position_out {
                     let plane = source_planes.get(&source_path.vertices[0].plane_id)?;
-                    plane.position(position_out) - pos
+                    plane.space_position_of_point2d(position_out) - pos
                 } else {
                     (control - pos) / 2.
                 };
 
                 let vector_in = if let Some(position_in) = source_path.vertices[0].position_in {
                     let plane = source_planes.get(&source_path.vertices[0].plane_id)?;
-                    pos - plane.position(position_in)
+                    pos - plane.space_position_of_point2d(position_in)
                 } else {
                     (control - pos) / 2.
                 };
 
-                InstanciatedBeizerEnd {
->>>>>>> 76ba7e7d
+                BezierEndCoordinates {
                     position: pos,
                     vector_out,
                     vector_in,
@@ -380,14 +376,11 @@
                 // Ok to unwrap because vertices has length > 2
                 let pos = position(source_path.vertices.last().unwrap())?;
                 let control = second_to_last_point.position + second_to_last_point.vector_out;
-<<<<<<< HEAD
-                BezierEndCoordinates {
-=======
                 let vector_out =
                     if let Some(position_out) = source_path.vertices.last().unwrap().position_out {
                         let plane =
                             source_planes.get(&source_path.vertices.last().unwrap().plane_id)?;
-                        plane.position(position_out) - pos
+                        plane.space_position_of_point2d(position_out) - pos
                     } else {
                         (control - pos) / 2.
                     };
@@ -396,12 +389,11 @@
                     if let Some(position_in) = source_path.vertices.last().unwrap().position_in {
                         let plane =
                             source_planes.get(&source_path.vertices.last().unwrap().plane_id)?;
-                        pos - plane.position(position_in)
+                        pos - plane.space_position_of_point2d(position_in)
                     } else {
                         (control - pos) / 2.
                     };
-                InstanciatedBeizerEnd {
->>>>>>> 76ba7e7d
+                BezierEndCoordinates {
                     position: pos,
                     vector_out,
                     vector_in,
