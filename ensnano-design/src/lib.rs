--- conflicted
+++ resolved
@@ -67,11 +67,8 @@
 mod tests;
 pub use external_3d_objects::*;
 
-<<<<<<< HEAD
-=======
 mod id_manager;
 
->>>>>>> 3618f99f
 /// The `ensnano` Design structure.
 #[derive(Serialize, Deserialize, Clone)]
 pub struct Design {
