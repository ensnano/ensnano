--- conflicted
+++ resolved
@@ -251,7 +251,6 @@
         return Extremity::No;
     }
 
-<<<<<<< HEAD
     /// Return a list of tuples (n1, n2, M) where n1 and n2 are nuclotides that are not on the same
     /// helix and whose distance is at most `epsilon` and M is the middle of the segment between
     /// the two positions of n1 and n2.
@@ -286,7 +285,8 @@
             }
         }
         ret
-=======
+    }
+
     pub fn is_domain_end(&self, nucl: &Nucl) -> Extremity {
         for strand in self.strands.values() {
             let mut prev_helix = None;
@@ -306,7 +306,6 @@
 
     pub fn is_true_xover_end(&self, nucl: &Nucl) -> bool {
         self.is_domain_end(nucl).to_opt().is_some() && self.is_strand_end(nucl).to_opt().is_none()
->>>>>>> 9a6dd7a3
     }
 }
 
