/*
ENSnano, a 3d graphical application for DNA nanostructures.
    Copyright (C) 2021  Nicolas Levy <nicolaspierrelevy@gmail.com> and Nicolas Schabanel <nicolas.schabanel@ens-lyon.fr>

    This program is free software: you can redistribute it and/or modify
    it under the terms of the GNU General Public License as published by
    the Free Software Foundation, either version 3 of the License, or
    (at your option) any later version.

    This program is distributed in the hope that it will be useful,
    but WITHOUT ANY WARRANTY; without even the implied warranty of
    MERCHANTABILITY or FITNESS FOR A PARTICULAR PURPOSE.  See the
    GNU General Public License for more details.

    You should have received a copy of the GNU General Public License
    along with this program.  If not, see <https://www.gnu.org/licenses/>.
*/
use ensnano_organizer::{
    AttributeDisplay, AttributeWidget, ElementKey, Icon, OrganizerAttribute,
    OrganizerAttributeRepr, OrganizerElement,
};
use num_enum::{IntoPrimitive, TryFromPrimitive};

#[derive(Clone, Debug)]
pub enum DesignElement {
    GridElement {
        id: usize,
        visible: bool,
    },
    StrandElement {
        id: usize,
        length: usize,
        domain_lengths: Vec<usize>,
    },
    HelixElement {
        id: usize,
        group: Option<bool>,
        visible: bool,
        locked_for_simualtions: bool,
    },
    NucleotideElement {
        helix: usize,
        position: isize,
        forward: bool,
    },
    CrossOverElement {
        xover_id: usize,
        helix5prime: usize,
        position5prime: isize,
        forward5prime: bool,
        helix3prime: usize,
        position3prime: isize,
        forward3prime: bool,
    },
}

#[derive(Debug, PartialEq, Eq, PartialOrd, Ord, Clone)]
pub enum DnaAutoGroup {
    StrandWithLength(BoundedLength),
    StrandWithDomainOfLength(BoundedLength),
}

impl ToString for DnaAutoGroup {
    fn to_string(&self) -> String {
        match self {
            Self::StrandWithLength(length) => format!("Strand with length {}", length.to_string()),
            Self::StrandWithDomainOfLength(length) => {
                format!("Strand with a domain of length {}", length.to_string())
            }
        }
    }
}

const LONG: usize = 100;
const SHORT: usize = 4;
#[derive(Debug, PartialEq, Eq, PartialOrd, Ord, Clone)]
pub enum BoundedLength {
    Short,
    Between(usize),
    Long,
}

impl From<usize> for BoundedLength {
    fn from(n: usize) -> Self {
        if n > LONG {
            Self::Long
        } else if n < SHORT {
            Self::Short
        } else {
            Self::Between(n)
        }
    }
}

impl ToString for BoundedLength {
    fn to_string(&self) -> String {
        match self {
            Self::Long => format!("> {LONG}"),
            Self::Short => format!("< {SHORT}"),
            Self::Between(n) => format!("= {n}"),
        }
    }
}

impl OrganizerElement for DesignElement {
    type Attribute = DnaAttribute;
    type Key = DesignElementKey;
    type AutoGroup = DnaAutoGroup;

    fn key(&self) -> DesignElementKey {
        match self {
            DesignElement::GridElement { id, .. } => DesignElementKey::Grid(*id),
<<<<<<< HEAD
            DesignElement::Strand { id, .. } => DesignElementKey::Strand(*id),
            DesignElement::Helix { id, .. } => DesignElementKey::Helix(*id),
            DesignElement::Nucleotide {
=======
            DesignElement::StrandElement { id, .. } => DesignElementKey::Strand(*id),
            DesignElement::HelixElement { id, .. } => DesignElementKey::Helix(*id),
            DesignElement::NucleotideElement {
>>>>>>> eb22b942
                helix,
                position,
                forward,
            } => DesignElementKey::Nucleotide {
                helix: *helix,
                position: *position,
                forward: *forward,
            },
            DesignElement::CrossOverElement { xover_id, .. } => DesignElementKey::CrossOver {
                xover_id: *xover_id,
            },
        }
    }

    fn display_name(&self) -> String {
        match self {
            DesignElement::GridElement { id, .. } => format!("Grid {}", id),
<<<<<<< HEAD
            DesignElement::Strand { id, .. } => format!("Strand {}", id),
            DesignElement::Helix { id, .. } => format!("Helix {}", id),
            DesignElement::Nucleotide {
=======
            DesignElement::StrandElement { id, .. } => format!("Strand {}", id),
            DesignElement::HelixElement { id, .. } => format!("Helix {}", id),
            DesignElement::NucleotideElement {
>>>>>>> eb22b942
                helix,
                position,
                forward,
            } => format!("Nucl {}:{}:{}", helix, position, forward),
            DesignElement::CrossOverElement {
                helix5prime,
                position5prime,
                forward5prime,
                helix3prime,
                position3prime,
                forward3prime,
                ..
            } => format!(
                "Xover ({}:{}:{}) -> ({}:{}:{})",
                helix5prime,
                position5prime,
                forward5prime,
                helix3prime,
                position3prime,
                forward3prime
            ),
        }
    }

    fn attributes(&self) -> Vec<DnaAttribute> {
        match self {
            DesignElement::HelixElement {
                group,
                locked_for_simualtions: locked,
                ..
            } => vec![
                DnaAttribute::XoverGroup(*group),
                DnaAttribute::LockedForSimulations(*locked),
            ],
            DesignElement::GridElement { visible, .. } => vec![DnaAttribute::Visible(*visible)],
            _ => vec![],
        }
    }

    fn auto_groups(&self) -> Vec<Self::AutoGroup> {
        match self {
            DesignElement::StrandElement {
                length,
                domain_lengths,
                ..
            } => {
                let mut ret = vec![DnaAutoGroup::StrandWithLength((*length).into())];
                let mut lengths = domain_lengths.clone();
                lengths.sort();
                lengths.dedup();
                for len in lengths {
                    ret.push(DnaAutoGroup::StrandWithDomainOfLength((len).into()))
                }
                ret
            }
            _ => vec![],
        }
    }
}

#[derive(Clone, PartialEq, Eq, PartialOrd, Ord, Debug, Serialize, Deserialize)]
pub enum DesignElementKey {
    Grid(usize),
    Strand(usize),
    Helix(usize),
    Nucleotide {
        helix: usize,
        position: isize,
        forward: bool,
    },
    CrossOver {
        xover_id: usize,
    },
}

#[derive(Clone, PartialEq, PartialOrd, Ord, Eq, Debug, IntoPrimitive, TryFromPrimitive)]
#[repr(usize)]
pub enum DesignElementSection {
    Grid,
    Helix,
    Strand,
    CrossOver,
    Nucleotide,
}

impl ElementKey for DesignElementKey {
    type Section = DesignElementSection;

    fn name(section: DesignElementSection) -> String {
        match section {
            DesignElementSection::Grid => "Grid".to_owned(),
            DesignElementSection::Helix => "Helix".to_owned(),
            DesignElementSection::Strand => "Strand".to_owned(),
            DesignElementSection::CrossOver => "CrossOver".to_owned(),
            DesignElementSection::Nucleotide => "Nucleotide".to_owned(),
        }
    }

    fn section(&self) -> DesignElementSection {
        match self {
            Self::Strand(_) => DesignElementSection::Strand,
            Self::Helix(_) => DesignElementSection::Helix,
            Self::Nucleotide { .. } => DesignElementSection::Nucleotide,
            Self::CrossOver { .. } => DesignElementSection::CrossOver,
            Self::Grid { .. } => DesignElementSection::Grid,
        }
    }
}

#[derive(Clone, Debug, PartialEq, Eq, PartialOrd, Ord)]
pub enum DnaAttribute {
    Visible(bool),
    XoverGroup(Option<bool>),
    LockedForSimulations(bool),
}

#[derive(Clone, Debug, PartialEq, PartialOrd, Ord, Eq, TryFromPrimitive, IntoPrimitive)]
#[repr(usize)]
pub enum DnaAttributeRepr {
    Visible,
    XoverGroup,
    LockedForSimulations,
}

const ALL_DNA_ATTRIBUTE_REPR: [DnaAttributeRepr; 3] = [
    DnaAttributeRepr::Visible,
    DnaAttributeRepr::XoverGroup,
    DnaAttributeRepr::LockedForSimulations,
];

impl OrganizerAttributeRepr for DnaAttributeRepr {
    fn all_repr() -> &'static [Self] {
        &ALL_DNA_ATTRIBUTE_REPR
    }
}

impl OrganizerAttribute for DnaAttribute {
    type Repr = DnaAttributeRepr;

    fn repr(&self) -> DnaAttributeRepr {
        match self {
            DnaAttribute::Visible(_) => DnaAttributeRepr::Visible,
            DnaAttribute::XoverGroup(_) => DnaAttributeRepr::XoverGroup,
            DnaAttribute::LockedForSimulations(_) => DnaAttributeRepr::LockedForSimulations,
        }
    }

    fn widget(&self) -> AttributeWidget<DnaAttribute> {
        match self {
            DnaAttribute::Visible(b) => AttributeWidget::FlipButton {
                value_if_pressed: DnaAttribute::Visible(!b),
            },
            DnaAttribute::LockedForSimulations(b) => AttributeWidget::FlipButton {
                value_if_pressed: DnaAttribute::LockedForSimulations(!b),
            },
            DnaAttribute::XoverGroup(None) => AttributeWidget::FlipButton {
                value_if_pressed: DnaAttribute::XoverGroup(Some(false)),
            },
            DnaAttribute::XoverGroup(Some(b)) => AttributeWidget::FlipButton {
                value_if_pressed: if *b {
                    DnaAttribute::XoverGroup(None)
                } else {
                    DnaAttribute::XoverGroup(Some(true))
                },
            },
        }
    }

    fn char_repr(&self) -> AttributeDisplay {
        match self {
            DnaAttribute::Visible(b) => {
                let c = if *b {
                    Icon::EyeFill.into()
                } else {
                    Icon::EyeSlash.into()
                };
                AttributeDisplay::Icon(c)
            }
            DnaAttribute::XoverGroup(group) => match group {
                None => AttributeDisplay::Text("\u{2205}".to_owned()),
                Some(false) => AttributeDisplay::Text("G".to_owned()),
                Some(true) => AttributeDisplay::Text("R".to_owned()),
            },
            DnaAttribute::LockedForSimulations(b) => {
                let c = if *b {
                    Icon::Lock.into()
                } else {
                    Icon::Unlock.into()
                };
                AttributeDisplay::Icon(c)
            }
        }
    }
}

impl std::fmt::Display for DnaAttribute {
    fn fmt(&self, f: &mut std::fmt::Formatter<'_>) -> std::fmt::Result {
        write!(
            f,
            "{}",
            match self.char_repr() {
                AttributeDisplay::Icon(c) => format!("{}", c),
                AttributeDisplay::Text(s) => s,
            }
        )
    }
}<|MERGE_RESOLUTION|>--- conflicted
+++ resolved
@@ -110,15 +110,9 @@
     fn key(&self) -> DesignElementKey {
         match self {
             DesignElement::GridElement { id, .. } => DesignElementKey::Grid(*id),
-<<<<<<< HEAD
-            DesignElement::Strand { id, .. } => DesignElementKey::Strand(*id),
-            DesignElement::Helix { id, .. } => DesignElementKey::Helix(*id),
-            DesignElement::Nucleotide {
-=======
             DesignElement::StrandElement { id, .. } => DesignElementKey::Strand(*id),
             DesignElement::HelixElement { id, .. } => DesignElementKey::Helix(*id),
             DesignElement::NucleotideElement {
->>>>>>> eb22b942
                 helix,
                 position,
                 forward,
@@ -136,15 +130,9 @@
     fn display_name(&self) -> String {
         match self {
             DesignElement::GridElement { id, .. } => format!("Grid {}", id),
-<<<<<<< HEAD
-            DesignElement::Strand { id, .. } => format!("Strand {}", id),
-            DesignElement::Helix { id, .. } => format!("Helix {}", id),
-            DesignElement::Nucleotide {
-=======
             DesignElement::StrandElement { id, .. } => format!("Strand {}", id),
             DesignElement::HelixElement { id, .. } => format!("Helix {}", id),
             DesignElement::NucleotideElement {
->>>>>>> eb22b942
                 helix,
                 position,
                 forward,
