/*
ENSnano, a 3d graphical application for DNA nanostructures.
    Copyright (C) 2021  Nicolas Levy <nicolaspierrelevy@gmail.com> and Nicolas Schabanel <nicolas.schabanel@ens-lyon.fr>

    This program is free software: you can redistribute it and/or modify
    it under the terms of the GNU General Public License as published by
    the Free Software Foundation, either version 3 of the License, or
    (at your option) any later version.

    This program is distributed in the hope that it will be useful,
    but WITHOUT ANY WARRANTY; without even the implied warranty of
    MERCHANTABILITY or FITNESS FOR A PARTICULAR PURPOSE.  See the
    GNU General Public License for more details.

    You should have received a copy of the GNU General Public License
    along with this program.  If not, see <https://www.gnu.org/licenses/>.
*/

use crate::design_operations::ErrOperation;
use crate::grid::*;

use super::curves::*;
use super::{
    codenano,
    grid::{Grid, GridData, HelixGridPosition},
    scadnano::*,
    utils::*,
    BezierPathId, Nucl, Parameters,
};
use std::collections::BTreeMap;
use std::sync::Arc;
use ultraviolet::{DRotor3, DVec3, Isometry2, Mat4, Rotor3, Vec2, Vec3};

/// A structure maping helices identifier to `Helix` objects
#[derive(Debug, Default, Serialize, Deserialize, Clone)]
pub struct Helices(pub(super) Arc<BTreeMap<usize, Arc<Helix>>>);

impl Helices {
    pub fn make_mut<'a>(&'a mut self) -> HelicesMut<'a> {
        let new_map = BTreeMap::clone(self.0.as_ref());
        HelicesMut {
            source: self,
            new_map,
        }
    }
}

pub trait HelixCollection {
    fn get(&self, id: &usize) -> Option<&Helix>;
    fn iter<'a>(&'a self) -> Box<dyn Iterator<Item = (&'a usize, &'a Helix)> + 'a>;
    fn values<'a>(&'a self) -> Box<dyn Iterator<Item = &'a Helix> + 'a>;
    fn keys<'a>(&'a self) -> Box<dyn Iterator<Item = &'a usize> + 'a>;
    fn len(&self) -> usize;
    fn contains_key(&self, id: &usize) -> bool;
}

pub trait HasHelixCollection {
    fn get_collection(&self) -> &BTreeMap<usize, Arc<Helix>>;
}

impl HasHelixCollection for Helices {
    fn get_collection(&self) -> &BTreeMap<usize, Arc<Helix>> {
        &self.0
    }
}

impl<'a> HasHelixCollection for HelicesMut<'a> {
    fn get_collection(&self) -> &BTreeMap<usize, Arc<Helix>> {
        &self.new_map
    }
}

impl<T> HelixCollection for T
where
    T: HasHelixCollection,
{
    fn get(&self, id: &usize) -> Option<&Helix> {
        self.get_collection().get(id).map(|arc| arc.as_ref())
    }

    fn iter<'a>(&'a self) -> Box<dyn Iterator<Item = (&'a usize, &'a Helix)> + 'a> {
        Box::new(
            self.get_collection()
                .iter()
                .map(|(id, arc)| (id, arc.as_ref())),
        )
    }

    fn keys<'a>(&'a self) -> Box<dyn Iterator<Item = &'a usize> + 'a> {
        Box::new(self.get_collection().keys())
    }

    fn values<'a>(&'a self) -> Box<dyn Iterator<Item = &'a Helix> + 'a> {
        Box::new(self.get_collection().values().map(|arc| arc.as_ref()))
    }

    fn len(&self) -> usize {
        self.get_collection().len()
    }

    fn contains_key(&self, id: &usize) -> bool {
        self.get_collection().contains_key(id)
    }
}

pub struct HelicesMut<'a> {
    source: &'a mut Helices,
    new_map: BTreeMap<usize, Arc<Helix>>,
}

impl<'a> HelicesMut<'a> {
    pub fn get_mut(&mut self, id: &usize) -> Option<&mut Helix> {
        self.new_map.get_mut(id).map(|arc| {
            // For the same reasons as above, ensure that a new helix is created so that the
            // modified helix is stored at a different address.
            // Calling Arc::make_mut directly does not work because we want a new pointer even if
            // the arc count is 1
            let new_helix = Helix::clone(arc.as_ref());
            *arc = Arc::new(new_helix);

            Arc::make_mut(arc)
        })
    }

    pub fn values_mut(&mut self) -> impl Iterator<Item = &mut Helix> {
        self.new_map.values_mut().map(|arc| {
            let new_helix = Helix::clone(arc.as_ref());
            *arc = Arc::new(new_helix);
            Arc::make_mut(arc)
        })
    }

    pub fn insert(&mut self, id: usize, helix: Helix) {
        self.new_map.insert(id, Arc::new(helix));
    }

    pub fn remove(&mut self, id: &usize) {
        self.new_map.remove(id);
    }

    pub fn iter_mut(&mut self) -> impl Iterator<Item = (&usize, &mut Helix)> {
        self.new_map.iter_mut().map(|(id, arc)| {
            let new_helix = Helix::clone(arc.as_ref());
            *arc = Arc::new(new_helix);
            (id, Arc::make_mut(arc))
        })
    }

    /// Add an helix to the collection and return the identifier of the added helix in the
    /// collection.
    pub fn push_helix(&mut self, helix: Helix) -> usize {
        let helix_id = self.get_collection().keys().last().unwrap_or(&0) + 1;
        self.insert(helix_id, helix);
        helix_id
    }
}

impl<'a> AsRef<Helices> for HelicesMut<'a> {
    fn as_ref(&self) -> &Helices {
        self.source
    }
}

impl<'a> Drop for HelicesMut<'a> {
    fn drop(&mut self) {
        *self.source = Helices(Arc::new(std::mem::take(&mut self.new_map)))
    }
}

/// A DNA helix. All bases of all strands must be on a helix.
///
/// The three angles are illustrated in the following image, from [the NASA website](https://www.grc.nasa.gov/www/k-12/airplane/rotations.html):
/// Angles are applied in the order yaw -> pitch -> roll
/// ![Aircraft angles](https://www.grc.nasa.gov/www/k-12/airplane/Images/rotations.gif)
#[derive(Debug, Serialize, Deserialize, Clone)]
pub struct Helix {
    /// Position of the origin of the helix axis.
    pub position: Vec3,

    /// Orientation of the helix
    pub orientation: Rotor3,

    /// Indicate wether the helix should be displayed in the 3D view.
    #[serde(default = "default_visibility", skip_serializing_if = "bool::clone")]
    pub visible: bool,

    #[serde(default, skip_serializing_if = "is_false")]
    /// Indicate that the helix cannot move during rigid body simulations.
    pub locked_for_simulations: bool,

    /// The position of the helix on a grid. If this is None, it means that helix is not bound to
    /// any grid.
    #[serde(skip_serializing_if = "Option::is_none", default)]
    pub grid_position: Option<HelixGridPosition>,

    /// Representation of the helix in 2d
    #[serde(skip_serializing_if = "Option::is_none", default)]
    pub isometry2d: Option<Isometry2>,

    /// Additional segments for representing the helix in 2d
    #[serde(skip_serializing_if = "Vec::is_empty", default)]
    pub additonal_isometries: Vec<AdditionalHelix2D>,

    #[serde(default = "Vec2::one")]
    /// Symmetry applied inside the representation of the helix in 2d
    pub symmetry: Vec2,

    /// Roll of the helix. A roll equal to 0 means that the nucleotide 0 of the forward strand is
    /// at point (0., 1., 0.) in the helix's coordinate.
    #[serde(default)]
    pub roll: f32,

    #[serde(default, skip_serializing_if = "Option::is_none")]
    pub curve: Option<Arc<CurveDescriptor>>,

    #[serde(default, skip)]
    pub(super) instanciated_descriptor: Option<Arc<InstanciatedCurveDescriptor>>,

    #[serde(default, skip)]
    pub(super) instanciated_curve: Option<InstanciatedCurve>,

    #[serde(default, skip_serializing_if = "f32_is_zero")]
    delta_bbpt: f32,

    #[serde(default, skip_serializing_if = "isize_is_zero")]
    pub initial_nt_index: isize,

    /// An optional helix whose roll is copied from and to which self transfer forces applying
    /// to its roll
    #[serde(default, skip_serializing_if = "Option::is_none")]
    pub support_helix: Option<usize>,

    #[serde(default, skip_serializing_if = "Option::is_none")]
    pub(crate) path_id: Option<BezierPathId>,
}

impl Helix {
    pub fn from_codenano(codenano_helix: &codenano::Helix) -> Self {
        let position = Vec3::new(
            codenano_helix.position.x as f32,
            codenano_helix.position.y as f32,
            codenano_helix.position.z as f32,
        );
        /*
        let mut roll = codenano_helix.roll.rem_euclid(2. * std::f64::consts::PI);
        if roll > std::f64::consts::PI {
        roll -= 2. * std::f64::consts::PI;
        }
        let mut pitch = codenano_helix.pitch.rem_euclid(2. * std::f64::consts::PI);
        if pitch > std::f64::consts::PI {
        pitch -= 2. * std::f64::consts::PI;
        }
        let mut yaw = codenano_helix.yaw.rem_euclid(2. * std::f64::consts::PI);
        if yaw > std::f64::consts::PI {
        yaw -= 2. * std::f64::consts::PI;
        }
        */
        let orientation = Rotor3::from_rotation_xz(-codenano_helix.yaw as f32)
            * Rotor3::from_rotation_xy(codenano_helix.pitch as f32)
            * Rotor3::from_rotation_yz(codenano_helix.roll as f32);

        Self {
            position,
            orientation,
            grid_position: None,
            isometry2d: None,
            additonal_isometries: Vec::new(),
            symmetry: Vec2::one(),
            visible: true,
            roll: 0f32,
            locked_for_simulations: false,
            curve: None,
            instanciated_curve: None,
            instanciated_descriptor: None,
            delta_bbpt: 0.,
            initial_nt_index: 0,
            support_helix: None,
            path_id: None,
        }
    }

    pub fn from_scadnano(
        scad: &ScadnanoHelix,
        group_map: &BTreeMap<String, usize>,
        groups: &Vec<ScadnanoGroup>,
        helix_per_group: &mut Vec<usize>,
    ) -> Result<Self, ScadnanoImportError> {
        let group_id = scad.group.clone().unwrap_or(String::from("default_group"));
        let grid_id = if let Some(id) = group_map.get(&group_id) {
            id
        } else {
            return Err(ScadnanoImportError::MissingField(format!(
                "group {}",
                group_id
            )));
        };
        let x = if let Some(x) = scad.grid_position.get(0).cloned() {
            x
        } else {
            return Err(ScadnanoImportError::MissingField(format!("x")));
        };
        let y = if let Some(y) = scad.grid_position.get(1).cloned() {
            y
        } else {
            return Err(ScadnanoImportError::MissingField(format!("y")));
        };
        let group = if let Some(group) = groups.get(*grid_id) {
            group
        } else {
            return Err(ScadnanoImportError::MissingField(format!(
                "group {}",
                grid_id
            )));
        };

        println!("helices per group {:?}", group_map);
        println!("helices per group {:?}", helix_per_group);
        let nb_helices = if let Some(nb_helices) = helix_per_group.get_mut(*grid_id) {
            nb_helices
        } else {
            return Err(ScadnanoImportError::MissingField(format!(
                "helix_per_group {}",
                grid_id
            )));
        };
        let rotation =
            ultraviolet::Rotor2::from_angle(group.pitch.unwrap_or_default().to_radians());
        let isometry2d = Isometry2 {
            translation: (5. * *nb_helices as f32 - 1.)
                * ultraviolet::Vec2::unit_y().rotated_by(rotation)
                + 5. * ultraviolet::Vec2::new(group.position.x, group.position.y),
            rotation,
        };
        *nb_helices += 1;

        Ok(Self {
            position: Vec3::zero(),
            orientation: Rotor3::identity(),
            grid_position: Some(HelixGridPosition {
                grid: GridId::FreeGrid(*grid_id),
                x,
                y,
                axis_pos: 0,
                roll: 0f32,
            }),
            visible: true,
            roll: 0f32,
            isometry2d: Some(isometry2d),
            additonal_isometries: Vec::new(),
            symmetry: Vec2::one(),
            locked_for_simulations: false,
            curve: None,
            instanciated_curve: None,
            instanciated_descriptor: None,
            delta_bbpt: 0.,
            initial_nt_index: 0,
            support_helix: None,
            path_id: None,
        })
    }

    pub fn translated_by(&self, edge: crate::grid::Edge, grid_data: &GridData) -> Option<Self> {
        log::debug!("attempt to translate helix");
        let grid_position = self
            .grid_position
            .as_ref()
            .and_then(|gp| grid_data.translate_by_edge(gp, &edge));
        let new_curve_descriptor = self
            .curve
            .as_ref()
            .and_then(|c| c.translate(edge, grid_data));

        if self.curve.is_some() != new_curve_descriptor.is_some() {
            None
        } else {
            Some(Self {
                instanciated_curve: None,
                instanciated_descriptor: None,
                grid_position,
                isometry2d: None,
                curve: new_curve_descriptor.map(|c| Arc::new(c)),
                ..self.clone()
            })
        }
    }
}

impl Helix {
    pub fn new(origin: Vec3, orientation: Rotor3) -> Self {
        Self {
            position: origin,
            orientation,
            isometry2d: None,
            additonal_isometries: Vec::new(),
            symmetry: Vec2::one(),
            grid_position: None,
            visible: true,
            roll: 0f32,
            locked_for_simulations: false,
            curve: None,
            instanciated_curve: None,
            instanciated_descriptor: None,
            delta_bbpt: 0.,
            initial_nt_index: 0,
            support_helix: None,
            path_id: None,
        }
    }

    pub fn new_on_grid(grid: &Grid, x: isize, y: isize, g_id: GridId) -> Self {
        let position = grid.position_helix(x, y);
        Self {
            position,
            orientation: grid.orientation,
            isometry2d: None,
            additonal_isometries: Vec::new(),
            symmetry: Vec2::one(),
            grid_position: Some(HelixGridPosition {
                grid: g_id,
                x,
                y,
                axis_pos: 0,
                roll: 0f32,
            }),
            visible: true,
            roll: 0f32,
            locked_for_simulations: false,
            curve: None,
            instanciated_curve: None,
            instanciated_descriptor: None,
            delta_bbpt: 0.,
            initial_nt_index: 0,
            support_helix: None,
            path_id: None,
        }
    }

<<<<<<< HEAD
    pub fn new_sphere_like_spiral(
        radius: f64,
        theta_0: f64,
        minimum_diameter: Option<f64>,
    ) -> Self {
        let constructor = SphereLikeSpiralDescriptor {
            radius,
            theta_0,
            minimum_diameter,
        };
=======
    pub fn new_sphere_like_spiral(desc: SphereLikeSpiralDescriptor) -> Self {
>>>>>>> 18415038
        Self {
            position: Vec3::zero(),
            orientation: Rotor3::identity(),
            isometry2d: None,
            additonal_isometries: Vec::new(),
            symmetry: Vec2::one(),
            grid_position: None,
            visible: true,
            roll: 0f32,
            locked_for_simulations: false,
            curve: Some(Arc::new(CurveDescriptor::SphereLikeSpiral(desc))),
            instanciated_curve: None,
            instanciated_descriptor: None,
            delta_bbpt: 0.,
            initial_nt_index: 0,
            support_helix: None,
            path_id: None,
        }
    }

    pub fn new_tube_spiral(desc: TubeSpiralDescritor) -> Self {
        Self {
            position: Vec3::zero(),
            orientation: Rotor3::identity(),
            isometry2d: None,
            additonal_isometries: Vec::new(),
            symmetry: Vec2::one(),
            grid_position: None,
            visible: true,
            roll: 0f32,
            locked_for_simulations: false,
            curve: Some(Arc::new(CurveDescriptor::TubeSpiral(desc))),
            instanciated_curve: None,
            instanciated_descriptor: None,
            delta_bbpt: 0.,
            initial_nt_index: 0,
            support_helix: None,
            path_id: None,
        }
    }

    pub fn piecewise_bezier_points(&self) -> Option<Vec<Vec3>> {
        if let Some(CurveDescriptor::PiecewiseBezier { .. }) = self.curve.as_ref().map(Arc::as_ref)
        {
            Some(self.bezier_points())
        } else {
            None
        }
    }

    pub fn cubic_bezier_points(&self) -> Option<Vec<Vec3>> {
        if let Some(CurveDescriptor::Bezier(_)) = self.curve.as_ref().map(Arc::as_ref) {
            Some(self.bezier_points())
        } else {
            None
        }
    }

    pub fn translate_bezier_point(
        &mut self,
        _bezier_point: BezierControlPoint,
        _translation: GridAwareTranslation,
    ) -> Result<(), ErrOperation> {
        /*
        let point = match bezier_point {
            BezierControlPoint::PiecewiseBezier(n) => {
                if let Some(CurveDescriptor::PiecewiseBezier { tengents, .. }) =
                    self.curve.as_mut().map(Arc::make_mut)
                {
                    tengents.get_mut(n / 2)
                } else {
                    None
                }
            }
            _ => {
                log::error!("Translation of cubic bezier point not implemented");
                None
            }
        }
        .ok_or(ErrOperation::NotEnoughBezierPoints)?;
        *point += translation.0;
        */
        log::error!("Translation of cubic bezier point not implemented");
        Ok(())
    }

    fn bezier_points(&self) -> Vec<Vec3> {
        if let Some(desc) = self.instanciated_descriptor.as_ref() {
            desc.bezier_points()
        } else {
            vec![]
        }
    }

    pub fn new_bezier_two_points(
        grid_manager: &GridData,
        grid_pos_start: HelixGridPosition,
        grid_pos_end: HelixGridPosition,
    ) -> Result<Self, ErrOperation> {
        let position = grid_manager
            .pos_to_space(grid_pos_start.light())
            .ok_or(ErrOperation::GridDoesNotExist(grid_pos_start.grid))?;
        let point_start = BezierEnd {
            position: grid_pos_start.light(),
            inward_coeff: 1.,
            outward_coeff: 1.,
        };
        let point_end = BezierEnd {
            position: grid_pos_end.light(),
            inward_coeff: 1.,
            outward_coeff: 1.,
        };
        let constructor = CurveDescriptor::PiecewiseBezier {
            points: vec![point_start, point_end],
            t_max: None,
            t_min: None,
        };
        let mut ret = Self {
            position,
            orientation: Rotor3::identity(),
            isometry2d: None,
            additonal_isometries: Vec::new(),
            symmetry: Vec2::one(),
            grid_position: Some(grid_pos_start),
            visible: true,
            roll: 0f32,
            locked_for_simulations: false,
            curve: Some(Arc::new(constructor)),
            instanciated_curve: None,
            instanciated_descriptor: None,
            delta_bbpt: 0.,
            initial_nt_index: 0,
            support_helix: None,
            path_id: None,
        };
        // we can use a fake cache because we don't need it for bezier curves.
        let mut fake_cache = Default::default();
        grid_manager.update_curve(&mut ret, &mut fake_cache);
        Ok(ret)
    }

    pub fn new_on_bezier_path(
        grid_manager: &GridData,
        grid_pos: HelixGridPosition,
        path_id: BezierPathId,
    ) -> Result<Self, ErrOperation> {
        let translation = (|| {
            let grid = grid_manager.grids.get(&grid_pos.grid)?;
            let position = grid.position_helix_in_grid_coordinates(grid_pos.x, grid_pos.y);
            Some(position)
        })();

        let curve = translation
            .map(|translation| CurveDescriptor::TranslatedPath {
                path_id,
                translation,
            })
            .map(Arc::new);

        let mut ret = Self {
            position: Vec3::zero(),
            orientation: Rotor3::identity(),
            isometry2d: None,
            additonal_isometries: Vec::new(),
            symmetry: Vec2::one(),
            grid_position: Some(grid_pos),
            visible: true,
            roll: 0f32,
            locked_for_simulations: false,
            curve,
            instanciated_curve: None,
            instanciated_descriptor: None,
            delta_bbpt: 0.,
            initial_nt_index: 0,
            support_helix: None,
            path_id: Some(path_id),
        };
        let mut fake_cache = Default::default();
        grid_manager.update_curve(&mut ret, &mut fake_cache);
        Ok(ret)
    }

    pub fn nb_bezier_nucls(&self) -> usize {
        self.instanciated_curve
            .as_ref()
            .map(|c| c.curve.as_ref().nb_points())
            .unwrap_or(0)
    }

    pub fn roll_at_pos(&self, n: isize, cst: &Parameters) -> f32 {
        use std::f32::consts::PI;
        let bbpt = cst.bases_per_turn + self.delta_bbpt;
        let beta = 2. * PI / bbpt;
        self.roll - n as f32 * beta // Beta is positive but helix turn clockwise when n increases
    }

    /// Angle of base number `n` around this helix.
    pub fn theta(&self, n: isize, forward: bool, cst: &Parameters) -> f32 {
        use std::f32::consts::PI;
        // The groove_angle goes from the backward strand to the forward strand
        let shift = if forward { cst.groove_angle } else { 0. };
        let bbpt = cst.bases_per_turn + self.delta_bbpt;
        let beta = 2. * PI / bbpt;
        self.roll
            -n as f32 * beta  // Beta is positive but helix turn clockwise when n increases
            + shift
            + std::f32::consts::FRAC_PI_2 // Add PI/2 so that when the roll is 0,
                                          // the backward strand is at vertical position on nucl 0
    }

    /// 3D position of a nucleotide on this helix. `n` is the position along the axis, and `forward` is true iff the 5' to 3' direction of the strand containing that nucleotide runs in the same direction as the axis of the helix.
    pub fn space_pos(&self, p: &Parameters, n: isize, forward: bool) -> Vec3 {
        self.shifted_space_pos(p, n, forward, 0.0)
    }

    pub fn normal_at_pos(&self, n: isize, forward: bool) -> Vec3 {
        self.instanciated_curve
            .as_ref()
            .and_then(|c| {
                let axis = c.curve.axis_at_pos(n, forward)?;
                Some(dvec_to_vec(axis[2]))
            })
            .unwrap_or_else(|| Vec3::unit_x().rotated_by(self.orientation))
    }

    fn theta_n_to_space_pos(&self, p: &Parameters, n: isize, theta: f32, forward: bool) -> Vec3 {
        let mut ret;
        if let Some(curve) = self.instanciated_curve.as_ref() {
            if let Some(point) = curve
                .as_ref()
                .nucl_pos(n, forward, theta as f64, p)
                .map(dvec_to_vec)
            {
                let (position, orientation) = if curve.as_ref().has_its_own_encoded_frame() {
                    (Vec3::zero(), Rotor3::identity())
                } else {
                    (self.position, self.orientation)
                };
                return point.rotated_by(orientation) + position;
            } else {
                let delta_inclination = if forward { 0.0 } else { p.inclination };
                ret = Vec3::new(
                    n as f32 * p.z_step + delta_inclination,
                    theta.sin() * p.helix_radius,
                    theta.cos() * p.helix_radius,
                );
            }
        } else {
            let delta_inclination = if forward { 0.0 } else { p.inclination };
            ret = Vec3::new(
                n as f32 * p.z_step + delta_inclination,
                theta.sin() * p.helix_radius,
                theta.cos() * p.helix_radius,
            );
        }

        ret = self.rotate_point(ret);
        ret += self.position;
        ret
    }

    pub fn shifted_space_pos(&self, p: &Parameters, n: isize, forward: bool, shift: f32) -> Vec3 {
        let n = self.initial_nt_index + n;
        let theta = self.theta(n, forward, p) + shift;
        self.theta_n_to_space_pos(p, n, theta, forward)
    }

    ///Return an helix that makes an ideal cross-over with self at postion n
    pub fn ideal_neighbour(&self, n: isize, forward: bool, p: &Parameters) -> Helix {
        let other_helix_pos = self.position_ideal_neighbour(n, forward, p);
        let mut new_helix = self.detatched_copy_at(other_helix_pos);
        self.adjust_theta_neighbour(n, forward, &mut new_helix, p);
        new_helix
    }

    fn detatched_copy_at(&self, position: Vec3) -> Helix {
        Helix {
            position,
            orientation: self.orientation,
            grid_position: None,
            roll: 0.,
            visible: true,
            isometry2d: None,
            additonal_isometries: Vec::new(),
            symmetry: Vec2::one(),
            locked_for_simulations: false,
            curve: None,
            instanciated_curve: None,
            instanciated_descriptor: None,
            delta_bbpt: 0.,
            initial_nt_index: 0,
            support_helix: None,
            path_id: None,
        }
    }

    fn position_ideal_neighbour(&self, n: isize, forward: bool, p: &Parameters) -> Vec3 {
        let axis_pos = self.axis_position(p, n);
        let my_nucl_pos = self.space_pos(p, n, forward);
        let direction = (my_nucl_pos - axis_pos).normalized();
        let other_helix_pos = (2. * p.helix_radius + p.inter_helix_gap) * direction + axis_pos;
        other_helix_pos
    }

    fn adjust_theta_neighbour(
        &self,
        n: isize,
        forward: bool,
        new_helix: &mut Helix,
        p: &Parameters,
    ) {
        let theta_current = new_helix.theta(0, forward, p);
        let theta_obj = self.theta(n, forward, p) + std::f32::consts::PI;
        new_helix.roll = theta_obj - theta_current;
    }

    pub fn get_axis<'a>(&'a self, p: &Parameters) -> Axis<'a> {
        if let Some(curve) = self.instanciated_curve.as_ref() {
            let shift = self.initial_nt_index;
            let points = curve.as_ref().points();
            let (position, orientation) = if curve.as_ref().has_its_own_encoded_frame() {
                (DVec3::zero(), DRotor3::identity())
            } else {
                (
                    vec_to_dvec(self.position),
                    rotor_to_drotor(self.orientation),
                )
            };
            Axis::Curve {
                shift,
                points,
                nucl_t0: curve.as_ref().nucl_t0(),
                position,
                orientation,
            }
        } else {
            Axis::Line {
                origin: self.position,
                direction: self.axis_position(p, 1) - self.position,
            }
        }
    }

    pub fn axis_position(&self, p: &Parameters, n: isize) -> Vec3 {
        let n = n + self.initial_nt_index;
        if let Some(curve) = self.instanciated_curve.as_ref().map(|s| &s.curve) {
            if let Some(point) = curve.axis_pos(n).map(dvec_to_vec) {
                let (position, orientation) = if curve.as_ref().has_its_own_encoded_frame() {
                    (Vec3::zero(), Rotor3::identity())
                } else {
                    (self.position, self.orientation)
                };
                return point.rotated_by(orientation) + position;
            }
        }
        let mut ret = Vec3::new(n as f32 * p.z_step, 0., 0.);

        ret = self.rotate_point(ret);
        ret += self.position;
        ret
    }

    pub fn rotate_point(&self, ret: Vec3) -> Vec3 {
        ret.rotated_by(self.orientation)
    }

    fn append_translation(&mut self, translation: Vec3) {
        self.position += translation;
    }

    fn append_rotation(&mut self, rotation: Rotor3) {
        self.orientation = rotation * self.orientation;
        self.position = rotation * self.position;
    }

    pub fn rotate_arround(&mut self, rotation: Rotor3, origin: Vec3) {
        self.append_translation(-origin);
        self.append_rotation(rotation);
        self.append_translation(origin);
    }

    pub fn translate(&mut self, translation: Vec3) {
        self.append_translation(translation);
    }

    #[allow(dead_code)]
    pub fn roll(&mut self, roll: f32) {
        self.roll += roll
    }

    pub fn set_roll(&mut self, roll: f32) {
        self.roll = roll
    }

    pub fn get_bezier_controls(&self) -> Option<CubicBezierConstructor> {
        self.instanciated_descriptor
            .as_ref()
            .and_then(|c| c.get_bezier_controls())
    }

    pub fn get_curve_range(&self) -> Option<std::ops::RangeInclusive<isize>> {
        if let Some(ref curve) = self.instanciated_curve {
            Some(curve.curve.range())
        } else {
            None
        }
    }
}

/// The virtual position of a nucleotide.
///
/// Two nucleotides on different helices with the same support helix will be mapped
/// to the same `VirtualNucl` if they are at the same position on that support helix
#[derive(Serialize, Deserialize, Clone, Copy, Eq, PartialEq, Hash, Debug, PartialOrd, Ord)]
pub struct VirtualNucl(pub(super) Nucl);

impl VirtualNucl {
    pub fn compl(&self) -> Self {
        Self(self.0.compl())
    }
}

impl Nucl {
    pub fn map_to_virtual_nucl(nucl: Nucl, helices: &Helices) -> Option<VirtualNucl> {
        let h = helices.get(&nucl.helix)?;
        let support_helix_id = h
            .support_helix
            .or(Some(nucl.helix))
            .filter(|h_id| helices.contains_key(h_id))?;
        Some(VirtualNucl(Nucl {
            helix: support_helix_id,
            position: nucl.position + h.initial_nt_index,
            forward: nucl.forward,
        }))
    }
}

/// Represents the axis of an helix. At the moment it is a line. In the future it might also be a
/// bezier curve
#[derive(Debug, Clone)]
pub enum Axis<'a> {
    Line {
        origin: Vec3,
        direction: Vec3,
    },
    Curve {
        shift: isize,
        points: &'a [DVec3],
        nucl_t0: usize,
        position: DVec3,
        orientation: DRotor3,
    },
}

#[derive(Debug, Clone)]
pub enum OwnedAxis {
    Line {
        origin: Vec3,
        direction: Vec3,
    },
    Curve {
        shift: isize,
        points: Vec<DVec3>,
        nucl_t0: usize,
        position: DVec3,
        orientation: DRotor3,
    },
}

impl<'a> Axis<'a> {
    pub fn to_owned(self) -> OwnedAxis {
        match self {
            Self::Line { origin, direction } => OwnedAxis::Line { origin, direction },
            Self::Curve {
                shift,
                points,
                nucl_t0,
                orientation,
                position,
            } => OwnedAxis::Curve {
                shift,
                points: points.to_vec(),
                nucl_t0,
                orientation,
                position,
            },
        }
    }
}

impl OwnedAxis {
    pub fn borrow<'a>(&'a self) -> Axis<'a> {
        match self {
            Self::Line { origin, direction } => Axis::Line {
                origin: *origin,
                direction: *direction,
            },
            Self::Curve {
                shift,
                points,
                nucl_t0,
                orientation,
                position,
            } => Axis::Curve {
                shift: *shift,
                points: &points[..],
                nucl_t0: *nucl_t0,
                orientation: *orientation,
                position: *position,
            },
        }
    }
}

impl<'a> Axis<'a> {
    pub fn transformed(&self, model_matrix: &Mat4) -> Self {
        match self {
            Self::Line {
                origin: old_origin,
                direction: old_direction,
            } => {
                let origin = model_matrix.transform_point3(*old_origin);
                let direction = model_matrix.transform_vec3(*old_direction);
                Self::Line { origin, direction }
            }
            _ => self.clone(),
        }
    }

    pub fn direction(&self) -> Option<Vec3> {
        if let Axis::Line { direction, .. } = self {
            Some(*direction)
        } else {
            None
        }
    }
}

/// An additional 2d helix used to represent an helix in the 2d view
#[derive(Debug, Clone, Serialize, Deserialize)]
pub struct AdditionalHelix2D {
    /// The minimum nucleotide index of the helix.
    /// Nucleotides with smalle indices are represented by the previous helix
    pub left: isize,
    /// The Isomettry to be applied after applying the isometry of the main helix 2d representation
    /// to obtain this segment
    pub additional_isometry: Option<Isometry2>,
    pub additional_symmetry: Option<Vec2>,
}<|MERGE_RESOLUTION|>--- conflicted
+++ resolved
@@ -435,20 +435,7 @@
         }
     }
 
-<<<<<<< HEAD
-    pub fn new_sphere_like_spiral(
-        radius: f64,
-        theta_0: f64,
-        minimum_diameter: Option<f64>,
-    ) -> Self {
-        let constructor = SphereLikeSpiralDescriptor {
-            radius,
-            theta_0,
-            minimum_diameter,
-        };
-=======
     pub fn new_sphere_like_spiral(desc: SphereLikeSpiralDescriptor) -> Self {
->>>>>>> 18415038
         Self {
             position: Vec3::zero(),
             orientation: Rotor3::identity(),
