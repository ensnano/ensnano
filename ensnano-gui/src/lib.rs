--- conflicted
+++ resolved
@@ -51,11 +51,8 @@
 use ensnano_interactor::graphics::FogParameters;
 use ensnano_interactor::{
     graphics::{Background3D, DrawArea, ElementType, RenderingMode, SplitMode},
-<<<<<<< HEAD
-    CheckXoversParameter, Selection, SimulationState, SuggestionParameters, WidgetBasis,
-=======
-    InsertionPoint, Selection, SimulationState, SuggestionParameters, WidgetBasis,
->>>>>>> 068a4ebb
+    CheckXoversParameter, InsertionPoint, Selection, SimulationState, SuggestionParameters,
+    WidgetBasis,
 };
 use ensnano_interactor::{operation::Operation, ScaffoldInfo};
 use ensnano_interactor::{ActionMode, HyperboloidRequest, RollRequest, SelectionMode};
@@ -1014,15 +1011,12 @@
     fn get_all_cameras(&self) -> Vec<(CameraId, &str)>;
     fn get_favourite_camera(&self) -> Option<CameraId>;
     fn get_grid_position_and_orientation(&self, g_id: usize) -> Option<(Vec3, Rotor3)>;
-<<<<<<< HEAD
     fn get_grid_nb_turn(&self, g_id: usize) -> Option<f32>;
     fn xover_length(&self, xover_id: usize) -> Option<(f32, Option<f32>)>;
     fn get_id_of_xover_involving_nucl(&self, nucl: Nucl) -> Option<usize>;
     fn rainbow_scaffold(&self) -> bool;
-=======
     fn get_insertion_length(&self, selection: &Selection) -> Option<usize>;
     fn get_insertion_point(&self, selection: &Selection) -> Option<InsertionPoint>;
->>>>>>> 068a4ebb
 }
 
 #[derive(Debug, Clone, PartialEq, Eq, Default)]
