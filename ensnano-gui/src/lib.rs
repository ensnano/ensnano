--- conflicted
+++ resolved
@@ -985,7 +985,6 @@
     fn get_strand_building_state(&self) -> Option<StrandBuildingStatus>;
     fn get_selected_group(&self) -> Option<GroupId>;
     fn get_suggestion_parameters(&self) -> &SuggestionParameters;
-<<<<<<< HEAD
     fn get_checked_xovers_parameters(&self) -> CheckXoversParameter;
     fn follow_stereographic_camera(&self) -> bool;
     fn show_stereographic_camera(&self) -> bool;
@@ -993,9 +992,7 @@
     fn get_scroll_sensitivity(&self) -> f32;
     fn get_invert_y_scroll(&self) -> bool;
     fn want_thick_helices(&self) -> bool;
-=======
     fn expand_insertions(&self) -> bool;
->>>>>>> edd2a066
 }
 
 pub trait DesignReader: 'static {
