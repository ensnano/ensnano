--- conflicted
+++ resolved
@@ -221,11 +221,8 @@
     },
     InitRevolutionRelaxation(RevolutionSurfaceSystemDescriptor),
     CancelExport,
-<<<<<<< HEAD
     LoadSvgFile,
-=======
     ScreenShot3D,
->>>>>>> 549b0cdd
 }
 
 impl<S: AppState> contextual_panel::BuilderMessage for Message<S> {
@@ -863,7 +860,6 @@
             Message::CancelExport => {
                 self.requests.lock().unwrap().set_exporting(false);
             }
-<<<<<<< HEAD
             Message::CurveBuilderPicked(builder) => {
                 self.revolution_tab.set_builder(builder);
                 let bezier_path_id = self.revolution_tab.get_current_bezier_path_id();
@@ -903,11 +899,9 @@
                 .unwrap()
                 .finish_revolutiion_relaxation(),
             Message::LoadSvgFile => self.requests.lock().unwrap().load_svg(),
-=======
             Message::ScreenShot3D => {
                 self.requests.lock().unwrap().request_screenshot_3d();
             }
->>>>>>> 549b0cdd
         };
         Command::none()
     }
