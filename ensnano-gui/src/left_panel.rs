/*
ENSnano, a 3d graphical application for DNA nanostructures.
    Copyright (C) 2021  Nicolas Levy <nicolaspierrelevy@gmail.com> and Nicolas Schabanel <nicolas.schabanel@ens-lyon.fr>

    This program is free software: you can redistribute it and/or modify
    it under the terms of the GNU General Public License as published by
    the Free Software Foundation, either version 3 of the License, or
    (at your option) any later version.

    This program is distributed in the hope that it will be useful,
    but WITHOUT ANY WARRANTY; without even the implied warranty of
    MERCHANTABILITY or FITNESS FOR A PARTICULAR PURPOSE.  See the
    GNU General Public License for more details.

    You should have received a copy of the GNU General Public License
    along with this program.  If not, see <https://www.gnu.org/licenses/>.
*/
use ensnano_organizer::{Organizer, OrganizerMessage, OrganizerTree};
use std::sync::{Arc, Mutex};

use iced::{
    button, pick_list, slider, text_input, Button, Checkbox, Color, Command, Element, Length,
    PickList, Scrollable, Slider, Text, TextInput,
};
use iced::{container, Background, Column, Container, Row};
use iced_aw::{TabLabel, Tabs};
use iced_native::Program;
use iced_wgpu::{Backend, Renderer};
use iced_winit::winit::{
    dpi::{LogicalPosition, LogicalSize},
    event::ModifiersState,
};
use ultraviolet::Vec3;

use ensnano_design::{
    elements::{DnaElement, DnaElementKey},
    CameraId,
};
use ensnano_interactor::{
    graphics::{Background3D, RenderingMode},
    ActionMode, SelectionConversion, SuggestionParameters,
};

use super::{
    icon_btn,
    material_icons_light::{
        dark_icon as icon, icon_to_char, LightIcon as MaterialIcon, DARK_ICONFONT as ICONFONT,
    },
    slider_style::DesactivatedSlider,
    text_btn, AppState, FogParameters as Fog, OverlayType, Requests, UiSize,
};

use ensnano_design::{grid::GridTypeDescr, ultraviolet, NamedParameter};
mod color_picker;
use color_picker::ColorPicker;
mod sequence_input;
use sequence_input::SequenceInput;
use text_input_style::BadValue;
mod discrete_value;
use discrete_value::{FactoryId, RequestFactory, Requestable, ValueId};
mod tabs;
use crate::consts::*;
mod contextual_panel;
use contextual_panel::{ContextualPanel, InstanciatedValue, ValueKind};

use ensnano_interactor::{CheckXoversParameter, HyperboloidRequest, Selection};
use tabs::{
    CameraShortcut, CameraTab, EditionTab, GridTab, ParametersTab, SequenceTab, SimulationTab,
};

pub(super) const ENSNANO_FONT: iced::Font = iced::Font::External {
    name: "EnsNanoFont",
    bytes: include_bytes!("../../font/ensnano.ttf"),
};

const CHECKBOXSPACING: u16 = 5;

pub struct LeftPanel<R: Requests, S: AppState> {
    logical_size: LogicalSize<f64>,
    #[allow(dead_code)]
    logical_position: LogicalPosition<f64>,
    #[allow(dead_code)]
    open_color: button::State,
    sequence_input: SequenceInput,
    requests: Arc<Mutex<R>>,
    #[allow(dead_code)]
    show_torsion: bool,
    selected_tab: usize,
    organizer: Organizer<DnaElement>,
    ui_size: UiSize,
    grid_tab: GridTab,
    edition_tab: EditionTab<S>,
    camera_tab: CameraTab,
    simulation_tab: SimulationTab<S>,
    sequence_tab: SequenceTab,
    parameters_tab: ParametersTab,
    contextual_panel: ContextualPanel<S>,
    camera_shortcut: CameraShortcut,
    application_state: S,
}

#[derive(Debug, Clone)]
pub enum Message<S> {
    Resized(LogicalSize<f64>, LogicalPosition<f64>),
    #[allow(dead_code)]
    OpenColor,
    MakeGrids,
    SequenceChanged(String),
    SequenceFileRequested,
    ColorPicked(Color),
    HsvSatValueChanged(f64, f64),
    StrandNameChanged(usize, String),
    FinishChangingColor,
    HueChanged(f64),
    NewGrid(GridTypeDescr),
    FixPoint(Vec3, Vec3),
    RotateCam(f32, f32, f32),
    PositionHelicesChanged(String),
    LengthHelicesChanged(String),
    ScaffoldPositionInput(String),
    #[allow(dead_code)]
    ShowTorsion(bool),
    FogRadius(f32),
    FogLength(f32),
    SimRequest,
    DescreteValue {
        factory_id: FactoryId,
        value_id: ValueId,
        value: f32,
    },
    NewHyperboloid,
    FinalizeHyperboloid,
    RollTargeted(bool),
    RigidGridSimulation(bool),
    RigidHelicesSimulation(bool),
    VolumeExclusion(bool),
    TabSelected(usize),
    OrganizerMessage(OrganizerMessage<DnaElement>),
    ModifiersChanged(ModifiersState),
    UiSizeChanged(UiSize),
    UiSizePicked(UiSize),
    StapplesRequested,
    OrigamisRequested,
    ToggleText(bool),
    #[allow(dead_code)]
    CleanRequested,
    AddDoubleStrandHelix(bool),
    ToggleVisibility(bool),
    AllVisible,
    Redim2dHelices(bool),
    InvertScroll(bool),
    BrownianMotion(bool),
    Nothing,
    CancelHyperboloid,
    SelectionValueChanged(usize, String),
    SetSmallSpheres(bool),
    ScaffoldIdSet(usize, bool),
    //NewScaffoldInfo(Option<ScaffoldInfo>),
    SelectScaffold,
    ForceHelp,
    ShowTutorial,
    RenderingMode(RenderingMode),
    Background3D(Background3D),
    OpenLink(&'static str),
    NewApplicationState(S),
    FogChoice(tabs::FogChoice),
    SetScaffoldSeqButtonPressed,
    ResetSimulation,
    EditCameraName(String),
    SubmitCameraName,
    StartEditCameraName(CameraId),
    DeleteCamera(CameraId),
    SelectCamera(CameraId),
    NewCustomCamera,
    NewSuggestionParameters(SuggestionParameters),
    ContextualValueChanged(ValueKind, usize, String),
    ContextualValueSubmitted(ValueKind),
<<<<<<< HEAD
    InstanciatedValueSubmitted(InstanciatedValue),
    CheckXoversParameter(CheckXoversParameter),
    FollowStereographicCamera(bool),
    ShowStereographicCamera(bool),
    ShowHBonds(bool),
    RainbowScaffold(bool),
    StopSimulation,
    StartTwist,
=======
    NewDnaParameters(NamedParameter),
>>>>>>> 9c87ff90
}

impl<S: AppState> contextual_panel::BuilderMessage for Message<S> {
    fn value_changed(kind: ValueKind, n: usize, value: String) -> Self {
        Self::ContextualValueChanged(kind, n, value)
    }

    fn value_submitted(kind: ValueKind) -> Self {
        Self::ContextualValueSubmitted(kind)
    }
}

impl<R: Requests, S: AppState> LeftPanel<R, S> {
    pub fn new(
        requests: Arc<Mutex<R>>,
        logical_size: LogicalSize<f64>,
        logical_position: LogicalPosition<f64>,
        first_time: bool,
        state: &S,
    ) -> Self {
        let selected_tab = if first_time { 0 } else { 5 };
        let mut organizer = Organizer::new();
        organizer.set_width(logical_size.width as u16);
        Self {
            logical_size,
            logical_position,
            open_color: Default::default(),
            sequence_input: SequenceInput::new(),
            requests,
            show_torsion: false,
            selected_tab,
            organizer,
            ui_size: Default::default(),
            grid_tab: GridTab::new(),
            edition_tab: EditionTab::new(),
            camera_tab: CameraTab::new(),
            simulation_tab: SimulationTab::new(),
            sequence_tab: SequenceTab::new(),
            parameters_tab: ParametersTab::new(state),
            contextual_panel: ContextualPanel::new(logical_size.width as u32),
            camera_shortcut: CameraShortcut::new(),
            application_state: state.clone(),
        }
    }

    pub fn resize(
        &mut self,
        logical_size: LogicalSize<f64>,
        logical_position: LogicalPosition<f64>,
    ) {
        self.logical_size = logical_size;
        self.logical_position = logical_position;
        self.contextual_panel.new_width(logical_size.width as u32);
        self.organizer.set_width(logical_size.width as u16);
    }

    fn organizer_message(&mut self, m: OrganizerMessage<DnaElement>) -> Option<Message<S>> {
        match m {
            OrganizerMessage::InternalMessage(m) => {
                let selection = self
                    .application_state
                    .get_selection()
                    .iter()
                    .filter_map(|s| DnaElementKey::from_selection(s, 0))
                    .collect();
                return self
                    .organizer
                    .message(&m, &selection)
                    .map(|m_| Message::OrganizerMessage(m_));
            }
            OrganizerMessage::Selection(s, group_id) => self
                .requests
                .lock()
                .unwrap()
                .set_selected_keys(s, group_id, false),
            OrganizerMessage::NewAttribute(a, keys) => {
                self.requests
                    .lock()
                    .unwrap()
                    .update_attribute_of_elements(a, keys.into_iter().collect());
            }
            OrganizerMessage::NewTree(tree) => {
                self.requests.lock().unwrap().update_organizer_tree(tree)
            }
            OrganizerMessage::Candidates(candidates) => self
                .requests
                .lock()
                .unwrap()
                .set_candidates_keys(candidates),
            OrganizerMessage::NewGroup {
                group_id,
                elements_selected,
                new_tree,
            } => {
                self.requests
                    .lock()
                    .unwrap()
                    .update_organizer_tree(new_tree);
                self.requests.lock().unwrap().set_selected_keys(
                    elements_selected,
                    Some(group_id),
                    true,
                );
            }
            _ => (),
        }
        None
    }

    pub fn has_keyboard_priority(&self) -> bool {
        self.sequence_input.has_keyboard_priority()
            || self.contextual_panel.has_keyboard_priority()
            || self.organizer.has_keyboard_priority()
            || self.sequence_tab.has_keyboard_priority()
            || self.camera_shortcut.has_keyboard_priority()
    }
}

impl<R: Requests, S: AppState> Program for LeftPanel<R, S> {
    type Renderer = Renderer;
    type Message = Message<S>;

    fn update(&mut self, message: Message<S>) -> Command<Message<S>> {
        match message {
            Message::SequenceChanged(s) => {
                self.requests
                    .lock()
                    .unwrap()
                    .set_selected_strand_sequence(s.clone());
                self.sequence_input.update_sequence(s);
            }
            Message::StrandNameChanged(s_id, name) => {
                self.requests.lock().unwrap().set_strand_name(s_id, name)
            }
            Message::SequenceFileRequested => {
                let dialog = rfd::AsyncFileDialog::new().pick_file();
                let requests = self.requests.clone();
                std::thread::spawn(move || {
                    let save_op = async move {
                        let file = dialog.await;
                        if let Some(handle) = file {
                            let content = std::fs::read_to_string(handle.path());
                            if let Ok(content) = content {
                                requests
                                    .lock()
                                    .unwrap()
                                    .set_selected_strand_sequence(content);
                            }
                        }
                    };
                    futures::executor::block_on(save_op);
                });
            }
            Message::OpenColor => self
                .requests
                .lock()
                .unwrap()
                .open_overlay(OverlayType::Color),
            Message::HsvSatValueChanged(saturation, value) => {
                self.edition_tab.change_sat_value(saturation, value);
                let requested_color = self.edition_tab.strand_color_change();
                self.requests
                    .lock()
                    .unwrap()
                    .change_strand_color(requested_color);
            }
            Message::HueChanged(x) => {
                self.edition_tab.change_hue(x);
                let requested_color = self.edition_tab.strand_color_change();
                self.requests
                    .lock()
                    .unwrap()
                    .change_strand_color(requested_color);
            }
            Message::ColorPicked(color) => {
                let color_u32 = color_to_u32(color);
                self.requests.lock().unwrap().change_strand_color(color_u32);
            }
            Message::Resized(size, position) => self.resize(size, position),
            Message::NewGrid(grid_type) => {
                self.requests.lock().unwrap().create_grid(grid_type);
                let action_mode = self.contextual_panel.get_build_helix_mode();
                self.requests
                    .lock()
                    .unwrap()
                    .change_action_mode(action_mode);
            }
            Message::RotateCam(xz, yz, xy) => {
                self.camera_shortcut
                    .set_angles(xz as isize, yz as isize, xy as isize);
                self.requests
                    .lock()
                    .unwrap()
                    .perform_camera_rotation(xz, yz, xy);
            }
            Message::FixPoint(point, up) => {
                self.requests
                    .lock()
                    .unwrap()
                    .set_camera_dir_up_vec(point, up);
                self.camera_shortcut.reset_angles();
            }
            Message::LengthHelicesChanged(length_str) => {
                let new_strand_parameters =
                    self.contextual_panel.update_length_str(length_str.clone());
                self.requests
                    .lock()
                    .unwrap()
                    .add_double_strand_on_new_helix(Some(new_strand_parameters))
            }
            Message::PositionHelicesChanged(position_str) => {
                let new_strand_parameters =
                    self.contextual_panel.update_pos_str(position_str.clone());
                self.requests
                    .lock()
                    .unwrap()
                    .add_double_strand_on_new_helix(Some(new_strand_parameters))
            }
            Message::ScaffoldPositionInput(position_str) => {
                if let Some(n) = self.sequence_tab.update_pos_str(position_str) {
                    self.requests.lock().unwrap().set_scaffold_shift(n);
                }
            }
            Message::ShowTorsion(b) => {
                self.requests.lock().unwrap().set_torsion_visibility(b);
                self.show_torsion = b;
            }
            Message::FogLength(length) => {
                self.camera_tab.fog_length(length);
                let request = self.camera_tab.get_fog_request();
                self.requests.lock().unwrap().set_fog_parameters(request);
            }
            Message::FogRadius(radius) => {
                self.camera_tab.fog_radius(radius);
                let request = self.camera_tab.get_fog_request();
                self.requests.lock().unwrap().set_fog_parameters(request);
            }
            Message::SimRequest => {
                if self.application_state.get_simulation_state().is_rolling() {
                    self.requests.lock().unwrap().stop_simulations()
                } else {
                    let request = self.simulation_tab.get_physical_simulation_request();
                    self.requests.lock().unwrap().start_roll_simulation(request);
                }
            }
            Message::FogChoice(choice) => {
                let (visble, from_camera, dark) = choice.to_param();
                self.camera_tab.fog_camera(from_camera);
                self.camera_tab.fog_visible(visble);
                self.camera_tab.fog_dark(dark);
                let request = self.camera_tab.get_fog_request();
                self.requests.lock().unwrap().set_fog_parameters(request);
            }
            Message::DescreteValue {
                factory_id,
                value_id,
                value,
            } => match factory_id {
                FactoryId::Scroll => {
                    let mut request = None;
                    self.parameters_tab
                        .update_scroll_request(value_id, value, &mut request);
                    if let Some(request) = request {
                        self.requests
                            .lock()
                            .unwrap()
                            .update_scroll_sensitivity(request);
                    }
                }
                FactoryId::HelixRoll => {
                    let mut request = None;
                    self.edition_tab
                        .update_roll_request(value_id, value, &mut request);
                    if let Some(request) = request {
                        self.requests
                            .lock()
                            .unwrap()
                            .update_roll_of_selected_helices(request);
                    }
                }
                FactoryId::Hyperboloid => {
                    let mut request = None;
                    self.grid_tab
                        .update_hyperboloid_request(value_id, value, &mut request);
                    if let Some(request) = request {
                        self.requests
                            .lock()
                            .unwrap()
                            .update_current_hyperboloid(request);
                    }
                }
                FactoryId::RigidBody => {
                    let mut request = None;
                    self.simulation_tab
                        .update_request(value_id, value, &mut request);
                    if let Some(request) = request {
                        self.requests
                            .lock()
                            .unwrap()
                            .update_rigid_body_simulation_parameters(request);
                    }
                }
                FactoryId::Brownian => {
                    let mut request = None;
                    self.simulation_tab
                        .update_brownian(value_id, value, &mut request);
                    if let Some(request) = request {
                        self.requests
                            .lock()
                            .unwrap()
                            .update_rigid_body_simulation_parameters(request);
                    }
                }
            },
            Message::VolumeExclusion(b) => {
                self.simulation_tab.set_volume_exclusion(b);
                let mut request: Option<RigidBodyParametersRequest> = None;
                self.simulation_tab.make_rigid_body_request(&mut request);
                if let Some(request) = request {
                    self.requests
                        .lock()
                        .unwrap()
                        .update_rigid_body_simulation_parameters(request);
                }
            }
            Message::BrownianMotion(b) => {
                self.simulation_tab.set_brownian_motion(b);
                let mut request: Option<RigidBodyParametersRequest> = None;
                self.simulation_tab.make_rigid_body_request(&mut request);
                if let Some(request) = request {
                    self.requests
                        .lock()
                        .unwrap()
                        .update_rigid_body_simulation_parameters(request);
                }
            }
            Message::NewHyperboloid => {
                let mut request: Option<HyperboloidRequest> = None;
                self.grid_tab.new_hyperboloid(&mut request);
                if let Some(request) = request {
                    self.requests
                        .lock()
                        .unwrap()
                        .create_new_hyperboloid(request);
                }
            }
            Message::FinalizeHyperboloid => {
                self.requests.lock().unwrap().finalize_hyperboloid();
            }
            Message::RigidGridSimulation(start) => {
                if start {
                    let mut request: Option<RigidBodyParametersRequest> = None;
                    self.simulation_tab.make_rigid_body_request(&mut request);
                    if let Some(request) = request {
                        self.requests
                            .lock()
                            .unwrap()
                            .update_rigid_grids_simulation(request);
                    }
                } else {
                    self.requests.lock().unwrap().stop_simulations();
                }
            }
            Message::RigidHelicesSimulation(start) => {
                if start {
                    let mut request: Option<RigidBodyParametersRequest> = None;
                    self.simulation_tab.make_rigid_body_request(&mut request);
                    if let Some(request) = request {
                        self.requests
                            .lock()
                            .unwrap()
                            .update_rigid_helices_simulation(request);
                    }
                } else {
                    self.requests.lock().unwrap().stop_simulations();
                }
            }
            Message::MakeGrids => self.requests.lock().unwrap().make_grid_from_selection(),
            Message::RollTargeted(b) => {
                let selection = self.application_state.get_selection_as_dnaelement();
                if b {
                    if let Some(simulation_request) = self.edition_tab.get_roll_request(&selection)
                    {
                        self.requests
                            .lock()
                            .unwrap()
                            .start_roll_simulation(simulation_request);
                    }
                } else {
                    self.requests.lock().unwrap().stop_roll_simulation();
                }
            }
            Message::TabSelected(n) => {
                if let ActionMode::BuildHelix { .. } = self.application_state.get_action_mode() {
                    if n != 0 {
                        let action_mode = ActionMode::Normal;
                        self.requests
                            .lock()
                            .unwrap()
                            .change_action_mode(action_mode);
                    }
                }
                if n != 0 {
                    if self.application_state.is_building_hyperboloid() {
                        self.requests.lock().unwrap().finalize_hyperboloid();
                    }
                }
                if self.selected_tab == 3 && n != 3 {
                    self.simulation_tab
                        .leave_tab(self.requests.clone(), &self.application_state);
                }
                self.selected_tab = n;
            }
            Message::OrganizerMessage(m) => {
                let next_message = self.organizer_message(m);
                if let Some(message) = next_message {
                    self.update(message);
                }
            }
            Message::ModifiersChanged(modifiers) => self
                .organizer
                .new_modifiers(iced_winit::conversion::modifiers(modifiers)),
            Message::UiSizePicked(ui_size) => self.requests.lock().unwrap().set_ui_size(ui_size),
            Message::UiSizeChanged(ui_size) => self.ui_size = ui_size,
            Message::SetScaffoldSeqButtonPressed => {
                self.requests
                    .lock()
                    .unwrap()
                    .set_scaffold_sequence(self.sequence_tab.get_scaffold_shift());
            }
            Message::StapplesRequested => self.requests.lock().unwrap().download_stapples(),
            Message::ToggleText(b) => {
                self.requests
                    .lock()
                    .unwrap()
                    .set_dna_sequences_visibility(b);
                self.sequence_tab.toggle_text_value(b);
            }
            Message::CleanRequested => self.requests.lock().unwrap().remove_empty_domains(),
            Message::AddDoubleStrandHelix(b) => {
                self.contextual_panel.set_show_strand(b);
                let new_strand_parameters = self.contextual_panel.get_new_strand_parameters();
                self.requests
                    .lock()
                    .unwrap()
                    .add_double_strand_on_new_helix(new_strand_parameters);
            }
            Message::ToggleVisibility(b) => self.requests.lock().unwrap().toggle_visibility(b),
            Message::AllVisible => self.requests.lock().unwrap().make_all_elements_visible(),
            Message::Redim2dHelices(b) => self.requests.lock().unwrap().resize_2d_helices(b),
            Message::InvertScroll(b) => {
                self.requests.lock().unwrap().invert_scroll(b);
            }
            Message::CancelHyperboloid => {
                self.requests.lock().unwrap().cancel_hyperboloid();
            }
            Message::SelectionValueChanged(n, s) => {
                self.contextual_panel
                    .selection_value_changed(n, s, self.requests.clone());
            }
            Message::SetSmallSpheres(b) => {
                self.contextual_panel
                    .set_small_sphere(b, self.requests.clone());
            }
            Message::ScaffoldIdSet(n, b) => {
                self.contextual_panel
                    .scaffold_id_set(n, b, self.requests.clone());
            }
            Message::SelectScaffold => self.requests.lock().unwrap().set_scaffold_from_selection(),
            Message::RenderingMode(mode) => {
                self.requests
                    .lock()
                    .unwrap()
                    .change_3d_rendering_mode(mode.clone());
                self.camera_tab.rendering_mode = mode;
            }
            Message::Background3D(bg) => {
                self.requests
                    .lock()
                    .unwrap()
                    .change_3d_background(bg.clone());
                self.camera_tab.background3d = bg;
            }
            Message::ForceHelp => {
                self.contextual_panel.force_help = true;
                self.contextual_panel.show_tutorial = false;
            }
            Message::ShowTutorial => {
                self.contextual_panel.show_tutorial ^= true;
                self.contextual_panel.force_help = false;
            }
            Message::OpenLink(link) => {
                // ATM we continue even in case of error, later any error will be promted to user
                let _ = open::that(link);
            }
            Message::NewApplicationState(state) => {
                if state.design_was_modified(&self.application_state) {
                    let reader = state.get_reader();
                    self.organizer.update_elements(reader.get_dna_elements());
                    self.contextual_panel.state_updated();
                }
                if state.selection_was_updated(&self.application_state) {
                    let selected_group = state.get_selected_group();
                    self.organizer.notify_selection(selected_group);
                    self.contextual_panel.state_updated();
                }
                if state.get_action_mode() != self.application_state.get_action_mode() {
                    self.contextual_panel.state_updated();
                }
                self.application_state = state;
            }
            Message::FinishChangingColor => {
                self.edition_tab.add_color();
                self.requests.lock().unwrap().finish_changing_color();
            }
            Message::ResetSimulation => self.requests.lock().unwrap().reset_simulations(),
            Message::Nothing => (),
            Message::SubmitCameraName => {
                if let Some((id, name)) = self.camera_shortcut.stop_editing() {
                    self.requests.lock().unwrap().set_camera_name(id, name);
                }
            }
            Message::EditCameraName(name) => self.camera_shortcut.set_camera_input_name(name),
            Message::StartEditCameraName(camera_id) => {
                self.camera_shortcut.start_editing(camera_id)
            }
            Message::DeleteCamera(camera_id) => {
                self.requests.lock().unwrap().delete_camera(camera_id)
            }
            Message::SelectCamera(camera_id) => {
                self.requests.lock().unwrap().select_camera(camera_id)
            }
            Message::NewCustomCamera => {
                self.requests.lock().unwrap().create_new_camera();
                self.camera_shortcut.scroll_down()
            }
            Message::NewSuggestionParameters(param) => {
                self.requests
                    .lock()
                    .unwrap()
                    .set_suggestion_parameters(param);
            }
            Message::ContextualValueSubmitted(kind) => {
                if let Some(request) = self.contextual_panel.submit_value(kind) {
                    request.make_request(self.requests.clone())
                }
            }
            Message::ContextualValueChanged(kind, n, val) => {
                self.contextual_panel.update_builder_value(kind, n, val);
            }
<<<<<<< HEAD
            Message::InstanciatedValueSubmitted(value) => {
                if let Some(request) = self.contextual_panel.request_from_value(value) {
                    request.make_request(self.requests.clone())
                }
            }
            Message::CheckXoversParameter(parameters) => self
                .requests
                .lock()
                .unwrap()
                .set_check_xover_parameters(parameters),
            Message::FollowStereographicCamera(b) => {
                self.requests.lock().unwrap().follow_stereographic_camera(b)
            }
            Message::ShowStereographicCamera(b) => {
                self.requests
                    .lock()
                    .unwrap()
                    .set_show_stereographic_camera(b);
            }
            Message::ShowHBonds(b) => {
                self.requests.lock().unwrap().set_show_h_bonds(b);
            }
            Message::RainbowScaffold(b) => self.requests.lock().unwrap().set_rainbow_scaffold(b),
            Message::StopSimulation => self.requests.lock().unwrap().stop_simulations(),
            Message::StartTwist => {
                if let Some(Selection::Grid(_, g_id)) =
                    self.application_state.get_selection().get(0)
                {
                    self.requests.lock().unwrap().start_twist_simulation(*g_id)
                }
            }
            Message::OrigamisRequested => self.requests.lock().unwrap().download_origamis(),
=======
            Message::NewDnaParameters(parameters) => self
                .requests
                .lock()
                .unwrap()
                .set_dna_parameters(parameters.value),
>>>>>>> 9c87ff90
        };
        Command::none()
    }

    fn view(&mut self) -> Element<Message<S>> {
        let width = self.logical_size.cast::<u16>().width;
        let tabs: Tabs<Message<S>, Backend> = Tabs::new(self.selected_tab, Message::TabSelected)
            .push(
                TabLabel::Text(format!("{}", icon_to_char(MaterialIcon::GridOn))),
                self.grid_tab
                    .view(self.ui_size.clone(), width, &self.application_state),
            )
            .push(
                TabLabel::Text(format!("{}", icon_to_char(MaterialIcon::Edit))),
                self.edition_tab
                    .view(self.ui_size.clone(), width, &self.application_state),
            )
            .push(
                TabLabel::Text(format!("{}", icon_to_char(MaterialIcon::Videocam))),
                self.camera_tab
                    .view(self.ui_size.clone(), &self.application_state),
            )
            .push(
                TabLabel::Icon(ICON_PHYSICAL_ENGINE),
                self.simulation_tab
                    .view(self.ui_size.clone(), &self.application_state),
            )
            .push(
                TabLabel::Icon(ICON_ATGC),
                self.sequence_tab
                    .view(self.ui_size.clone(), &self.application_state),
            )
            .push(
                TabLabel::Text(format!("{}", icon_to_char(MaterialIcon::Settings))),
                self.parameters_tab
                    .view(self.ui_size.clone(), &self.application_state),
            )
            .text_size(self.ui_size.icon())
            .text_font(ICONFONT)
            .icon_font(ENSNANO_FONT)
            .icon_size(self.ui_size.icon())
            .tab_bar_height(Length::Units(self.ui_size.button()))
            .tab_bar_style(TabStyle)
            .width(Length::Units(width))
            .height(Length::Fill);
        let camera_shortcut =
            self.camera_shortcut
                .view(self.ui_size.clone(), width, &self.application_state);
        let contextual_menu = self
            .contextual_panel
            .view(self.ui_size.clone(), &self.application_state);
        let selection = self
            .application_state
            .get_selection()
            .iter()
            .filter_map(|e| DnaElementKey::from_selection(e, 0))
            .collect();

        let notify_new_tree =
            if let Some(tree) = self.application_state.get_reader().get_organizer_tree() {
                self.organizer.read_tree(tree.as_ref())
            } else {
                self.organizer.read_tree(&OrganizerTree::Node {
                    name: String::from("root"),
                    childrens: vec![],
                    expanded: true,
                    id: None,
                })
            };
        if notify_new_tree {
            self.requests
                .lock()
                .unwrap()
                .update_organizer_tree(self.organizer.tree())
        }
        let organizer = self
            .organizer
            .view(selection)
            .map(|m| Message::OrganizerMessage(m));

        Container::new(
            Column::new()
                .width(Length::Fill)
                .push(Container::new(tabs).height(Length::FillPortion(2)))
                .push(iced::Rule::horizontal(5))
                .push(Container::new(camera_shortcut).height(Length::FillPortion(1)))
                .push(iced::Rule::horizontal(5))
                .push(Container::new(contextual_menu).height(Length::FillPortion(1)))
                .push(iced::Rule::horizontal(5))
                .push(Container::new(organizer).height(Length::FillPortion(2)))
                .padding(3),
        )
        .style(TopBarStyle)
        .height(Length::Units(self.logical_size.height as u16))
        .into()
    }
}

struct TopBarStyle;
impl container::StyleSheet for TopBarStyle {
    fn style(&self) -> container::Style {
        container::Style {
            background: Some(Background::Color(BACKGROUND)),
            text_color: Some(Color::WHITE),
            ..container::Style::default()
        }
    }
}

pub const BACKGROUND: Color = Color::from_rgb(
    0x23 as f32 / 255.0,
    0x27 as f32 / 255.0,
    0x2A as f32 / 255.0,
);

pub struct ColorOverlay<R: Requests> {
    logical_size: LogicalSize<f64>,
    color_picker: ColorPicker,
    close_button: iced::button::State,
    requests: Arc<Mutex<R>>,
}

impl<R: Requests> ColorOverlay<R> {
    pub fn new(requests: Arc<Mutex<R>>, logical_size: LogicalSize<f64>) -> Self {
        Self {
            logical_size,
            close_button: Default::default(),
            color_picker: ColorPicker::new(),
            requests,
        }
    }

    pub fn resize(&mut self, logical_size: LogicalSize<f64>) {
        self.logical_size = logical_size;
    }
}

#[derive(Debug, Clone)]
pub enum ColorMessage {
    HsvSatValueChanged(f64, f64),
    HueChanged(f64),
    #[allow(dead_code)]
    Resized(LogicalSize<f64>),
    FinishChangingColor,
    Closed,
}

impl<R: Requests> Program for ColorOverlay<R> {
    type Renderer = Renderer;
    type Message = ColorMessage;

    fn update(&mut self, message: ColorMessage) -> Command<ColorMessage> {
        match message {
            ColorMessage::HsvSatValueChanged(_sat, _value) => {}
            ColorMessage::HueChanged(x) => self.color_picker.change_hue(x as f64),
            ColorMessage::Closed => {
                self.requests
                    .lock()
                    .unwrap()
                    .close_overlay(OverlayType::Color);
            }
            ColorMessage::FinishChangingColor => {
                self.requests.lock().unwrap().finish_changing_color();
            }
            ColorMessage::Resized(size) => self.resize(size),
        };
        Command::none()
    }

    fn view(&mut self) -> Element<ColorMessage> {
        let width = self.logical_size.cast::<u16>().width;

        let widget = Column::new()
            .width(Length::Units(width))
            .height(Length::Fill)
            .spacing(5)
            .push(self.color_picker.new_view())
            .spacing(5)
            .push(
                Button::new(&mut self.close_button, Text::new("Close"))
                    .on_press(ColorMessage::Closed),
            );

        Container::new(widget)
            .style(FloatingStyle)
            .height(Length::Fill)
            .into()
    }
}

struct FloatingStyle;
impl container::StyleSheet for FloatingStyle {
    fn style(&self) -> container::Style {
        container::Style {
            background: Some(Background::Color(BACKGROUND)),
            text_color: Some(Color::WHITE),
            border_width: 3_f32,
            border_radius: 3_f32,
            border_color: Color::BLACK,
            ..container::Style::default()
        }
    }
}

struct ButtonStyle(bool);

impl iced_wgpu::button::StyleSheet for ButtonStyle {
    fn active(&self) -> iced_wgpu::button::Style {
        iced_wgpu::button::Style {
            border_width: if self.0 { 3_f32 } else { 1_f32 },
            border_radius: if self.0 { 3_f32 } else { 2_f32 },
            border_color: if self.0 {
                Color::BLACK
            } else {
                [0.7, 0.7, 0.7].into()
            },
            background: Some(Background::Color([0.87, 0.87, 0.87].into())),
            //background: Some(Background::Color(BACKGROUND)),
            ..Default::default()
        }
    }
}

struct ButtonColor(iced::Color);

impl ButtonColor {
    fn red_green(active: bool) -> Self {
        if active {
            Self(iced::Color::from_rgb(1., 0., 0.))
        } else {
            Self(iced::Color::from_rgb(0., 1., 0.))
        }
    }
}

impl iced_wgpu::button::StyleSheet for ButtonColor {
    fn active(&self) -> iced_wgpu::button::Style {
        iced_wgpu::button::Style {
            background: Some(Background::Color(self.0)),
            //background: Some(Background::Color(BACKGROUND)),
            border_radius: 2.0,
            border_width: 1.0,
            border_color: [0.7, 0.7, 0.7].into(),
            text_color: Color::BLACK,
            ..Default::default()
        }
    }

    fn hovered(&self) -> iced_wgpu::button::Style {
        let active = self.active();
        iced_wgpu::button::Style {
            background: active.background.map(|background| match background {
                Background::Color(color) => Background::Color(Color {
                    a: color.a * 0.75,
                    ..color
                }),
            }),
            ..active
        }
    }
}

fn rotation_message<S: AppState>(i: usize, _xz: isize, _yz: isize, _xy: isize) -> Message<S> {
    let angle_xz = match i {
        0 => 15f32.to_radians(),
        1 => -15f32.to_radians(),
        _ => 0f32,
    };
    let angle_yz = match i {
        2 => -15f32.to_radians(),
        3 => 15f32.to_radians(),
        _ => 0f32,
    };
    let angle_xy = match i {
        4 => 15f32.to_radians(),
        5 => -15f32.to_radians(),
        _ => 0f32,
    };
    Message::RotateCam(angle_xz, angle_yz, angle_xy)
}

fn rotation_text(i: usize, ui_size: UiSize) -> Text {
    match i {
        0 => icon(MaterialIcon::ArrowBack, ui_size),
        1 => icon(MaterialIcon::ArrowForward, ui_size),
        2 => icon(MaterialIcon::ArrowUpward, ui_size),
        3 => icon(MaterialIcon::ArrowDownward, ui_size),
        4 => icon(MaterialIcon::Undo, ui_size),
        _ => icon(MaterialIcon::Redo, ui_size),
    }
}

mod text_input_style {
    use iced::{Background, Color};
    use iced_wgpu::text_input::*;
    pub struct BadValue(pub bool);
    impl iced_wgpu::text_input::StyleSheet for BadValue {
        fn active(&self) -> Style {
            Style {
                background: Background::Color(Color::WHITE),
                border_radius: 5.0,
                border_width: 1.0,
                border_color: Color::from_rgb(0.7, 0.7, 0.7),
            }
        }

        fn focused(&self) -> Style {
            Style {
                border_color: Color::from_rgb(0.5, 0.5, 0.5),
                ..self.active()
            }
        }

        fn placeholder_color(&self) -> Color {
            Color::from_rgb(0.7, 0.7, 0.7)
        }

        fn value_color(&self) -> Color {
            if self.0 {
                Color::from_rgb(0.3, 0.3, 0.3)
            } else {
                Color::from_rgb(1., 0.3, 0.3)
            }
        }

        fn selection_color(&self) -> Color {
            Color::from_rgb(0.8, 0.8, 1.0)
        }
    }
}

pub struct Hyperboloid_ {}

impl Requestable for Hyperboloid_ {
    type Request = HyperboloidRequest;
    fn request_from_values(&self, values: &[f32]) -> HyperboloidRequest {
        HyperboloidRequest {
            radius: values[0].round() as usize,
            length: values[1],
            shift: values[2],
            radius_shift: values[3],
            nb_turn: values[4] as f64,
        }
    }
    fn nb_values(&self) -> usize {
        5
    }
    fn initial_value(&self, n: usize) -> f32 {
        match n {
            0 => 10f32,
            1 => 30f32,
            2 => 0f32,
            3 => 0.2f32,
            4 => 0.0f32,
            _ => unreachable!(),
        }
    }
    fn min_val(&self, n: usize) -> f32 {
        use std::f32::consts::PI;
        match n {
            0 => 5f32,
            1 => 1f32,
            2 => -PI + 1f32.to_radians(),
            3 => 0.,
            4 => -5f32,
            _ => unreachable!(),
        }
    }

    fn max_val(&self, n: usize) -> f32 {
        match n {
            0 => 60f32,
            1 => 1000f32,
            2 => 2.,
            3 => 1f32,
            4 => 5f32,
            _ => unreachable!(),
        }
    }
    fn step_val(&self, n: usize) -> f32 {
        match n {
            0 => 1f32,
            1 => 1f32,
            2 => 0.01,
            3 => 0.01,
            4 => 0.05,
            _ => unreachable!(),
        }
    }
    fn name_val(&self, n: usize) -> String {
        match n {
            0 => String::from("Nb helices"),
            1 => String::from("Strands length"),
            2 => String::from("Shift"),
            3 => String::from("Tube radius"),
            4 => String::from("nb turn"),
            _ => unreachable!(),
        }
    }

    fn hidden(&self, n: usize) -> bool {
        n == 2 || n == 3
    }
}

struct ScrollSentivity {
    initial_value: f32,
}

impl Requestable for ScrollSentivity {
    type Request = f32;
    fn request_from_values(&self, values: &[f32]) -> f32 {
        values[0]
    }
    fn nb_values(&self) -> usize {
        1
    }
    fn initial_value(&self, n: usize) -> f32 {
        if n == 0 {
            self.initial_value
        } else {
            unreachable!()
        }
    }
    fn min_val(&self, n: usize) -> f32 {
        if n == 0 {
            -10f32
        } else {
            unreachable!()
        }
    }
    fn max_val(&self, n: usize) -> f32 {
        if n == 0 {
            10f32
        } else {
            unreachable!()
        }
    }
    fn step_val(&self, n: usize) -> f32 {
        if n == 0 {
            0.5f32
        } else {
            unreachable!()
        }
    }
    fn name_val(&self, n: usize) -> String {
        if n == 0 {
            String::from("Sentivity")
        } else {
            unreachable!()
        }
    }
}

struct HelixRoll {}

impl Requestable for HelixRoll {
    type Request = f32;
    fn request_from_values(&self, values: &[f32]) -> f32 {
        values[0]
    }
    fn nb_values(&self) -> usize {
        1
    }
    fn initial_value(&self, n: usize) -> f32 {
        match n {
            0 => 0f32,
            _ => unreachable!(),
        }
    }
    fn min_val(&self, n: usize) -> f32 {
        use std::f32::consts::PI;
        match n {
            0 => -PI,
            _ => unreachable!(),
        }
    }
    fn max_val(&self, n: usize) -> f32 {
        use std::f32::consts::PI;
        match n {
            0 => PI,
            _ => unreachable!(),
        }
    }
    fn step_val(&self, n: usize) -> f32 {
        match n {
            0 => 1f32.to_radians(),
            _ => unreachable!(),
        }
    }
    fn name_val(&self, n: usize) -> String {
        match n {
            0 => String::from("Roll helix"),
            _ => unreachable!(),
        }
    }
}

#[derive(Clone)]
pub struct RigidBodyParametersRequest {
    pub k_springs: f32,
    pub k_friction: f32,
    pub mass_factor: f32,
    pub volume_exclusion: bool,
    pub brownian_motion: bool,
    pub brownian_rate: f32,
    pub brownian_amplitude: f32,
}

struct RigidBodyFactory {
    pub volume_exclusion: bool,
    pub brownian_motion: bool,
    pub brownian_parameters: BrownianParametersFactory,
}

#[derive(Clone)]
struct BrownianParametersFactory {
    pub rate: f32,
    pub amplitude: f32,
}

impl Requestable for BrownianParametersFactory {
    type Request = Self;
    fn request_from_values(&self, values: &[f32]) -> Self {
        Self {
            rate: values[0],
            amplitude: values[1],
        }
    }

    fn nb_values(&self) -> usize {
        2
    }

    fn initial_value(&self, n: usize) -> f32 {
        match n {
            0 => 0.,
            1 => 0.08,
            _ => unreachable!(),
        }
    }

    fn min_val(&self, n: usize) -> f32 {
        match n {
            0 => -2.,
            1 => 0.,
            _ => unreachable!(),
        }
    }

    fn max_val(&self, n: usize) -> f32 {
        match n {
            0 => 2.,
            1 => 0.2,
            _ => unreachable!(),
        }
    }

    fn step_val(&self, n: usize) -> f32 {
        match n {
            0 => 0.1,
            1 => 0.02,
            _ => unreachable!(),
        }
    }

    fn name_val(&self, n: usize) -> String {
        match n {
            0 => "Rate (log scale)".to_owned(),
            1 => "Range".to_owned(),
            _ => unreachable!(),
        }
    }
}

impl Requestable for RigidBodyFactory {
    type Request = RigidBodyParametersRequest;
    fn request_from_values(&self, values: &[f32]) -> RigidBodyParametersRequest {
        RigidBodyParametersRequest {
            k_springs: values[0],
            k_friction: values[1],
            mass_factor: values[2],
            volume_exclusion: self.volume_exclusion,
            brownian_motion: self.brownian_motion,
            brownian_rate: self.brownian_parameters.rate,
            brownian_amplitude: self.brownian_parameters.amplitude,
        }
    }
    fn nb_values(&self) -> usize {
        3
    }
    fn initial_value(&self, n: usize) -> f32 {
        match n {
            0 => 0f32,
            1 => 0f32,
            2 => 0f32,
            _ => unreachable!(),
        }
    }
    fn min_val(&self, n: usize) -> f32 {
        match n {
            0 => -4.,
            1 => -4.,
            2 => -4.,
            3 => -4.,
            _ => unreachable!(),
        }
    }
    fn max_val(&self, n: usize) -> f32 {
        match n {
            0 => 4.,
            1 => 4.,
            2 => 4.,
            3 => 4.,
            _ => unreachable!(),
        }
    }
    fn step_val(&self, n: usize) -> f32 {
        match n {
            0 => 0.1f32,
            1 => 0.1f32,
            2 => 0.1f32,
            3 => 0.1f32,
            _ => unreachable!(),
        }
    }
    fn name_val(&self, n: usize) -> String {
        match n {
            0 => String::from("Stiffness (log scale)"),
            1 => String::from("Friction (log scale)"),
            2 => String::from("Mass (log scale)"),
            _ => unreachable!(),
        }
    }
}

#[derive(Clone, Copy, Debug)]
struct TabStyle;

impl iced_aw::style::tab_bar::StyleSheet for TabStyle {
    fn active(&self, is_active: bool) -> iced_aw::style::tab_bar::Style {
        iced_aw::style::tab_bar::Style {
            background: None,
            border_color: None,
            border_width: 0.0,
            tab_label_background: if !is_active {
                Background::Color([0.9, 0.9, 0.9].into())
            } else {
                Background::Color([0.6, 0.6, 0.6].into())
            },
            tab_label_border_color: [0.7, 0.7, 0.7].into(),
            tab_label_border_width: 1.0,
            icon_color: Color::BLACK,
            text_color: Color::BLACK,
        }
    }

    fn hovered(&self, is_active: bool) -> iced_aw::style::tab_bar::Style {
        iced_aw::style::tab_bar::Style {
            tab_label_background: Background::Color([0.6, 0.6, 0.6].into()),
            ..self.active(is_active)
        }
    }
}

fn right_checkbox<'a, F, S: AppState>(
    is_checked: bool,
    label: impl Into<String>,
    f: F,
    ui_size: UiSize,
) -> Element<'a, Message<S>>
where
    F: 'static + Fn(bool) -> Message<S>,
{
    Row::new()
        .push(Text::new(label))
        .push(Checkbox::new(is_checked, "", f).size(ui_size.checkbox()))
        .spacing(CHECKBOXSPACING)
        .into()
}

fn color_to_u32(color: Color) -> u32 {
    let red = ((color.r * 255.) as u32) << 16;
    let green = ((color.g * 255.) as u32) << 8;
    let blue = (color.b * 255.) as u32;
    let color_u32 = red + green + blue;
    color_u32
}<|MERGE_RESOLUTION|>--- conflicted
+++ resolved
@@ -175,7 +175,6 @@
     NewSuggestionParameters(SuggestionParameters),
     ContextualValueChanged(ValueKind, usize, String),
     ContextualValueSubmitted(ValueKind),
-<<<<<<< HEAD
     InstanciatedValueSubmitted(InstanciatedValue),
     CheckXoversParameter(CheckXoversParameter),
     FollowStereographicCamera(bool),
@@ -184,9 +183,7 @@
     RainbowScaffold(bool),
     StopSimulation,
     StartTwist,
-=======
     NewDnaParameters(NamedParameter),
->>>>>>> 9c87ff90
 }
 
 impl<S: AppState> contextual_panel::BuilderMessage for Message<S> {
@@ -737,7 +734,6 @@
             Message::ContextualValueChanged(kind, n, val) => {
                 self.contextual_panel.update_builder_value(kind, n, val);
             }
-<<<<<<< HEAD
             Message::InstanciatedValueSubmitted(value) => {
                 if let Some(request) = self.contextual_panel.request_from_value(value) {
                     request.make_request(self.requests.clone())
@@ -770,13 +766,11 @@
                 }
             }
             Message::OrigamisRequested => self.requests.lock().unwrap().download_origamis(),
-=======
             Message::NewDnaParameters(parameters) => self
                 .requests
                 .lock()
                 .unwrap()
                 .set_dna_parameters(parameters.value),
->>>>>>> 9c87ff90
         };
         Command::none()
     }
