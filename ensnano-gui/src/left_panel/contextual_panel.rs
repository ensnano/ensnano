--- conflicted
+++ resolved
@@ -152,11 +152,8 @@
     add_strand_menu: AddStrandMenu,
     strand_name_state: text_input::State,
     builder: Option<InstantiatedBuilder<S>>,
-<<<<<<< HEAD
     twist_button: button::State,
-=======
     insertion_length_state: InsertionLengthState,
->>>>>>> 068a4ebb
 }
 
 impl<S: AppState> ContextualPanel<S> {
@@ -171,11 +168,8 @@
             add_strand_menu: Default::default(),
             strand_name_state: Default::default(),
             builder: None,
-<<<<<<< HEAD
             twist_button: Default::default(),
-=======
             insertion_length_state: Default::default(),
->>>>>>> 068a4ebb
         }
     }
 
@@ -213,7 +207,6 @@
             Some(selection).filter(|_| nb_selected == 1),
             app_state.get_reader().as_ref(),
         );
-<<<<<<< HEAD
 
         let xover_len = app_state
             .get_strand_building_state()
@@ -224,9 +217,7 @@
             })
             .and_then(|id| app_state.get_reader().xover_length(id));
 
-=======
         self.insertion_length_state.update_selection(selection);
->>>>>>> 068a4ebb
         let info_values = values_of_selection(selection, app_state.get_reader().as_ref());
         if self.show_tutorial {
             column = column.push(
@@ -440,7 +431,6 @@
         }
     }
 
-<<<<<<< HEAD
     pub fn request_from_value(&mut self, value: InstanciatedValue) -> Option<ValueRequest> {
         if let Some(b) = &mut self.builder {
             ValueRequest::from_value_and_selection(&b.selection, value)
@@ -449,13 +439,7 @@
             None
         }
     }
-}
-
-enum TwistStatus {
-    CanTwist,
-    CannotTwist,
-    Twisting,
-=======
+
     pub fn update_insertion_length_input(&mut self, input: String) {
         self.insertion_length_state.input_str = Some(input);
     }
@@ -471,7 +455,12 @@
             length,
         })
     }
->>>>>>> 068a4ebb
+}
+
+enum TwistStatus {
+    CanTwist,
+    CannotTwist,
+    Twisting,
 }
 
 fn add_grid_content<'a, S: AppState, I: std::ops::Deref<Target = str>>(
