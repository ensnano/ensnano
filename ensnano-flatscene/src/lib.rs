/*
ENSnano, a 3d graphical application for DNA nanostructures.
    Copyright (C) 2021  Nicolas Levy <nicolaspierrelevy@gmail.com> and Nicolas Schabanel <nicolas.schabanel@ens-lyon.fr>

    This program is free software: you can redistribute it and/or modify
    it under the terms of the GNU General Public License as published by
    the Free Software Foundation, either version 3 of the License, or
    (at your option) any later version.

    This program is distributed in the hope that it will be useful,
    but WITHOUT ANY WARRANTY; without even the implied warranty of
    MERCHANTABILITY or FITNESS FOR A PARTICULAR PURPOSE.  See the
    GNU General Public License for more details.

    You should have received a copy of the GNU General Public License
    along with this program.  If not, see <https://www.gnu.org/licenses/>.
*/
//! This module handles the 2D view

use ensnano_design::Nucl;
use ensnano_interactor::{
    application::{AppId, Application, Duration, Notification},
    graphics::DrawArea,
    operation::*,
    ActionMode, DesignOperation, PhantomElement, Selection, SelectionMode, StrandBuilder,
    StrandBuildingStatus,
};
use ensnano_utils::wgpu;
use ensnano_utils::winit;
use ensnano_utils::PhySize;
use std::cell::RefCell;
use std::collections::HashMap;
use std::rc::Rc;
use std::sync::{Arc, Mutex};
use wgpu::{Device, Queue};
use winit::dpi::PhysicalPosition;
use winit::event::WindowEvent;

use ensnano_utils::camera2d as camera;
mod controller;
mod data;
mod flattypes;
mod view;
use camera::{Camera, FitRectangle, Globals};
use controller::Controller;
use data::Data;
pub use data::{DesignReader, NuclCollection};
use flattypes::*;
use std::time::Instant;
use view::View;

type ViewPtr = Rc<RefCell<View>>;
type DataPtr<R> = Rc<RefCell<Data<R>>>;
type CameraPtr = Rc<RefCell<Camera>>;

/// A Flatscene handles one design at a time
pub struct FlatScene<S: AppState> {
    /// Handle the data to send to the GPU
    view: Vec<ViewPtr>,
    /// Handle the data representing the design
    data: Vec<DataPtr<S::Reader>>,
    /// Handle the inputs
    controller: Vec<Controller<S>>,
    /// The area on which the flatscene is displayed
    area: DrawArea,
    /// The size of the window on which the flatscene is displayed
    window_size: PhySize,
    /// The identifer of the design being drawn
    selected_design: usize,
    device: Rc<Device>,
    queue: Rc<Queue>,
    last_update: Instant,
    splited: bool,
    old_state: S,
    requests: Arc<Mutex<dyn Requests>>,
}

impl<S: AppState> FlatScene<S> {
    pub fn new(
        device: Rc<Device>,
        queue: Rc<Queue>,
        window_size: PhySize,
        area: DrawArea,
        requests: Arc<Mutex<dyn Requests>>,
        initial_state: S,
    ) -> Self {
        let mut ret = Self {
            view: Vec::new(),
            data: Vec::new(),
            controller: Vec::new(),
            area,
            window_size,
            selected_design: 0,
            device,
            queue,
            last_update: Instant::now(),
            splited: false,
            old_state: initial_state.clone(),
            requests: requests.clone(),
        };
        ret.add_design(initial_state.get_design_reader(), requests);
        ret
    }

    /// Add a design to the scene. This creates a new `View`, a new `Data` and a new `Controller`
    fn add_design(&mut self, reader: S::Reader, requests: Arc<Mutex<dyn Requests>>) {
        let height = if self.splited {
            self.area.size.height as f32 / 2.
        } else {
            self.area.size.height as f32
        };
        let globals_top = Globals::default([self.area.size.width as f32, height]);
        let globals_bottom = Globals::default([self.area.size.width as f32, height]);

        let camera_top = Rc::new(RefCell::new(Camera::new(globals_top, false)));
        let camera_bottom = Rc::new(RefCell::new(Camera::new(globals_bottom, true)));
        camera_top
            .borrow_mut()
            .init_fit(FitRectangle::INITIAL_RECTANGLE);
        camera_bottom
            .borrow_mut()
            .init_fit(FitRectangle::INITIAL_RECTANGLE);
        let view = Rc::new(RefCell::new(View::new(
            self.device.clone(),
            self.queue.clone(),
            self.area,
            camera_top.clone(),
            camera_bottom.clone(),
            self.splited,
        )));
        let data = Rc::new(RefCell::new(Data::new(view.clone(), reader, 0, requests)));
        //data.borrow_mut().perform_update();
        // TODO is this update necessary ?
        let controller = Controller::new(
            view.clone(),
            data.clone(),
            self.window_size,
            self.area.size,
            camera_top,
            camera_bottom,
            self.splited,
        );
        if self.view.len() > 0 {
            self.view[0] = view;
            self.data[0] = data;
            self.controller[0] = controller;
        } else {
            self.view.push(view);
            self.data.push(data);
            self.controller.push(controller);
        }
    }

    /// Draw the view of the currently selected design
    fn draw_view(&mut self, encoder: &mut wgpu::CommandEncoder, target: &wgpu::TextureView) {
        if let Some(view) = self.view.get(self.selected_design) {
            view.borrow_mut().draw(encoder, target, self.area);
        }
    }

    /// This function must be called when the drawing area of the flatscene is modified
    fn resize(&mut self, window_size: PhySize, area: DrawArea) {
        self.window_size = window_size;
        self.area = area;
        for view in self.view.iter() {
            view.borrow_mut().resize(area);
        }
        for controller in self.controller.iter_mut() {
            controller.resize(window_size, area.size);
        }
    }

    /// Handle an input that happend while the cursor was on the flatscene drawing area
    fn input(
        &mut self,
        event: &WindowEvent,
        cursor_position: PhysicalPosition<f64>,
        app_state: &S,
    ) -> Option<ensnano_interactor::CursorIcon> {
        if let Some(controller) = self.controller.get_mut(self.selected_design) {
            let consequence = controller.input(event, cursor_position, app_state);
            let icon = controller.get_icon();
            self.read_consequence(consequence, Some(app_state));
            icon
        } else {
            None
        }
    }

    fn read_consequence(&mut self, consequence: controller::Consequence, new_state: Option<&S>) {
        let app_state = new_state.unwrap_or(&self.old_state);
        use controller::Consequence;
        match consequence {
            Consequence::Xover(nucl1, nucl2) => {
                let (prime5_id, prime3_id) =
                    self.data[self.selected_design].borrow().xover(nucl1, nucl2);
                self.requests
                    .lock()
                    .unwrap()
                    .update_opperation(Arc::new(Xover {
                        prime3_id,
                        prime5_id,
                        undo: false,
                        design_id: self.selected_design,
                    }))
            }
            Consequence::Cut(nucl) => {
                let strand_id = self.data[self.selected_design].borrow().get_strand_id(nucl);
                if let Some(strand_id) = strand_id {
                    log::info!("cutting {:?}", nucl);
                    let nucl = nucl.to_real();
                    self.requests
                        .lock()
                        .unwrap()
                        .update_opperation(Arc::new(Cut {
                            nucl,
                            strand_id,
                            design_id: self.selected_design,
                        }))
                }
            }
            Consequence::FreeEnd(free_end) => {
                self.requests.lock().unwrap().suspend_op();
                let candidates = free_end
                    .as_ref()
                    .map(|fe| {
                        fe.candidates
                            .iter()
                            .map(|c| Selection::Nucleotide(0, c.to_real()))
                            .collect()
                    })
                    .unwrap_or(Vec::new());
                self.data[self.selected_design]
                    .borrow_mut()
                    .set_free_end(free_end);
                self.requests.lock().unwrap().new_candidates(candidates);
            }
            Consequence::CutFreeEnd(nucl, free_end) => {
                let strand_id = self.data[self.selected_design].borrow().get_strand_id(nucl);
                if let Some(strand_id) = strand_id {
                    log::info!("cutting {:?}", nucl);
                    let nucl = nucl.to_real();
                    self.requests
                        .lock()
                        .unwrap()
                        .update_opperation(Arc::new(Cut {
                            nucl,
                            strand_id,
                            design_id: self.selected_design,
                        }))
                }
                self.data[self.selected_design]
                    .borrow_mut()
                    .set_free_end(free_end);
            }
            Consequence::CutCross(from, to) => {
                if from.helix != to.helix {
                    // CrossCut with source and target on the same helix are forbidden
                    let op_var = self.data[self.selected_design].borrow().cut_cross(from, to);
                    if let Some((source_id, target_id, target_3prime)) = op_var {
                        self.requests
                            .lock()
                            .unwrap()
                            .update_opperation(Arc::new(CrossCut {
                                source_id,
                                target_id,
                                target_3prime,
                                nucl: to.to_real(),
                                design_id: self.selected_design,
                            }))
                    }
                }
            }
            Consequence::NewCandidate(candidate) if app_state.is_pasting() => self
                .requests
                .lock()
                .unwrap()
                .set_paste_candidate(candidate.map(|n| n.to_real())),
            Consequence::NewCandidate(candidate) => {
                let phantom = candidate.map(|n| PhantomElement {
                    position: n.position as i32,
                    helix_id: n.helix.real as u32,
                    forward: n.forward,
                    bound: false,
                    design_id: self.selected_design as u32,
                });
                let candidate = if let Some(selection) = phantom.and_then(|p| {
                    self.data[self.selected_design]
                        .borrow()
                        .phantom_to_selection(p, app_state.get_selection_mode())
                }) {
                    Some(selection)
                } else {
                    phantom.map(|p| Selection::Phantom(p))
                };
                self.requests
                    .lock()
                    .unwrap()
                    .new_candidates(candidate.iter().cloned().collect())
            }
            Consequence::Built => {
                self.requests.lock().unwrap().suspend_op();
            }
            Consequence::FlipVisibility(helix, apply_to_other) => self.data[self.selected_design]
                .borrow_mut()
                .flip_visibility(helix, apply_to_other),
            Consequence::FlipGroup(helix) => self.data[self.selected_design]
                .borrow_mut()
                .flip_group(helix),
            Consequence::FollowingSuggestion(nucl, double) => {
                let nucl2 = self.data[self.selected_design]
                    .borrow()
                    .get_best_suggestion(nucl)
                    .or(self.data[self.selected_design]
                        .borrow()
                        .can_make_auto_xover(nucl));
                if let Some(nucl2) = nucl2 {
                    self.attempt_xover(nucl, nucl2);
                    if double {
                        self.attempt_xover(nucl.prime3(), nucl2.prime5());
                    }
                }
            }
            Consequence::Centering(nucl, bottom) => {
                self.view[self.selected_design]
                    .borrow_mut()
                    .center_nucl(nucl, bottom);
                let nucl = nucl.to_real();
                self.requests
                    .lock()
                    .unwrap()
                    .request_centering_on_nucl(nucl, self.selected_design)
            }
            Consequence::DrawingSelection(c1, c2) => self.view[self.selected_design]
                .borrow_mut()
                .update_rectangle(c1, c2),
            Consequence::ReleasedSelection(selection) => {
                self.view[self.selected_design]
                    .borrow_mut()
                    .clear_rectangle();
                //self.data[self.selected_design].borrow().get_helices_in_rect(c1, c2, camera);
                if let Some(selection) = selection {
                    self.requests.lock().unwrap().new_selection(selection);
                }
            }
            Consequence::PasteRequest(nucl) => {
                self.requests
                    .lock()
                    .unwrap()
                    .attempt_paste(nucl.map(|n| n.to_real()));
            }
            Consequence::AddClick(click, add) => {
                let mut new_selection = app_state.get_selection().to_vec();
                self.data[self.selected_design].borrow_mut().add_selection(
                    click,
                    add,
                    &mut new_selection,
                    app_state.get_selection_mode(),
                );
                self.requests.lock().unwrap().new_selection(new_selection);
            }
            Consequence::SelectionChanged(selection) => {
                self.requests.lock().unwrap().new_selection(selection);
            }
            Consequence::ClearSelection => {
                self.requests.lock().unwrap().new_selection(vec![]);
            }
            Consequence::DoubleClick(click) => {
                let selection = self.data[self.selected_design]
                    .borrow()
                    .double_click_to_selection(click);
                if let Some(selection) = selection {
                    self.requests
                        .lock()
                        .unwrap()
                        .request_center_selection(selection, AppId::FlatScene)
                }
            }
            Consequence::Helix2DMvmtEnded => self.requests.lock().unwrap().suspend_op(),
            Consequence::Snap {
                pivots,
                translation,
            } => {
                let pivots = pivots.into_iter().map(|n| n.to_real()).collect();
                self.requests.lock().unwrap().apply_design_operation(
                    DesignOperation::SnapHelices {
                        pivots,
                        translation,
                    },
                );
            }
            Consequence::Rotation {
                helices,
                center,
                angle,
            } => {
                let helices = helices.into_iter().map(|fh| fh.real).collect();
                self.requests.lock().unwrap().apply_design_operation(
                    DesignOperation::RotateHelices {
                        helices,
                        center,
                        angle,
                    },
                )
            }
            Consequence::Symmetry {
                helices,
                centers,
                symmetry,
            } => {
                let helices = helices.into_iter().map(|fh| fh.real).collect();
                self.requests.lock().unwrap().apply_design_operation(
                    DesignOperation::ApplySymmetryToHelices {
                        helices,
                        symmetry,
                        centers,
                    },
                )
            }
            Consequence::InitBuilding(nucl) => {
                let mut nucls = ensnano_interactor::extract_nucls_and_xover_ends(
                    app_state.get_selection(),
                    &app_state.get_design_reader(),
                );
                let nucl = nucl.to_real();

                if let Some(idx) = (0..nucls.len()).find(|i| nucls[*i] == nucl) {
                    // the nucleotide we start building on should be the first in the vec
                    nucls.swap(idx, 0);
                } else {
                    // If we start building on a non selected nucleotide, we ignore the selection
                    nucls = vec![nucl];
                }
                self.requests
                    .lock()
                    .unwrap()
                    .apply_design_operation(DesignOperation::RequestStrandBuilders { nucls });
            }
            Consequence::MoveBuilders(n) => {
                self.requests
                    .lock()
                    .unwrap()
                    .apply_design_operation(DesignOperation::MoveBuilders(n));
                self.requests.lock().unwrap().new_candidates(vec![]);
            }
            Consequence::NewHelixCandidate(flat_helix) => self
                .requests
                .lock()
                .unwrap()
                .new_candidates(vec![Selection::Helix(
                    self.selected_design as u32,
                    flat_helix.real as u32,
                )]),
            _ => (),
        }
    }

    fn check_timers(&mut self) {
        let consequence = self.controller[self.selected_design].check_timers();
        self.read_consequence(consequence, None);
    }

    fn attempt_xover(&self, nucl1: FlatNucl, nucl2: FlatNucl) {
        let source = nucl1.to_real();
        let target = nucl2.to_real();
        self.requests
            .lock()
            .unwrap()
            .xover_request(source, target, self.selected_design);
    }

    /// Ask the view if it has been modified since the last drawing
    fn needs_redraw_(&mut self, new_state: S) -> bool {
        self.check_timers();
        if let Some(view) = self.view.get(self.selected_design) {
            self.data[self.selected_design]
                .borrow_mut()
                .perform_update(&new_state, &self.old_state);
            self.old_state = new_state;
            let ret = view.borrow().needs_redraw();
            if ret {
                log::debug!("Flatscene requests redraw");
            }
            ret
        } else {
            false
        }
    }

    fn toggle_split_from_btn(&mut self) {
        self.splited ^= true;
        for c in self.controller.iter_mut() {
            c.set_splited(self.splited, true);
        }

        for v in self.view.iter_mut() {
            v.borrow_mut().set_splited(self.splited);
        }
    }

    fn split_and_center(&mut self, n1: FlatNucl, n2: FlatNucl) {
        self.splited = true;
        for v in self.view.iter_mut() {
            v.borrow_mut().set_splited(self.splited);
        }
        for c in self.controller.iter_mut() {
            c.set_splited(self.splited, false);
        }
        self.view[self.selected_design]
            .borrow_mut()
            .center_split(n1, n2);
    }
}

impl<S: AppState> Application for FlatScene<S> {
    type AppState = S;
    fn on_notify(&mut self, notification: Notification) {
        match notification {
<<<<<<< HEAD
            //Notification::FitRequest => self.controller[self.selected_design].fit(),
            Notification::FitRequest => (), // Temporarilly don't fit to make the moebius ring
            Notification::Save(d_id) => self.data[d_id].borrow_mut().save_isometry(),
=======
            Notification::FitRequest => self.controller[self.selected_design].fit(),
>>>>>>> 4bd8e930
            Notification::ToggleText(b) => {
                self.view[self.selected_design].borrow_mut().set_show_sec(b)
            }
            Notification::ShowTorsion(b) => {
                for v in self.view.iter() {
                    v.borrow_mut().set_show_torsion(b);
                }
            }
            Notification::CameraTarget(_) => (),
            Notification::ClearDesigns => (),
            Notification::Centering(_, _) => (),
            Notification::CenterSelection(selection, app_id) => {
                log::info!("2D view centering selection {:?}", selection);
                let flat_selection = self.data[self.selected_design]
                    .borrow()
                    .convert_to_flat(selection);
                let flat_selection_bonds = self.data[self.selected_design]
                    .borrow()
                    .xover_to_nuclpair(flat_selection);
                if app_id != AppId::FlatScene {
                    let xover = self.view[self.selected_design]
                        .borrow_mut()
                        .center_selection(flat_selection_bonds);
                    if let Some((n1, n2)) = xover {
                        self.split_and_center(n1, n2);
                    }
                }
            }
            Notification::CameraRotation(_, _, _) => (),
            Notification::ModifersChanged(modifiers) => {
                for c in self.controller.iter_mut() {
                    c.update_modifiers(modifiers.clone())
                }
            }
            Notification::Split2d => self.toggle_split_from_btn(),
            Notification::Redim2dHelices(b) => {
                let selection = if b {
                    None
                } else {
                    Some(self.old_state.get_selection())
                };
                self.data[self.selected_design]
                    .borrow_mut()
                    .redim_helices(selection)
            }
            Notification::Fog(_) => (),
            Notification::WindowFocusLost => (),
            Notification::TeleportCamera(_) => (),
            Notification::NewStereographicCamera(_) => (),
            Notification::FlipSplitViews => self.controller[0].flip_split_views(),
            Notification::HorizonAligned => (),
        }
    }

    fn on_resize(&mut self, window_size: PhySize, area: DrawArea) {
        self.resize(window_size, area)
    }

    fn on_event(
        &mut self,
        event: &WindowEvent,
        cursor_position: PhysicalPosition<f64>,
        state: &S,
    ) -> Option<ensnano_interactor::CursorIcon> {
        self.input(event, cursor_position, state)
    }

    fn on_redraw_request(
        &mut self,
        encoder: &mut wgpu::CommandEncoder,
        target: &wgpu::TextureView,
        _dt: Duration,
    ) {
        //println!("draw flatscene");
        self.draw_view(encoder, target)
    }

    fn needs_redraw(&mut self, _: Duration, state: S) -> bool {
        let now = Instant::now();
        if (now - self.last_update).as_millis() < 25 {
            false
        } else {
            self.last_update = now;
            self.needs_redraw_(state)
        }
    }

    fn is_splited(&self) -> bool {
        self.splited
    }
}

pub trait AppState: Clone {
    type Reader: DesignReader + ensnano_interactor::DesignReader;
    fn selection_was_updated(&self, other: &Self) -> bool;
    fn candidate_was_updated(&self, other: &Self) -> bool;
    fn get_selection(&self) -> &[Selection];
    fn get_candidates(&self) -> &[Selection];
    fn get_selection_mode(&self) -> SelectionMode;
    fn get_design_reader(&self) -> Self::Reader;
    fn get_strand_builders(&self) -> &[StrandBuilder];
    fn design_was_updated(&self, other: &Self) -> bool;
    fn is_changing_color(&self) -> bool;
    fn is_pasting(&self) -> bool;
    fn get_building_state(&self) -> Option<StrandBuildingStatus>;
}

use ensnano_design::ultraviolet::Isometry2;
pub trait Requests {
    fn xover_request(&mut self, source: Nucl, target: Nucl, design_id: usize);
    fn request_center_selection(&mut self, selection: Selection, app_id: AppId);
    fn new_selection(&mut self, selection: Vec<Selection>);
    fn new_candidates(&mut self, candidates: Vec<Selection>);
    fn attempt_paste(&mut self, nucl: Option<Nucl>);
    fn request_centering_on_nucl(&mut self, nucl: Nucl, design_id: usize);
    fn update_opperation(&mut self, operation: Arc<dyn Operation>);
    fn set_isometry(&mut self, helix: usize, isometry: Isometry2);
    fn set_visibility_helix(&mut self, helix: usize, visibility: bool);
    fn flip_group(&mut self, helix: usize);
    fn suspend_op(&mut self);
    fn apply_design_operation(&mut self, op: DesignOperation);
    fn set_paste_candidate(&mut self, candidate: Option<Nucl>);
}<|MERGE_RESOLUTION|>--- conflicted
+++ resolved
@@ -516,13 +516,7 @@
     type AppState = S;
     fn on_notify(&mut self, notification: Notification) {
         match notification {
-<<<<<<< HEAD
-            //Notification::FitRequest => self.controller[self.selected_design].fit(),
             Notification::FitRequest => (), // Temporarilly don't fit to make the moebius ring
-            Notification::Save(d_id) => self.data[d_id].borrow_mut().save_isometry(),
-=======
-            Notification::FitRequest => self.controller[self.selected_design].fit(),
->>>>>>> 4bd8e930
             Notification::ToggleText(b) => {
                 self.view[self.selected_design].borrow_mut().set_show_sec(b)
             }
