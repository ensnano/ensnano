/*
ENSnano, a 3d graphical application for DNA nanostructures.
    Copyright (C) 2021  Nicolas Levy <nicolaspierrelevy@gmail.com> and Nicolas Schabanel <nicolas.schabanel@ens-lyon.fr>

    This program is free software: you can redistribute it and/or modify
    it under the terms of the GNU General Public License as published by
    the Free Software Foundation, either version 3 of the License, or
    (at your option) any later version.

    This program is distributed in the hope that it will be useful,
    but WITHOUT ANY WARRANTY; without even the implied warranty of
    MERCHANTABILITY or FITNESS FOR A PARTICULAR PURPOSE.  See the
    GNU General Public License for more details.

    You should have received a copy of the GNU General Public License
    along with this program.  If not, see <https://www.gnu.org/licenses/>.
*/

use super::graphics::*;
use super::Selection;
use ensnano_design::group_attributes::GroupPivot;
use ensnano_design::Nucl;
use iced_wgpu::wgpu;
use iced_winit::winit;
use std::sync::Arc;
use std::time::Duration;
use ultraviolet::{Rotor3, Vec3};
use winit::{
    dpi::{PhysicalPosition, PhysicalSize},
    event::{ModifiersState, WindowEvent},
};

#[derive(Clone, Debug)]
pub struct Camera3D {
    pub position: Vec3,
    pub orientation: Rotor3,
    pub pivot_position: Option<Vec3>,
}

impl Default for Camera3D {
    fn default() -> Self {
        Self {
            position: Vec3::zero(),
            orientation: Rotor3::identity(),
            pivot_position: None,
        }
    }
}

pub trait Application {
    type AppState;
    /// For notification about the data
    fn on_notify(&mut self, notification: Notification);
    /// The method must be called when the window is resized or when the drawing area is modified
    fn on_resize(&mut self, window_size: PhysicalSize<u32>, area: DrawArea);
    /// The methods is used to forwards the window events to applications
    fn on_event(
        &mut self,
        event: &WindowEvent,
        position: PhysicalPosition<f64>,
        app_state: &Self::AppState,
    );
    /// The method is used to forwards redraw_requests to applications
    fn on_redraw_request(
        &mut self,
        encoder: &mut wgpu::CommandEncoder,
        target: &wgpu::TextureView,
        dt: Duration,
    );
    fn needs_redraw(&mut self, dt: Duration, app_state: Self::AppState) -> bool;
    fn get_position_for_new_grid(&self) -> Option<(Vec3, Rotor3)> {
        None
    }

    fn get_camera(&self) -> Option<Arc<(Camera3D, f32)>> {
        None
    }
    fn get_current_selection_pivot(&self) -> Option<GroupPivot> {
        None
    }

    fn is_splited(&self) -> bool;
}

#[derive(Clone, Debug)]
/// A notification that must be send to the application
pub enum Notification {
    /// The application must show/hide the sequences
    ToggleText(bool),
    /// The scroll sensitivity has been modified
    NewSensitivity(f32),
    FitRequest,
    /// The designs have been deleted
    ClearDesigns,
    /// A save request has been filled
    Save(usize),
    /// The 3d camera must face a given target
    CameraTarget((Vec3, Vec3)),
    TeleportCamera(Camera3D),
    CameraRotation(f32, f32, f32),
    Centering(Nucl, usize),
    CenterSelection(Selection, AppId),
    ShowTorsion(bool),
    ModifersChanged(ModifiersState),
    Split2d,
    Redim2dHelices(bool),
    Background3D(Background3D),
    RenderingMode(RenderingMode),
    Fog(FogParameters),
    WindowFocusLost,
<<<<<<< HEAD
    NewStereographicCamera(Arc<(Camera3D, f32)>),
=======
    FlipSplitViews,
>>>>>>> 457b93ed
}

#[derive(PartialEq, Debug, Clone, Copy)]
pub enum AppId {
    FlatScene,
    Scene,
    Organizer,
    Mediator,
}<|MERGE_RESOLUTION|>--- conflicted
+++ resolved
@@ -108,11 +108,8 @@
     RenderingMode(RenderingMode),
     Fog(FogParameters),
     WindowFocusLost,
-<<<<<<< HEAD
     NewStereographicCamera(Arc<(Camera3D, f32)>),
-=======
     FlipSplitViews,
->>>>>>> 457b93ed
 }
 
 #[derive(PartialEq, Debug, Clone, Copy)]
