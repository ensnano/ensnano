--- conflicted
+++ resolved
@@ -548,13 +548,10 @@
             Notification::Background3D(_) => (),
             Notification::Fog(_) => (),
             Notification::WindowFocusLost => (),
-<<<<<<< HEAD
             Notification::TeleportCamera(_) => (),
             Notification::NewStereographicCamera(_) => (),
-=======
-            Notification::TeleportCamera(_, _) => (),
+            Notification::TeleportCamera(_) => (),
             Notification::FlipSplitViews => self.controller[0].flip_split_views(),
->>>>>>> 457b93ed
         }
     }
 
