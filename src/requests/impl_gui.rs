/*
ENSnano, a 3d graphical application for DNA nanostructures.
    Copyright (C) 2021  Nicolas Levy <nicolaspierrelevy@gmail.com> and Nicolas Schabanel <nicolas.schabanel@ens-lyon.fr>

    This program is free software: you can redistribute it and/or modify
    it under the terms of the GNU General Public License as published by
    the Free Software Foundation, either version 3 of the License, or
    (at your option) any later version.

    This program is distributed in the hope that it will be useful,
    but WITHOUT ANY WARRANTY; without even the implied warranty of
    MERCHANTABILITY or FITNESS FOR A PARTICULAR PURPOSE.  See the
    GNU General Public License for more details.

    You should have received a copy of the GNU General Public License
    along with this program.  If not, see <https://www.gnu.org/licenses/>.
*/

//! Implements the [Requests](`crate::gui::Requests`) trait for [Requests](`super::Requests`).

use crate::gui::{Requests as GuiRequests, RigidBodyParametersRequest};
use ensnano_design::grid::GridId;
use ensnano_interactor::{InsertionPoint, RigidBodyConstants, RollRequest};
use std::collections::BTreeSet;

use super::*;

impl GuiRequests for Requests {
    fn close_overlay(&mut self, overlay_type: OverlayType) {
        self.keep_proceed
            .push_back(Action::CloseOverlay(overlay_type));
    }

    fn open_overlay(&mut self, overlay_type: OverlayType) {
        self.keep_proceed
            .push_back(Action::OpenOverlay(overlay_type));
    }

    fn change_strand_color(&mut self, color: u32) {
        self.strand_color_change = Some(color);
    }

    fn change_3d_background(&mut self, bg: Background3D) {
        self.background3d = Some(bg);
    }

    fn change_3d_rendering_mode(&mut self, mode: RenderingMode) {
        self.rendering_mode = Some(mode);
    }

    fn set_scaffold_from_selection(&mut self) {
        self.select_scaffold = Some(())
    }

    fn cancel_hyperboloid(&mut self) {
        self.cancel_hyperboloid = Some(())
    }

    fn invert_scroll(&mut self, inverted: bool) {
        self.set_invert_y_scroll = Some(inverted)
    }

    fn resize_2d_helices(&mut self, all: bool) {
        self.redim_2d_helices = Some(all);
    }

    fn make_all_elements_visible(&mut self) {
        self.all_visible = Some(());
    }

    fn toggle_visibility(&mut self, compl: bool) {
        self.toggle_visibility = Some(compl);
    }

    fn remove_empty_domains(&mut self) {
        self.clean_requests = Some(());
    }

    fn change_action_mode(&mut self, action_mode: ActionMode) {
        self.action_mode = Some(action_mode);
    }

    fn change_selection_mode(&mut self, selection_mode: SelectionMode) {
        self.selection_mode = Some(selection_mode);
    }

    fn toggle_widget_basis(&mut self) {
        self.toggle_widget_basis = Some(())
    }

    fn set_dna_sequences_visibility(&mut self, visible: bool) {
        self.toggle_text = Some(visible);
    }

    fn download_stapples(&mut self) {
        self.keep_proceed.push_back(Action::DownloadStaplesRequest)
    }

    fn set_selected_strand_sequence(&mut self, sequence: String) {
        self.sequence_change = Some(sequence);
    }

    fn set_scaffold_sequence(&mut self, shift: usize) {
        self.keep_proceed
            .push_back(Action::SetScaffoldSequence { shift });
    }

    fn set_scaffold_shift(&mut self, shift: usize) {
        self.scaffold_shift = Some(shift);
    }

    fn set_ui_size(&mut self, size: UiSize) {
        self.keep_proceed.push_back(Action::ChangeUiSize(size));
    }

    fn finalize_hyperboloid(&mut self) {
        self.finalize_hyperboloid = Some(())
    }

    fn stop_roll_simulation(&mut self) {
        self.stop_roll = Some(())
    }

    fn start_roll_simulation(&mut self, request: RollRequest) {
        self.roll_request = Some(request);
    }

    fn make_grid_from_selection(&mut self) {
        self.make_grids = Some(());
    }

    fn update_rigid_helices_simulation(&mut self, parameters: RigidBodyParametersRequest) {
        let rigid_body_paramters = rigid_parameters(parameters);
        self.rigid_helices_simulation = Some(rigid_body_paramters);
    }

    fn update_rigid_grids_simulation(&mut self, parameters: RigidBodyParametersRequest) {
        let rigid_body_parameters = rigid_parameters(parameters);
        self.rigid_grid_simulation = Some(rigid_body_parameters);
    }

    fn update_rigid_body_simulation_parameters(&mut self, parameters: RigidBodyParametersRequest) {
        let rigid_body_parameters = rigid_parameters(parameters);
        self.rigid_body_parameters = Some(rigid_body_parameters);
    }

    fn create_new_hyperboloid(&mut self, parameters: HyperboloidRequest) {
        self.new_hyperboloid = Some(parameters);
    }

    fn update_current_hyperboloid(&mut self, parameters: HyperboloidRequest) {
        self.hyperboloid_update = Some(parameters);
    }

    fn update_roll_of_selected_helices(&mut self, roll: f32) {
        self.helix_roll = Some(roll);
    }

    fn update_scroll_sensitivity(&mut self, sensitivity: f32) {
        self.scroll_sensitivity = Some(sensitivity);
    }

    fn set_fog_parameters(&mut self, parameters: FogParameters) {
        self.fog = Some(parameters);
    }

    fn set_torsion_visibility(&mut self, visible: bool) {
        self.show_torsion_request = Some(visible);
    }

    fn set_camera_dir_up_vec(&mut self, direction: Vec3, up: Vec3) {
        self.camera_target = Some((direction, up));
    }

    fn perform_camera_rotation(&mut self, xz: f32, yz: f32, xy: f32) {
        self.camera_rotation = Some((xz, yz, xy));
    }

    fn create_grid(&mut self, grid_type_descriptor: GridTypeDescr) {
        self.new_grid = Some(grid_type_descriptor);
    }

    fn create_bezier_plane(&mut self) {
        self.new_bezier_plane = Some(())
    }

    fn set_candidates_keys(&mut self, candidates: Vec<DnaElementKey>) {
        self.organizer_candidates = Some(candidates);
    }

    fn set_selected_keys(
        &mut self,
        selection: Vec<DnaElementKey>,
        group_id: Option<ensnano_organizer::GroupId>,
        new_group: bool,
    ) {
        self.organizer_selection = Some((selection, group_id, new_group));
    }

    fn update_organizer_tree(&mut self, tree: OrganizerTree<DnaElementKey>) {
        self.new_tree = Some(tree);
    }

    fn update_attribute_of_elements(
        &mut self,
        attribute: DnaAttribute,
        keys: BTreeSet<DnaElementKey>,
    ) {
        self.new_attribute = Some((attribute, keys.iter().cloned().collect()));
    }

    fn change_split_mode(&mut self, split_mode: SplitMode) {
        self.keep_proceed.push_back(Action::ToggleSplit(split_mode))
    }

    fn export(&mut self, export_type: ExportType) {
        self.keep_proceed.push_back(Action::Export(export_type))
    }

    fn toggle_2d_view_split(&mut self) {
        self.split2d = Some(());
    }

    fn undo(&mut self) {
        self.undo = Some(());
    }

    fn redo(&mut self) {
        self.redo = Some(());
    }

    fn force_help(&mut self) {
        self.force_help = Some(());
    }

    fn show_tutorial(&mut self) {
        self.show_tutorial = Some(());
    }

    fn new_design(&mut self) {
        self.keep_proceed.push_back(Action::NewDesign)
    }

    fn save_as(&mut self) {
        self.keep_proceed.push_back(Action::SaveAs);
    }

    fn save(&mut self) {
        self.keep_proceed.push_back(Action::QuickSave);
    }

    fn open_file(&mut self) {
        self.keep_proceed.push_back(Action::LoadDesign(None));
    }

    fn fit_design_in_scenes(&mut self) {
        self.fitting = Some(());
    }

    fn update_current_operation(&mut self, operation: Arc<dyn Operation>) {
        self.operation_update = Some(operation);
        self.suspend_op = Some(());
    }

    fn update_hyperboloid_shift(&mut self, shift: f32) {
        self.new_shift_hyperboloid = Some(shift);
    }

    fn display_error_msg(&mut self, msg: String) {
        self.keep_proceed.push_back(Action::ErrorMsg(msg))
    }

    fn set_scaffold_id(&mut self, s_id: Option<usize>) {
        self.set_scaffold_id = Some(s_id);
    }

    fn toggle_helices_persistance_of_grid(&mut self, persistant: bool) {
        self.toggle_persistent_helices = Some(persistant);
    }

    fn set_small_sphere(&mut self, small: bool) {
        self.small_spheres = Some(small);
    }

    fn finish_changing_color(&mut self) {
        self.keep_proceed.push_back(Action::FinishChangingColor);
    }

    fn stop_simulations(&mut self) {
        self.keep_proceed.push_back(Action::StopSimulation)
    }

    fn reset_simulations(&mut self) {
        self.keep_proceed.push_back(Action::ResetSimulation)
    }

    fn reload_file(&mut self) {
        self.keep_proceed.push_back(Action::ReloadFile)
    }

    fn add_double_strand_on_new_helix(&mut self, parameters: Option<(isize, usize)>) {
        self.new_double_strand_parameters = Some(parameters);
    }

    fn set_strand_name(&mut self, s_id: usize, name: String) {
        self.keep_proceed
            .push_back(Action::DesignOperation(DesignOperation::SetStrandName {
                s_id,
                name,
            }));
    }

    fn create_new_camera(&mut self) {
        self.keep_proceed.push_back(Action::NewCamera);
    }

    fn delete_camera(&mut self, cam_id: ensnano_design::CameraId) {
        self.keep_proceed
            .push_back(Action::DesignOperation(DesignOperation::DeleteCamera(
                cam_id,
            )))
    }

    fn select_camera(&mut self, cam_id: ensnano_design::CameraId) {
        self.keep_proceed.push_back(Action::SelectCamera(cam_id))
    }

    fn set_favourite_camera(&mut self, cam_id: ensnano_design::CameraId) {
        self.keep_proceed.push_back(Action::DesignOperation(
            DesignOperation::SetFavouriteCamera(cam_id),
        ))
    }

    fn update_camera(&mut self, cam_id: ensnano_design::CameraId) {
        self.keep_proceed.push_back(Action::UpdateCamera(cam_id))
    }

    fn set_camera_name(&mut self, camera_id: ensnano_design::CameraId, name: String) {
        self.keep_proceed
            .push_back(Action::DesignOperation(DesignOperation::SetCameraName {
                camera_id,
                name,
            }))
    }

    fn set_suggestion_parameters(&mut self, param: SuggestionParameters) {
        self.new_suggestion_parameters = Some(param);
    }

    fn set_grid_position(&mut self, grid_id: GridId, position: Vec3) {
        self.keep_proceed
            .push_back(Action::DesignOperation(DesignOperation::SetGridPosition {
                grid_id,
                position,
            }))
    }

    fn set_grid_orientation(&mut self, grid_id: GridId, orientation: Rotor3) {
        self.keep_proceed.push_back(Action::DesignOperation(
            DesignOperation::SetGridOrientation {
                grid_id,
                orientation,
            },
        ))
    }

    fn toggle_2d(&mut self) {
        self.keep_proceed.push_back(Action::Toggle2D)
    }

    fn set_nb_turn(&mut self, grid_id: GridId, nb_turn: f32) {
        self.keep_proceed
            .push_back(Action::DesignOperation(DesignOperation::SetGridNbTurn {
                grid_id,
                nb_turn,
            }))
    }

    fn set_check_xover_parameters(&mut self, paramters: CheckXoversParameter) {
        self.check_xover_parameters = Some(paramters);
    }

    fn follow_stereographic_camera(&mut self, follow: bool) {
        self.follow_stereographic_camera = Some(follow);
    }

    fn flip_split_views(&mut self) {
        self.keep_proceed.push_back(Action::FlipSplitViews);
    }

    fn set_rainbow_scaffold(&mut self, rainbow: bool) {
        self.keep_proceed.push_back(Action::DesignOperation(
            DesignOperation::SetRainbowScaffold(rainbow),
        ))
    }

    fn set_show_stereographic_camera(&mut self, show: bool) {
        self.set_show_stereographic_camera = Some(show);
    }

    fn set_show_h_bonds(&mut self, show: HBoundDisplay) {
        self.set_show_h_bonds = Some(show);
    }

    fn set_show_bezier_paths(&mut self, show: bool) {
        self.set_show_bezier_paths = Some(show);
    }

    fn set_thick_helices(&mut self, thick: bool) {
        self.set_thick_helices = Some(thick)
    }

    fn start_twist_simulation(&mut self, grid_id: GridId) {
        self.twist_simulation = Some(grid_id);
    }

    fn align_horizon(&mut self) {
        self.horizon_targeted = Some(());
    }

    fn download_origamis(&mut self) {
        self.keep_proceed.push_back(Action::DownloadOrigamiRequest);
    }

    fn set_dna_parameters(&mut self, param: ensnano_design::Parameters) {
        self.keep_proceed.push_back(Action::SetDnaParameters(param));
    }

    fn set_expand_insertions(&mut self, expand: bool) {
        self.keep_proceed
            .push_back(Action::SetExpandInsertions(expand))
    }

    fn set_insertion_length(&mut self, insertion_point: InsertionPoint, length: usize) {
        self.keep_proceed.push_back(Action::DesignOperation(
            DesignOperation::SetInsertionLength {
                length,
                insertion_point,
            },
        ))
    }

    fn turn_path_into_grid(
        &mut self,
        path_id: ensnano_design::BezierPathId,
        grid_type: GridTypeDescr,
    ) {
        self.keep_proceed.push_back(Action::DesignOperation(
            DesignOperation::TurnPathVerticesIntoGrid { path_id, grid_type },
        ))
    }

    fn make_bezier_path_cyclic(&mut self, path_id: ensnano_design::BezierPathId, cyclic: bool) {
        self.keep_proceed.push_back(Action::DesignOperation(
            DesignOperation::MakeBezierPathCyclic { path_id, cyclic },
        ))
    }

    fn set_exporting(&mut self, exporting: bool) {
        self.keep_proceed.push_back(Action::SetExporting(exporting))
    }

    fn import_3d_object(&mut self) {
        self.keep_proceed.push_back(Action::Import3DObject)
    }

    fn set_position_of_bezier_vertex(
        &mut self,
        vertex_id: ensnano_design::BezierVertexId,
        position: ensnano_design::Vec2,
    ) {
        self.keep_proceed.push_back(Action::DesignOperation(
            DesignOperation::SetBezierVertexPosition {
                vertex_id,
                position,
            },
        ))
    }

    fn optimize_scaffold_shift(&mut self) {
        self.keep_proceed.push_back(Action::OptimizeShift)
    }

<<<<<<< HEAD
    fn start_revolution_relaxation(&mut self, desc: RevolutionSurfaceSystemDescriptor) {
        self.keep_proceed
            .push_back(Action::RevolutionSimulation { desc })
    }

    fn finish_revolutiion_relaxation(&mut self) {
        self.keep_proceed
            .push_back(Action::FinishRelaxationSimulation)
    }

    fn load_svg(&mut self) {
        self.keep_proceed.push_back(Action::ImportSvg)
    }

    fn set_bezier_revolution_id(&mut self, id: Option<usize>) {
        self.new_bezier_revolution_id = Some(id);
    }

    fn set_bezier_revolution_radius(&mut self, radius: Option<f64>) {
        self.new_bezier_revolution_radius = Some(radius);
=======
    fn request_screenshot_3d(&mut self) {
        self.keep_proceed.push_back(Action::NotifyApps(Notification::ScreenShot3D))
>>>>>>> 549b0cdd
    }
}

fn rigid_parameters(parameters: RigidBodyParametersRequest) -> RigidBodyConstants {
    let ret = RigidBodyConstants {
        k_spring: 10f32.powf(parameters.k_springs),
        k_friction: 10f32.powf(parameters.k_friction),
        mass: 10f32.powf(parameters.mass_factor),
        volume_exclusion: parameters.volume_exclusion,
        brownian_motion: parameters.brownian_motion,
        brownian_rate: 10f32.powf(parameters.brownian_rate),
        brownian_amplitude: parameters.brownian_amplitude,
    };
    log::info!("rigid parameters {:?}", ret);
    ret
}<|MERGE_RESOLUTION|>--- conflicted
+++ resolved
@@ -481,7 +481,6 @@
         self.keep_proceed.push_back(Action::OptimizeShift)
     }
 
-<<<<<<< HEAD
     fn start_revolution_relaxation(&mut self, desc: RevolutionSurfaceSystemDescriptor) {
         self.keep_proceed
             .push_back(Action::RevolutionSimulation { desc })
@@ -502,10 +501,11 @@
 
     fn set_bezier_revolution_radius(&mut self, radius: Option<f64>) {
         self.new_bezier_revolution_radius = Some(radius);
-=======
+    }
+
     fn request_screenshot_3d(&mut self) {
-        self.keep_proceed.push_back(Action::NotifyApps(Notification::ScreenShot3D))
->>>>>>> 549b0cdd
+        self.keep_proceed
+            .push_back(Action::NotifyApps(Notification::ScreenShot3D))
     }
 }
 
