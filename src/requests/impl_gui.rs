--- conflicted
+++ resolved
@@ -357,7 +357,6 @@
         ))
     }
 
-<<<<<<< HEAD
     fn toggle_2d(&mut self) {
         self.keep_proceed.push_back(Action::Toggle2D)
     }
@@ -376,10 +375,10 @@
 
     fn follow_stereographic_camera(&mut self, follow: bool) {
         self.follow_stereographic_camera = Some(follow);
-=======
+    }
+
     fn flip_split_views(&mut self) {
         self.keep_proceed.push_back(Action::FlipSplitViews);
->>>>>>> 457b93ed
     }
 }
 
