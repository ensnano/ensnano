--- conflicted
+++ resolved
@@ -69,11 +69,7 @@
         &self,
         reader: &mut dyn ShiftOptimizerReader,
     ) -> Result<InteractorResult, ErrOperation> {
-<<<<<<< HEAD
-        let nucl_map = self.presenter.get_virtual_nucl_map().clone();
-=======
         let nucl_map = self.presenter.get_owned_nucl_collection();
->>>>>>> 0f3e49e0
         let result = self
             .controller
             .optimize_shift(reader, nucl_map, &self.design);
