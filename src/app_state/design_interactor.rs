--- conflicted
+++ resolved
@@ -83,8 +83,6 @@
 pub struct DesignReader {
     presenter: AddressPointer<Presenter>,
 }
-<<<<<<< HEAD
-=======
 
 #[cfg(test)]
 mod tests {
@@ -137,5 +135,4 @@
         let app_state = app_state.updated();
         assert!(!old_app_state.design_was_modified(&app_state));
     }
-}
->>>>>>> df254e63
+}