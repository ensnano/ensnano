--- conflicted
+++ resolved
@@ -326,8 +326,6 @@
     fn get_all_loopout_bonds(&self) -> &[LoopoutBond] {
         &self.presenter.content.loopout_bonds
     }
-<<<<<<< HEAD
-=======
 
     fn get_insertion_length(&self, bond_id: u32) -> usize {
         // If the bond is not is the keys of insertion_length it means that it does not represent
@@ -339,8 +337,6 @@
             .cloned()
             .unwrap_or(0)
     }
-}
->>>>>>> edd2a066
 
     fn get_all_h_bonds(&self) -> &[HBond] {
         self.presenter.bonds.as_ref()
