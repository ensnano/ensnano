--- conflicted
+++ resolved
@@ -1630,13 +1630,8 @@
             Some(n) if n > 1 => Some(StrandBuilder::init_existing(
                 desc.identifier,
                 nucl,
-<<<<<<< HEAD
                 axis.to_owned(),
-                desc.fixed_end,
-=======
-                axis,
                 other_end,
->>>>>>> 40a04497
                 neighbour_desc,
                 stick,
             )),
@@ -1740,14 +1735,6 @@
         {
             let delta = builders
                 .get(0)
-<<<<<<< HEAD
-                .map(|b| n - b.moving_end.position)
-                .unwrap_or(0);
-            let mut design = initial_design.clone_inner();
-            for builder in builders.iter_mut() {
-                let to = builder.moving_end.position + delta;
-                builder.move_to(to, &mut design)
-=======
                 .map(|b| n - b.get_moving_end_position())
                 .unwrap_or(0);
             let mut design = initial_design.clone_inner();
@@ -1787,7 +1774,6 @@
                     let to = builder.get_moving_end_position() + delta;
                     builder.move_to(to, &mut design, &ignored_domains)
                 }
->>>>>>> 40a04497
             }
             *initializing = false;
             Ok(design)
