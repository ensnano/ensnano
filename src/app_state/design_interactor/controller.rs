--- conflicted
+++ resolved
@@ -372,7 +372,7 @@
                 up_to_date_design.design,
             ),
             CopyOperation::CopyGrids(grid_ids) => {
-                self.apply_no_op(|c, d| c.copy_grids(d, grid_ids), design)
+                self.apply_no_op(|c, d| c.copy_grids(d, grid_ids), up_to_date_design.design)
             }
         }
     }
@@ -1398,19 +1398,16 @@
     NoGrids,
     FinishFirst,
     CameraDoesNotExist(CameraId),
-<<<<<<< HEAD
     GridIsNotHyperboloid(usize),
     DesignOperationError(ensnano_design::design_operations::ErrOperation),
     NotPiecewiseBezier(usize),
+    GridCopyError(ensnano_design::grid::GridCopyError),
 }
 
 impl From<ensnano_design::design_operations::ErrOperation> for ErrOperation {
     fn from(e: ensnano_design::design_operations::ErrOperation) -> Self {
         Self::DesignOperationError(e)
     }
-=======
-    GridCopyError(ensnano_design::grid::GridCopyError),
->>>>>>> d20c57fb
 }
 
 impl Controller {
