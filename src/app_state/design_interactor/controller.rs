--- conflicted
+++ resolved
@@ -1028,12 +1028,8 @@
             ControllerState::WithPendingOp { .. } => StatePersitance::Persistant,
             ControllerState::WithPendingStrandDuplication { .. } => StatePersitance::Persistant,
             ControllerState::WithPendingXoverDuplication { .. } => StatePersitance::Persistant,
-<<<<<<< HEAD
             ControllerState::WithPendingHelicesDuplication { .. } => StatePersitance::Persistant,
-            ControllerState::WithPausedSimulation { .. } => StatePersitance::Persistant,
-=======
             ControllerState::WithPausedSimulation { .. } => StatePersitance::NeedFinish,
->>>>>>> b3b3db64
             ControllerState::SettingRollHelices { .. } => StatePersitance::NeedFinish,
             ControllerState::ChangingStrandName { .. } => StatePersitance::NeedFinish,
             _ => StatePersitance::Transitory,
