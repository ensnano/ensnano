/*
ENSnano, a 3d graphical application for DNA nanostructures.
    Copyright (C) 2021  Nicolas Levy <nicolaspierrelevy@gmail.com> and Nicolas Schabanel <nicolas.schabanel@ens-lyon.fr>

    This program is free software: you can redistribute it and/or modify
    it under the terms of the GNU General Public License as published by
    the Free Software Foundation, either version 3 of the License, or
    (at your option) any later version.

    This program is distributed in the hope that it will be useful,
    but WITHOUT ANY WARRANTY; without even the implied warranty of
    MERCHANTABILITY or FITNESS FOR A PARTICULAR PURPOSE.  See the
    GNU General Public License for more details.

    You should have received a copy of the GNU General Public License
    along with this program.  If not, see <https://www.gnu.org/licenses/>.
*/

use super::{NuclCollection, SimulationUpdate};
use crate::app_state::AddressPointer;
use ensnano_design::{
    elements::{DnaAttribute, DnaElementKey},
    grid::{
        Edge, GridDescriptor, GridObject, GridPosition, GridTypeDescr, HelixGridPosition,
        Hyperboloid,
    },
    group_attributes::GroupPivot,
    mutate_in_arc, CameraId, CurveDescriptor, Design, Domain, DomainJunction, Helices, Helix,
    HelixCollection, Nucl, Strand, Strands, UpToDateDesign, VirtualNucl,
};
use ensnano_interactor::{
    operation::Operation, BezierControlPoint, HyperboloidOperation, SimulationState,
};
use ensnano_interactor::{
    DesignOperation, DesignRotation, DesignTranslation, DomainIdentifier, IsometryTarget,
    NeighbourDescriptor, NeighbourDescriptorGiver, Selection, StrandBuilder,
};
use ensnano_organizer::GroupId;
use std::borrow::Cow;
use std::collections::BTreeMap;
use std::sync::{Arc, Mutex};

use clipboard::{PastedStrand, StrandClipboard};

use self::simulations::{
    GridSystemInterface, GridsSystemThread, HelixSystemInterface, HelixSystemThread,
    PhysicalSystem, RollInterface, TwistInterface,
};

use ultraviolet::{Isometry2, Rotor3, Vec2, Vec3};

mod clipboard;
use clipboard::Clipboard;
pub use clipboard::CopyOperation;

mod shift_optimization;
use ahash::AHashMap;
pub use shift_optimization::{ShiftOptimizationResult, ShiftOptimizerReader};

mod simulations;
pub use simulations::{
    GridPresenter, HelixPresenter, RigidHelixState, RollPresenter, ShakeTarget,
    SimulationInterface, SimulationOperation, SimulationReader, TwistPresenter,
};

#[derive(Clone, Default)]
pub(super) struct Controller {
    color_idx: usize,
    state: ControllerState,
    clipboard: AddressPointer<Clipboard>,
}

impl Controller {
    fn new_color(color_idx: &mut usize) -> u32 {
        let color = {
            let hue = (*color_idx as f64 * (1. + 5f64.sqrt()) / 2.).fract() * 360.;
            let saturation = (*color_idx as f64 * 7. * (1. + 5f64.sqrt() / 2.)).fract() * 0.4 + 0.4;
            let value = (*color_idx as f64 * 11. * (1. + 5f64.sqrt() / 2.)).fract() * 0.7 + 0.1;
            let hsv = color_space::Hsv::new(hue, saturation, value);
            let rgb = color_space::Rgb::from(hsv);
            (0xFF << 24) | ((rgb.r as u32) << 16) | ((rgb.g as u32) << 8) | (rgb.b as u32)
        };
        *color_idx += 1;
        color
    }

    /// Apply an operation to the design. This will either produce a modified copy of the design,
    /// or result in an error that could be shown to the user to explain why the requested
    /// operation could no be applied.
    pub fn apply_operation(
        &self,
        design: &Design,
        operation: DesignOperation,
    ) -> Result<(OkOperation, Self), ErrOperation> {
        log::debug!("operation {:?}", operation);
        match self.check_compatibilty(&operation) {
            OperationCompatibility::Incompatible => return Err(ErrOperation::IncompatibleState),
            OperationCompatibility::FinishFirst => return Err(ErrOperation::FinishFirst),
            OperationCompatibility::Compatible => (),
        }
        log::debug!("applicable");
        let label = operation.label();
        let mut ret = match operation {
            DesignOperation::RecolorStaples => Ok(self.ok_apply(Self::recolor_stapples, design)),
            DesignOperation::SetScaffoldSequence { sequence, shift } => Ok(self.ok_apply(
                |ctrl, design| ctrl.set_scaffold_sequence(design, sequence, shift),
                design,
            )),
            DesignOperation::SetScaffoldShift(shift) => {
                Ok(self.ok_apply(|c, d| c.set_scaffold_shift(d, shift), design))
            }
            DesignOperation::HelicesToGrid(selection) => {
                self.apply(|c, d| c.turn_selection_into_grid(d, selection), design)
            }
            DesignOperation::AddGrid(descriptor) => {
                Ok(self.ok_apply(|c, d| c.add_grid(d, descriptor), design))
            }
            DesignOperation::ChangeColor { color, strands } => {
                Ok(self.ok_apply(|c, d| c.change_color_strands(d, color, strands), design))
            }
            DesignOperation::SetHelicesPersistance {
                grid_ids,
                persistant,
            } => Ok(self.ok_apply(
                |c, d| c.set_helices_persisance(d, grid_ids, persistant),
                design,
            )),
            DesignOperation::SetSmallSpheres { grid_ids, small } => {
                Ok(self.ok_apply(|c, d| c.set_small_spheres(d, grid_ids, small), design))
            }
            DesignOperation::SnapHelices {
                pivots,
                translation,
            } => Ok(self.ok_apply(|c, d| c.snap_helices(d, pivots, translation), design)),
            DesignOperation::SetIsometry { helix, isometry } => {
                Ok(self.ok_apply(|c, d| c.set_isometry(d, helix, isometry), design))
            }
            DesignOperation::RotateHelices {
                helices,
                center,
                angle,
            } => Ok(self.ok_apply(|c, d| c.rotate_helices(d, helices, center, angle), design)),
            DesignOperation::Translation(translation) => {
                self.apply(|c, d| c.apply_translation(d, translation), design)
            }
            DesignOperation::Rotation(rotation) => {
                self.apply(|c, d| c.apply_rotattion(d, rotation), design)
            }
            DesignOperation::RequestStrandBuilders { nucls } => {
                self.apply(|c, d| c.request_strand_builders(d, nucls), design)
            }
            DesignOperation::MoveBuilders(n) => {
                self.apply(|c, d| c.move_strand_builders(d, n), design)
            }
            DesignOperation::Cut { nucl, .. } => self.apply(|c, d| c.cut(d, nucl), design),
            DesignOperation::AddGridHelix {
                position,
                length,
                start,
            } => self.apply(|c, d| c.add_grid_helix(d, position, start, length), design),
            DesignOperation::AddTwoPointsBezier { start, end } => {
                self.apply(|c, d| c.add_two_points_bezier(d, start, end), design)
            }
            DesignOperation::CrossCut {
                target_3prime,
                source_id,
                target_id,
                nucl,
            } => self.apply(
                |c, d| c.apply_cross_cut(d, source_id, target_id, nucl, target_3prime),
                design,
            ),
            DesignOperation::Xover {
                prime5_id,
                prime3_id,
            } => self.apply(|c, d| c.apply_merge(d, prime5_id, prime3_id), design),
            DesignOperation::GeneralXover { source, target } => {
                self.apply(|c, d| c.apply_general_cross_over(d, source, target), design)
            }
            DesignOperation::RmStrands { strand_ids } => {
                self.apply(|c, d| c.delete_strands(d, strand_ids), design)
            }
            DesignOperation::RmHelices { h_ids } => {
                self.apply(|c, d| c.delete_helices(d, h_ids), design)
            }
            DesignOperation::RmXovers { xovers } => {
                self.apply(|c, d| c.delete_xovers(d, &xovers), design)
            }
            DesignOperation::SetScaffoldId(s_id) => Ok(self.ok_apply(
                |_, mut d| {
                    d.scaffold_id = s_id;
                    d
                },
                design,
            )),
            DesignOperation::HyperboloidOperation(op) => {
                self.apply(|c, d| c.apply_hyperbolid_operation(d, op), design)
            }
            DesignOperation::SetRollHelices { helices, roll } => {
                self.apply(|c, d| c.set_roll_helices(d, helices, roll), design)
            }
            DesignOperation::SetVisibilityHelix { helix, visible } => {
                self.apply(|c, d| c.set_visiblity_helix(d, helix, visible), design)
            }
            DesignOperation::FlipHelixGroup { helix } => {
                self.apply(|c, d| c.flip_helix_group(d, helix), design)
            }
            DesignOperation::UpdateAttribute {
                attribute,
                elements,
            } => self.apply(|c, d| c.update_attribute(d, attribute, elements), design),
            DesignOperation::FlipAnchors { nucls } => {
                self.apply(|c, d| c.flip_anchors(d, nucls), design)
            }
            DesignOperation::RmGrid(_) => Err(ErrOperation::NotImplemented), // TODO
            DesignOperation::ChangeSequence { .. } => Err(ErrOperation::NotImplemented), // TODO
            DesignOperation::CleanDesign => Err(ErrOperation::NotImplemented), // TODO
            DesignOperation::AttachObject { object, grid, x, y } => {
                self.apply(|c, d| c.attach_object(d, object, grid, x, y), design)
            }
            DesignOperation::SetOrganizerTree(tree) => Ok(self.ok_apply(
                |_, mut d| {
                    d.organizer_tree = Some(Arc::new(tree));
                    d
                },
                design,
            )),
            DesignOperation::SetStrandName { s_id, name } => {
                self.apply(|c, d| c.change_strand_name(d, s_id, name), design)
            }
            DesignOperation::SetGroupPivot { group_id, pivot } => {
                self.apply(|c, d| c.set_group_pivot(d, group_id, pivot), design)
            }
            DesignOperation::CreateNewCamera {
                position,
                orientation,
                pivot_position,
            } => Ok(self.ok_apply(
                |c, d| c.create_camera(d, position, orientation, pivot_position),
                design,
            )),
            DesignOperation::DeleteCamera(cam_id) => {
                self.apply(|c, d| c.delete_camera(d, cam_id), design)
            }
            DesignOperation::SetFavouriteCamera(cam_id) => {
                self.apply(|c, d| c.set_favourite_camera(d, cam_id), design)
            }
            DesignOperation::UpdateCamera {
                camera_id,
                position,
                orientation,
            } => self.apply(
                |c, d| c.update_camera(d, camera_id, position, orientation),
                design,
            ),
            DesignOperation::SetCameraName { camera_id, name } => {
                self.apply(|c, d| c.set_camera_name(d, camera_id, name), design)
            }
            DesignOperation::SetGridPosition { grid_id, position } => {
                self.apply(|c, d| c.set_grid_position(d, grid_id, position), design)
            }
            DesignOperation::SetGridOrientation {
                grid_id,
                orientation,
            } => self.apply(
                |c, d| c.set_grid_orientation(d, grid_id, orientation),
                design,
            ),
            DesignOperation::SetGridNbTurn { grid_id, nb_turn } => self.apply(
                |c, d| c.set_grid_nb_turn(d, grid_id, nb_turn as f64),
                design,
            ),
            DesignOperation::MakeSeveralXovers { xovers, doubled } => {
                self.apply(|c, d| c.apply_several_xovers(d, xovers, doubled), design)
            }

            DesignOperation::CheckXovers { xovers } => {
                self.apply(|c, d| c.check_xovers(d, xovers), design)
            }
            DesignOperation::SetRainbowScaffold(b) => Ok(self.ok_apply(
                |_c, mut d| {
                    d.rainbow_scaffold = b;
                    d
                },
                design,
            )),
        };
        if let Ok(ret) = &mut ret {
            ret.0.set_label(label);
        }
        ret
    }

    pub fn update_pending_operation(
        &self,
        design: &Design,
        operation: Arc<dyn Operation>,
    ) -> Result<(OkOperation, Self), ErrOperation> {
        let effect = operation.effect();
        let design = if operation.replace_previous() {
            if let ControllerState::WithPendingOp { design, .. } = &self.state {
                design.as_ref()
            } else {
                design
            }
        } else {
            design
        };
        let mut ret = self.apply_operation(design, effect)?;
        ret.1.state.update_operation(operation);
        Ok(ret)
    }

    pub fn apply_copy_operation(
        &self,
        up_to_date_design: UpToDateDesign<'_>,
        operation: CopyOperation,
    ) -> Result<(OkOperation, Self), ErrOperation> {
        match operation {
            CopyOperation::CopyStrands(strand_ids) => self.apply_no_op(
                |c, _d| c.set_templates(&up_to_date_design, strand_ids),
                &up_to_date_design.design,
            ),
            CopyOperation::CopyXovers(xovers) => {
                self.apply_no_op(|c, _d| c.copy_xovers(xovers), up_to_date_design.design)
            }
            CopyOperation::PositionPastingPoint(nucl) => {
                if self.get_pasting_point() == Some(nucl) {
                    Ok((OkOperation::NoOp, self.clone()))
                } else {
                    let design_pasted_on = if let Some(p) = self.get_design_before_pasting_xovers()
                    {
                        p.as_ref()
                    } else {
                        up_to_date_design.design
                    };
                    self.apply(|c, d| c.position_copy(d, nucl), design_pasted_on)
                }
            }
            CopyOperation::InitStrandsDuplication(strand_ids) => self.apply_no_op(
                |c, _d| {
                    c.set_templates(&up_to_date_design, strand_ids)?;
                    let clipboard = c.clipboard.as_ref().get_strand_clipboard()?;
                    c.state = ControllerState::PositioningDuplicationPoint {
                        pasted_strands: vec![],
                        duplication_edge: None,
                        pasting_point: None,
                        clipboard,
                    };
                    Ok(())
                },
                &up_to_date_design.design,
            ),
            CopyOperation::Duplicate => {
                self.apply(|c, d| c.apply_duplication(d), up_to_date_design.design)
            }
            CopyOperation::Paste => self.make_undoable(
                self.apply(|c, d| c.apply_paste(d), up_to_date_design.design),
                "Paste".into(),
            ),
            CopyOperation::InitXoverDuplication(xovers) => self.apply_no_op(
                |c, d| {
                    c.copy_xovers(xovers.clone())?;
                    c.state = ControllerState::DoingFirstXoversDuplication {
                        initial_design: AddressPointer::new(d.clone()),
                        duplication_edge: None,
                        pasting_point: None,
                        xovers,
                    };
                    Ok(())
                },
                up_to_date_design.design,
            ),
            CopyOperation::CopyGrids(grid_ids) => {
                self.apply_no_op(|c, d| c.copy_grids(d, grid_ids), up_to_date_design.design)
            }
        }
    }

    pub(super) fn apply_simulation_operation(
        &self,
        design: Design,
        operation: SimulationOperation,
    ) -> Result<(OkOperation, Self), ErrOperation> {
        let mut ret = self.clone();
        match operation {
            SimulationOperation::StartHelices {
                presenter,
                parameters,
                reader,
            } => {
                if self.is_in_persistant_state().is_transitory() {
                    return Err(ErrOperation::IncompatibleState);
                }
                let interface = HelixSystemThread::start_new(presenter, parameters, reader)?;
                ret.state = ControllerState::Simulating {
                    interface,
                    initial_design: AddressPointer::new(design.clone()),
                };
            }
            SimulationOperation::StartGrids {
                presenter,
                parameters,
                reader,
            } => {
                if self.is_in_persistant_state().is_transitory() {
                    return Err(ErrOperation::IncompatibleState);
                }
                let interface = GridsSystemThread::start_new(presenter, parameters, reader)?;
                ret.state = ControllerState::SimulatingGrids {
                    interface,
                    initial_design: AddressPointer::new(design.clone()),
                }
            }
            SimulationOperation::StartRoll {
                presenter,
                target_helices,
                reader,
            } => {
                if self.is_in_persistant_state().is_transitory() {
                    return Err(ErrOperation::IncompatibleState);
                }
                let interface = PhysicalSystem::start_new(presenter, target_helices, reader);
                ret.state = ControllerState::Rolling {
                    interface,
                    initial_design: AddressPointer::new(design.clone()),
                };
            }
            SimulationOperation::StartTwist {
                grid_id,
                presenter,
                reader,
            } => {
                if self.is_in_persistant_state().is_transitory() {
                    return Err(ErrOperation::IncompatibleState);
                }
                let interface = simulations::Twister::start_new(presenter, grid_id, reader)
                    .ok_or(ErrOperation::GridDoesNotExist(grid_id))?;
                ret.state = ControllerState::Twisting {
                    interface,
                    initial_design: AddressPointer::new(design.clone()),
                    grid_id,
                };
            }
            SimulationOperation::UpdateParameters { new_parameters } => {
                if let ControllerState::Simulating { interface, .. } = &ret.state {
                    interface.lock().unwrap().parameters_update = Some(new_parameters);
                } else if let ControllerState::SimulatingGrids { interface, .. } = &ret.state {
                    interface.lock().unwrap().parameters_update = Some(new_parameters)
                } else {
                    return Err(ErrOperation::IncompatibleState);
                }
            }
            SimulationOperation::Shake(target) => {
                if let ControllerState::Simulating { interface, .. } = &ret.state {
                    interface.lock().unwrap().nucl_shake = Some(target);
                } else {
                    return Err(ErrOperation::IncompatibleState);
                }
            }
            SimulationOperation::Stop => {
                if let ControllerState::Simulating { initial_design, .. } = &ret.state {
                    ret.state = ControllerState::WithPausedSimulation {
                        initial_design: initial_design.clone(),
                    };
                } else if let ControllerState::SimulatingGrids { .. } = &ret.state {
                    ret.state = ControllerState::Normal;
                } else if let ControllerState::Rolling { .. } = &ret.state {
                    ret.state = ControllerState::Normal
                } else if let ControllerState::Twisting { .. } = &ret.state {
                    ret.state = ControllerState::Normal
                }
            }
            SimulationOperation::Reset => {
                if let ControllerState::WithPausedSimulation { initial_design } = &ret.state {
                    let returned_design = initial_design.clone_inner();
                    ret.state = ControllerState::Normal;
                    return Ok((
                        OkOperation::Push {
                            design: returned_design,
                            label: "Simulation".into(),
                        },
                        ret,
                    ));
                }
            }
        }
        Ok((self.return_design(design, "Simulation".into()), ret))
    }

    fn change_strand_name(
        &mut self,
        mut design: Design,
        s_id: usize,
        name: String,
    ) -> Result<Design, ErrOperation> {
        let strand = design
            .strands
            .get_mut(&s_id)
            .ok_or(ErrOperation::StrandDoesNotExist(s_id))?;
        self.state = ControllerState::ChangingStrandName { strand_id: s_id };
        strand.set_name(name);
        Ok(design)
    }

    fn add_hyperboloid_helices(
        &mut self,
        design: &mut Design,
        hyperboloid: &Hyperboloid,
        position: Vec3,
        orientation: Rotor3,
    ) {
        use ensnano_design::grid::GridDivision;
        // the hyperboloid grid is always the last one that was added to the design
        let grid_id = design.grids.len() - 1;
        let parameters = design.parameters.unwrap_or_default();
        let (helices, nb_nucl) = hyperboloid.make_helices(&parameters);
        let nb_nucl = nb_nucl.min(5000);
        let mut helices_mut = design.helices.make_mut();
        let mut keys = Vec::with_capacity(helices.len());
        for (i, mut h) in helices.into_iter().enumerate() {
            let origin = hyperboloid.origin_helix(&parameters, i as isize, 0);
            let z_vec = Vec3::unit_z().rotated_by(orientation);
            let y_vec = Vec3::unit_y().rotated_by(orientation);
            h.position = position + origin.x * z_vec + origin.y * y_vec;
            h.orientation = orientation * hyperboloid.orientation_helix(&parameters, i as isize, 0);
            if let Some(curve) = h.curve.as_mut() {
                mutate_in_arc(curve, |c| {
                    if let CurveDescriptor::Twist(twist) = c {
                        twist.orientation = orientation;
                        twist.position = position;
                    }
                })
            }
            h.grid_position = Some(HelixGridPosition {
                grid: grid_id,
                x: i as isize,
                y: 0,
                axis_pos: 0,
                roll: 0.,
            });
            let key = helices_mut.push_helix(h);
            keys.push(key);
        }
        drop(helices_mut);
        for key in keys.into_iter() {
            for b in [true, false].iter() {
                //let new_key = self.add_strand(design, key, -(nb_nucl as isize) / 2, *b);
                let new_key = self.add_strand(design, key, 0, *b);
                if let Domain::HelixDomain(ref mut dom) =
                    design.strands.get_mut(&new_key).unwrap().domains[0]
                {
                    dom.end = dom.start + nb_nucl as isize;
                }
            }
        }
    }

    fn set_roll_helices(
        &mut self,
        mut design: Design,
        helices: Vec<usize>,
        roll: f32,
    ) -> Result<Design, ErrOperation> {
        let mut helices_mut = design.helices.make_mut();
        for h in helices.iter() {
            if let Some(mut helix) = helices_mut.get_mut(h) {
                helix.roll = roll;
            } else {
                return Err(ErrOperation::HelixDoesNotExists(*h));
            }
        }
        self.state = ControllerState::SettingRollHelices;
        drop(helices_mut);
        Ok(design)
    }

    fn set_visiblity_helix(
        &mut self,
        mut design: Design,
        helix: usize,
        visible: bool,
    ) -> Result<Design, ErrOperation> {
        ensnano_design::mutate_one_helix(&mut design, helix, |h| h.visible = visible)
            .ok_or(ErrOperation::HelixDoesNotExists(helix))?;
        Ok(design)
    }

    fn flip_helix_group(
        &mut self,
        mut design: Design,
        helix: usize,
    ) -> Result<Design, ErrOperation> {
        let mut new_groups = BTreeMap::clone(design.groups.as_ref());
        log::info!("setting group {:?}", new_groups.get(&helix));
        match new_groups.remove(&helix) {
            None => {
                new_groups.insert(helix, false);
            }
            Some(false) => {
                new_groups.insert(helix, true);
            }
            Some(true) => (),
        }
        design.groups = Arc::new(new_groups);
        Ok(design)
    }

    fn set_group_pivot(
        &mut self,
        mut design: Design,
        group_id: GroupId,
        pivot: GroupPivot,
    ) -> Result<Design, ErrOperation> {
        let attributes = design.group_attributes.entry(group_id).or_default();
        if attributes.pivot.is_none() {
            attributes.pivot = Some(pivot);
        }
        Ok(design)
    }

    fn update_attribute(
        &mut self,
        mut design: Design,
        attribute: DnaAttribute,
        elements: Vec<DnaElementKey>,
    ) -> Result<Design, ErrOperation> {
        log::info!("updating attribute {:?}, {:?}", attribute, elements);
        for elt in elements.iter() {
            match attribute {
                DnaAttribute::Visible(b) => self.make_element_visible(&mut design, elt, b)?,
                DnaAttribute::XoverGroup(g) => self.set_xover_group_of_elt(&mut design, elt, g)?,
                DnaAttribute::LockedForSimulations(locked) => {
                    self.set_lock_during_simulation(&mut design, elt, locked)?
                }
            }
        }
        Ok(design)
    }

    fn flip_anchors(
        &mut self,
        mut design: Design,
        nucls: Vec<Nucl>,
    ) -> Result<Design, ErrOperation> {
        let new_anchor_status = !nucls.iter().all(|n| design.anchors.contains(n));
        if new_anchor_status {
            for n in nucls.into_iter() {
                design.anchors.insert(n);
            }
        } else {
            for n in nucls.iter() {
                design.anchors.remove(n);
            }
        }
        Ok(design)
    }

    fn make_element_visible(
        &self,
        design: &mut Design,
        element: &DnaElementKey,
        visible: bool,
    ) -> Result<(), ErrOperation> {
        match element {
            DnaElementKey::Helix(helix) => {
                ensnano_design::mutate_one_helix(design, *helix, |h| h.visible = visible)
                    .ok_or(ErrOperation::HelixDoesNotExists(*helix))?;
            }
            DnaElementKey::Grid(g_id) => {
                ensnano_design::mutate_one_grid(design, *g_id, |g| g.invisible = !visible)
                    .ok_or(ErrOperation::GridDoesNotExist(*g_id))?;
            }
            _ => (),
        }
        Ok(())
    }

    fn set_xover_group_of_elt(
        &self,
        design: &mut Design,
        element: &DnaElementKey,
        group: Option<bool>,
    ) -> Result<(), ErrOperation> {
        if let DnaElementKey::Helix(h_id) = element {
            if !design.helices.contains_key(h_id) {
                return Err(ErrOperation::HelixDoesNotExists(*h_id));
            }
            let mut new_groups = BTreeMap::clone(design.groups.as_ref());
            if let Some(group) = group {
                new_groups.insert(*h_id, group);
            } else {
                new_groups.remove(h_id);
            }
            design.groups = Arc::new(new_groups);
        }
        Ok(())
    }

    fn set_lock_during_simulation(
        &self,
        design: &mut Design,
        element: &DnaElementKey,
        locked: bool,
    ) -> Result<(), ErrOperation> {
        if let DnaElementKey::Helix(h_id) = element {
            if !design.helices.contains_key(h_id) {
                return Err(ErrOperation::HelixDoesNotExists(*h_id));
            }
            ensnano_design::mutate_one_helix(design, *h_id, |h| h.locked_for_simulations = locked);
        }
        Ok(())
    }

    fn apply_hyperbolid_operation(
        &mut self,
        mut design: Design,
        operation: HyperboloidOperation,
    ) -> Result<Design, ErrOperation> {
        match operation {
            HyperboloidOperation::New {
                position,
                orientation,
                request,
            } => {
                self.state = ControllerState::MakingHyperboloid {
                    position,
                    orientation,
                    initial_design: AddressPointer::new(design.clone()),
                };
                let hyperboloid = request.to_grid();
                let grid_descriptor =
                    GridDescriptor::hyperboloid(position, orientation, hyperboloid.clone());
                design = self.add_grid(design, grid_descriptor);
                self.add_hyperboloid_helices(&mut design, &hyperboloid, position, orientation);
                Ok(design)
            }
            HyperboloidOperation::Update(request) => {
                if let ControllerState::MakingHyperboloid {
                    position,
                    orientation,
                    initial_design,
                } = &self.state
                {
                    let position = position.clone();
                    let orientation = orientation.clone();
                    design = initial_design.clone_inner();
                    let hyperboloid = request.to_grid();
                    let grid_descriptor =
                        GridDescriptor::hyperboloid(position, orientation, hyperboloid.clone());
                    design = self.add_grid(design, grid_descriptor);
                    self.add_hyperboloid_helices(&mut design, &hyperboloid, position, orientation);
                    Ok(design)
                } else {
                    Err(ErrOperation::IncompatibleState)
                }
            }
            HyperboloidOperation::Cancel => {
                if let ControllerState::MakingHyperboloid { initial_design, .. } = &self.state {
                    let design = initial_design.clone_inner();
                    self.state = ControllerState::Normal;
                    Ok(design)
                } else {
                    Err(ErrOperation::IncompatibleState)
                }
            }
            HyperboloidOperation::Finalize => {
                if let ControllerState::MakingHyperboloid { .. } = &self.state {
                    self.state = ControllerState::Normal;
                    Ok(design)
                } else {
                    Err(ErrOperation::IncompatibleState)
                }
            }
        }
    }

    pub(super) fn is_building_hyperboloid(&self) -> bool {
        if let ControllerState::MakingHyperboloid { .. } = &self.state {
            true
        } else {
            false
        }
    }

    pub fn can_iterate_duplication(&self) -> bool {
        if let ControllerState::WithPendingDuplication { .. } = self.state {
            true
        } else if let ControllerState::WithPendingXoverDuplication { .. } = self.state {
            true
        } else {
            false
        }
    }

    pub(super) fn optimize_shift<Nc: NuclCollection>(
        &self,
        chanel_reader: &mut dyn ShiftOptimizerReader,
<<<<<<< HEAD
        virtual_nucl_map: Arc<AHashMap<VirtualNucl, Nucl>>,
=======
        nucl_map: Arc<Nc>,
>>>>>>> 0f3e49e0
        design: &Design,
    ) -> Result<(OkOperation, Self), ErrOperation> {
        if let OperationCompatibility::Incompatible =
            self.check_compatibilty(&DesignOperation::SetScaffoldShift(0))
        {
            return Err(ErrOperation::IncompatibleState);
        }
        Ok(self.ok_no_op(
            |c, d| c.start_shift_optimization(d, chanel_reader, virtual_nucl_map),
            design,
        ))
    }

    fn start_shift_optimization<Nc: NuclCollection>(
        &mut self,
        design: &Design,
        chanel_reader: &mut dyn ShiftOptimizerReader,
<<<<<<< HEAD
        virtual_nucl_map: Arc<AHashMap<VirtualNucl, Nucl>>,
=======
        nucl_map: Arc<Nc>,
>>>>>>> 0f3e49e0
    ) {
        self.state = ControllerState::OptimizingScaffoldPosition;
        shift_optimization::optimize_shift(
            Arc::new(design.clone()),
            virtual_nucl_map,
            chanel_reader,
        );
    }

    #[allow(dead_code)]
    pub fn size_of_clipboard(&self) -> usize {
        self.clipboard.size()
    }

    pub fn is_pasting(&self) -> PastingStatus {
        match self.state {
            ControllerState::PositioningPastingPoint { .. } => PastingStatus::Copy,
            ControllerState::PositioningDuplicationPoint { .. } => PastingStatus::Duplication,
            ControllerState::PastingXovers { .. } => PastingStatus::Copy,
            ControllerState::DoingFirstXoversDuplication { .. } => PastingStatus::Duplication,
            _ => PastingStatus::None,
        }
    }

    pub fn notify(&self, notification: InteractorNotification) -> Self {
        let mut new_interactor = self.clone();
        match notification {
            InteractorNotification::FinishOperation => new_interactor.state = self.state.finish(),
            InteractorNotification::NewSelection => {
                new_interactor.state = self.state.acknowledge_new_selection()
            }
        }
        new_interactor
    }

    fn check_compatibilty(&self, operation: &DesignOperation) -> OperationCompatibility {
        match self.state {
            ControllerState::Normal => OperationCompatibility::Compatible,
            ControllerState::MakingHyperboloid { .. } => {
                if let DesignOperation::HyperboloidOperation(op) = operation {
                    if let HyperboloidOperation::New { .. } = op {
                        OperationCompatibility::Incompatible
                    } else {
                        OperationCompatibility::Compatible
                    }
                } else {
                    OperationCompatibility::Incompatible
                }
            }
            ControllerState::WithPendingOp { .. } => OperationCompatibility::Compatible,
            ControllerState::WithPendingDuplication { .. } => OperationCompatibility::Compatible,
            ControllerState::ChangingColor => {
                if let DesignOperation::ChangeColor { .. } = operation {
                    OperationCompatibility::Compatible
                } else {
                    OperationCompatibility::Incompatible
                }
            }
            ControllerState::SettingRollHelices => {
                if let DesignOperation::SetRollHelices { .. } = operation {
                    OperationCompatibility::Compatible
                } else {
                    OperationCompatibility::FinishFirst
                }
            }
            ControllerState::ApplyingOperation { .. } => OperationCompatibility::Compatible,
            ControllerState::BuildingStrand { initializing, .. } => {
                if let DesignOperation::MoveBuilders(_) = operation {
                    OperationCompatibility::Compatible
                } else {
                    if initializing {
                        OperationCompatibility::FinishFirst
                    } else {
                        OperationCompatibility::Incompatible
                    }
                }
            }
            ControllerState::OptimizingScaffoldPosition => {
                if let DesignOperation::SetScaffoldShift(_) = operation {
                    OperationCompatibility::Compatible
                } else {
                    OperationCompatibility::Incompatible
                }
            }
            ControllerState::ChangingStrandName {
                strand_id: current_s_id,
            } => {
                if let DesignOperation::SetStrandName { s_id, .. } = operation {
                    if current_s_id == *s_id {
                        OperationCompatibility::Compatible
                    } else {
                        OperationCompatibility::FinishFirst
                    }
                } else {
                    OperationCompatibility::FinishFirst
                }
            }
            _ => OperationCompatibility::Incompatible,
        }
    }

    fn update_state_and_design(&mut self, design: &mut Design) {
        if let ControllerState::ApplyingOperation {
            design: design_ptr, ..
        } = &self.state
        {
            *design = design_ptr.clone_inner();
        } else {
            self.state = ControllerState::ApplyingOperation {
                design: AddressPointer::new(design.clone()),
                operation: None,
            };
        }
    }

    fn return_design(&self, design: Design, label: std::borrow::Cow<'static, str>) -> OkOperation {
        if self.is_in_persistant_state().is_persistant() {
            OkOperation::Push { design, label }
        } else {
            OkOperation::Replace(design)
        }
    }

    pub(super) fn get_simulation_state(&self) -> SimulationState {
        match self.state {
            ControllerState::Simulating { .. } => SimulationState::RigidHelices,
            ControllerState::WithPausedSimulation { .. } => SimulationState::Paused,
            ControllerState::SimulatingGrids { .. } => SimulationState::RigidGrid,
            ControllerState::Rolling { .. } => SimulationState::Rolling,
            ControllerState::Twisting { grid_id, .. } => SimulationState::Twisting { grid_id },
            _ => SimulationState::None,
        }
    }

    pub(super) fn is_in_persistant_state(&self) -> StatePersitance {
        match self.state {
            ControllerState::Normal => StatePersitance::Persistant,
            ControllerState::WithPendingOp { .. } => StatePersitance::Persistant,
            ControllerState::WithPendingDuplication { .. } => StatePersitance::Persistant,
            ControllerState::WithPendingXoverDuplication { .. } => StatePersitance::Persistant,
            ControllerState::WithPausedSimulation { .. } => StatePersitance::Persistant,
            ControllerState::SettingRollHelices { .. } => StatePersitance::NeedFinish,
            ControllerState::ChangingStrandName { .. } => StatePersitance::NeedFinish,
            _ => StatePersitance::Transitory,
        }
    }

    /// Apply an opperation that cannot fail on the design
    fn ok_apply<F>(&self, design_op: F, design: &Design) -> (OkOperation, Self)
    where
        F: FnOnce(&mut Self, Design) -> Design,
    {
        let mut new_controller = self.clone();
        let returned_design = design_op(&mut new_controller, design.clone());
        (
            self.return_design(returned_design, "".into()),
            new_controller,
        )
    }

    /// Apply an operation that modifies the interactor and not the design, and that cannot fail.
    #[allow(dead_code)]
    fn ok_no_op<F>(&self, interactor_op: F, design: &Design) -> (OkOperation, Self)
    where
        F: FnOnce(&mut Self, &Design),
    {
        let mut new_controller = self.clone();
        interactor_op(&mut new_controller, design);
        (OkOperation::NoOp, new_controller)
    }

    fn apply<F>(&self, design_op: F, design: &Design) -> Result<(OkOperation, Self), ErrOperation>
    where
        F: FnOnce(&mut Self, Design) -> Result<Design, ErrOperation>,
    {
        let mut new_controller = self.clone();
        let returned_design = design_op(&mut new_controller, design.clone())?;
        Ok((
            self.return_design(returned_design, "".into()),
            new_controller,
        ))
    }

    fn make_undoable(
        &self,
        result: Result<(OkOperation, Self), ErrOperation>,
        label: Cow<'static, str>,
    ) -> Result<(OkOperation, Self), ErrOperation> {
        if self.state.is_undoable_once() {
            match result {
                Ok((ok_op, interactor)) => Ok((ok_op.into_undoable(label), interactor)),
                Err(e) => Err(e),
            }
        } else {
            result
        }
    }

    fn apply_no_op<F>(
        &self,
        interactor_op: F,
        design: &Design,
    ) -> Result<(OkOperation, Self), ErrOperation>
    where
        F: FnOnce(&mut Self, &Design) -> Result<(), ErrOperation>,
    {
        let mut new_controller = self.clone();
        interactor_op(&mut new_controller, design)?;
        Ok((OkOperation::NoOp, new_controller))
    }

    fn turn_selection_into_grid(
        &mut self,
        mut design: Design,
        selection: Vec<Selection>,
    ) -> Result<Design, ErrOperation> {
        let helices =
            ensnano_interactor::list_of_helices(&selection).ok_or(ErrOperation::BadSelection)?;
        ensnano_design::design_operations::make_grid_from_helices(&mut design, &helices.1)?;
        Ok(design)
    }

    fn add_grid(&mut self, mut design: Design, descriptor: GridDescriptor) -> Design {
        let mut new_grids = Vec::clone(design.grids.as_ref());
        new_grids.push(descriptor);
        design.grids = Arc::new(new_grids);
        design
    }

    fn create_camera(
        &mut self,
        mut design: Design,
        position: Vec3,
        orientation: Rotor3,
        pivot_position: Option<Vec3>,
    ) -> Design {
        design.add_camera(position, orientation, pivot_position);
        design
    }

    fn delete_camera(&mut self, mut design: Design, id: CameraId) -> Result<Design, ErrOperation> {
        if design.rm_camera(id).is_err() {
            Err(ErrOperation::CameraDoesNotExist(id))
        } else {
            Ok(design)
        }
    }

    fn set_favourite_camera(
        &mut self,
        mut design: Design,
        id: CameraId,
    ) -> Result<Design, ErrOperation> {
        if design.set_favourite_camera(id).is_err() {
            Err(ErrOperation::CameraDoesNotExist(id))
        } else {
            Ok(design)
        }
    }

    fn update_camera(
        &mut self,
        mut design: Design,
        id: CameraId,
        position: Vec3,
        orientation: Rotor3,
    ) -> Result<Design, ErrOperation> {
        if let Some(camera) = design.get_camera_mut(id) {
            camera.position = position;
            camera.orientation = orientation;
            Ok(design)
        } else {
            Err(ErrOperation::CameraDoesNotExist(id))
        }
    }

    fn set_camera_name(
        &mut self,
        mut design: Design,
        id: CameraId,
        name: String,
    ) -> Result<Design, ErrOperation> {
        if let Some(camera) = design.get_camera_mut(id) {
            camera.name = name;
            Ok(design)
        } else {
            Err(ErrOperation::CameraDoesNotExist(id))
        }
    }

    pub(super) fn is_changing_color(&self) -> bool {
        if let ControllerState::ChangingColor = self.state {
            true
        } else {
            false
        }
    }

    pub(super) fn get_strand_builders(&self) -> &[StrandBuilder] {
        if let ControllerState::BuildingStrand { builders, .. } = &self.state {
            builders.as_slice()
        } else {
            &[]
        }
    }

    fn apply_translation(
        &mut self,
        design: Design,
        translation: DesignTranslation,
    ) -> Result<Design, ErrOperation> {
        let mut design = match translation.target {
            IsometryTarget::Design => Err(ErrOperation::NotImplemented),
            IsometryTarget::Helices(helices, snap) => {
                Ok(self.translate_helices(design, snap, helices, translation.translation))
            }
            IsometryTarget::Grids(grid_ids) => {
                Ok(self.translate_grids(design, grid_ids, translation.translation))
            }
            IsometryTarget::GroupPivot(group_id) => {
                self.translate_group_pivot(design, translation.translation, group_id)
            }
            IsometryTarget::ControlPoint(control_points) => {
                self.translate_control_points(design, control_points, translation.translation)
            }
        }?;

        if let Some(group_id) = translation.group_id {
            let pivot = design
                .group_attributes
                .get_mut(&group_id)
                .and_then(|attributes| attributes.pivot.as_mut())
                .ok_or(ErrOperation::GroupHasNoPivot(group_id))?;
            pivot.position += translation.translation;
        }
        Ok(design)
    }

    fn translate_group_pivot(
        &mut self,
        mut design: Design,
        translation: Vec3,
        group_id: GroupId,
    ) -> Result<Design, ErrOperation> {
        self.update_state_and_design(&mut design);
        let pivot = design
            .group_attributes
            .get_mut(&group_id)
            .and_then(|attributes| attributes.pivot.as_mut())
            .ok_or(ErrOperation::GroupHasNoPivot(group_id))?;
        pivot.position += translation;
        Ok(design)
    }

    fn rotate_group_pivot(
        &mut self,
        mut design: Design,
        rotation: Rotor3,
        group_id: GroupId,
    ) -> Result<Design, ErrOperation> {
        self.update_state_and_design(&mut design);
        let pivot = design
            .group_attributes
            .get_mut(&group_id)
            .and_then(|attributes| attributes.pivot.as_mut())
            .ok_or(ErrOperation::GroupHasNoPivot(group_id))?;
        pivot.orientation = rotation * pivot.orientation;
        Ok(design)
    }

    fn attach_object(
        &mut self,
        mut design: Design,
        object: GridObject,
        grid: usize,
        x: isize,
        y: isize,
    ) -> Result<Design, ErrOperation> {
        self.update_state_and_design(&mut design);
        ensnano_design::design_operations::attach_object_to_grid(&mut design, object, grid, x, y)?;
        Ok(design)
    }

    fn apply_rotattion(
        &mut self,
        design: Design,
        rotation: DesignRotation,
    ) -> Result<Design, ErrOperation> {
        let mut design = match rotation.target {
            IsometryTarget::Design => Err(ErrOperation::NotImplemented),
            IsometryTarget::GroupPivot(g_id) => {
                self.rotate_group_pivot(design, rotation.rotation, g_id)
            }
            IsometryTarget::Helices(helices, snap) => Ok(self.rotate_helices_3d(
                design,
                snap,
                helices,
                rotation.rotation,
                rotation.origin,
            )),
            IsometryTarget::Grids(grid_ids) => {
                Ok(self.rotate_grids(design, grid_ids, rotation.rotation, rotation.origin))
            }
            IsometryTarget::ControlPoint(_) => Err(ErrOperation::NotImplemented),
        }?;
        if let Some(group_id) = rotation.group_id {
            let pivot = design
                .group_attributes
                .get_mut(&group_id)
                .and_then(|attributes| attributes.pivot.as_mut())
                .ok_or(ErrOperation::GroupHasNoPivot(group_id))?;
            pivot.orientation = rotation.rotation * pivot.orientation;
        }
        Ok(design)
    }

    fn translate_helices(
        &mut self,
        mut design: Design,
        snap: bool,
        helices: Vec<usize>,
        translation: Vec3,
    ) -> Design {
        self.update_state_and_design(&mut design);
        let mut new_design = design.clone();
        if ensnano_design::design_operations::translate_helices(
            &mut new_design,
            snap,
            helices,
            translation,
        )
        .is_ok()
        {
            new_design
        } else {
            design
        }
    }

    fn translate_control_points(
        &mut self,
        mut design: Design,
        control_points: Vec<(usize, BezierControlPoint)>,
        translation: Vec3,
    ) -> Result<Design, ErrOperation> {
        self.update_state_and_design(&mut design);
        let grid_data = design.get_updated_grid_data();
        let translations: Vec<_> = control_points
            .iter()
            .cloned()
            .map(|cp| grid_data.translate_bezier_point(cp, translation))
            .collect();
        let mut new_helices = design.helices.make_mut();
        for ((h_id, control), translation) in control_points.iter().zip(translations.iter()) {
            let translation = translation.ok_or(ErrOperation::BadSelection)?;
            if let Some(helix) = new_helices.get_mut(&h_id) {
                helix.translate_bezier_point(*control, translation)?;
            }
        }
        drop(new_helices);
        Ok(design)
    }

    fn rotate_helices_3d(
        &mut self,
        mut design: Design,
        snap: bool,
        helices: Vec<usize>,
        rotation: Rotor3,
        origin: Vec3,
    ) -> Design {
        self.update_state_and_design(&mut design);
        let mut new_design = design.clone();
        if ensnano_design::design_operations::rotate_helices_3d(
            &mut new_design,
            snap,
            helices,
            rotation,
            origin,
        )
        .is_ok()
        {
            new_design
        } else {
            design
        }
    }

    fn translate_grids(
        &mut self,
        mut design: Design,
        grid_ids: Vec<usize>,
        translation: Vec3,
    ) -> Design {
        self.update_state_and_design(&mut design);
        let mut new_grids = Vec::clone(design.grids.as_ref());
        for g_id in grid_ids.into_iter() {
            if let Some(desc) = new_grids.get_mut(g_id) {
                desc.position += translation;
            }
        }
        design.grids = Arc::new(new_grids);
        design
    }

    fn rotate_grids(
        &mut self,
        mut design: Design,
        grid_ids: Vec<usize>,
        rotation: Rotor3,
        origin: Vec3,
    ) -> Design {
        self.update_state_and_design(&mut design);
        let mut new_grids = Vec::clone(design.grids.as_ref());
        for g_id in grid_ids.into_iter() {
            if let Some(desc) = new_grids.get_mut(g_id) {
                desc.position -= origin;
                desc.orientation = rotation * desc.orientation;
                desc.position = rotation * desc.position;
                desc.position += origin;
            }
        }
        design.grids = Arc::new(new_grids);
        design
    }
}

/// An operation has been successfully applied on a design, resulting in a new modified design. The
/// variants of these enums indicate different ways in which the result should be handled
pub enum OkOperation {
    /// Push the current design on the undo stack and replace it by the wrapped value. This variant
    /// is produced when the operation has been peroformed on a non transitory design and can be
    /// undone.
    Push {
        design: Design,
        /// A description of the operation that was applied
        label: std::borrow::Cow<'static, str>,
    },
    /// Replace the current design by the wrapped value. This variant is produced when the
    /// operation has been peroformed on a transitory design and should not been undone.
    ///
    /// This happens for example for operations that are performed by drag and drop, where each new
    /// mouse mouvement produce a new design. In this case, the successive design should not be
    /// pushed on the undo stack, since an undo is expected to revert back to the state prior to
    /// the whole drag and drop operation.
    Replace(Design),
    NoOp,
}

impl OkOperation {
    fn into_undoable(self, label: Cow<'static, str>) -> Self {
        match self {
            Self::Replace(design) => Self::Push { design, label },
            // We do not keep the old label
            Self::Push { design, .. } => Self::Push { design, label },
            Self::NoOp => Self::NoOp,
        }
    }

    fn set_label(&mut self, new_label: Cow<'static, str>) {
        if let Self::Push { label, .. } = self {
            *label = new_label;
        }
    }
}

#[derive(Debug)]
pub enum ErrOperation {
    GroupHasNoPivot(GroupId),
    NotImplemented,
    /// The operation cannot be applied on the current selection
    BadSelection,
    /// The controller is in a state incompatible with applying the operation
    IncompatibleState,
    CannotBuildOn(Nucl),
    CutInexistingStrand,
    GridDoesNotExist(usize),
    GridPositionAlreadyUsed,
    StrandDoesNotExist(usize),
    HelixDoesNotExists(usize),
    HelixHasNoGridPosition(usize),
    CouldNotMakeEdge(HelixGridPosition, HelixGridPosition),
    MergingSameStrand,
    XoverOnSameHelix,
    NuclDoesNotExist(Nucl),
    XoverBetweenTwoPrime5,
    XoverBetweenTwoPrime3,
    CouldNotCreateEdges,
    EmptyOrigin,
    EmptyClipboard,
    WrongClipboard,
    CannotPasteHere,
    HelixNotEmpty(usize),
    EmptyScaffoldSequence,
    NoScaffoldSet,
    NoGrids,
    FinishFirst,
    CameraDoesNotExist(CameraId),
    GridIsNotHyperboloid(usize),
    DesignOperationError(ensnano_design::design_operations::ErrOperation),
    NotPiecewiseBezier(usize),
    GridCopyError(ensnano_design::grid::GridCopyError),
}

impl From<ensnano_design::design_operations::ErrOperation> for ErrOperation {
    fn from(e: ensnano_design::design_operations::ErrOperation) -> Self {
        Self::DesignOperationError(e)
    }
}

impl Controller {
    fn recolor_stapples(&mut self, mut design: Design) -> Design {
        for (s_id, strand) in design.strands.iter_mut() {
            if Some(*s_id) != design.scaffold_id {
                let color = crate::utils::new_color(&mut self.color_idx);
                strand.color = color;
            }
        }
        design
    }

    fn set_scaffold_sequence(
        &mut self,
        mut design: Design,
        sequence: String,
        shift: usize,
    ) -> Design {
        design.scaffold_sequence = Some(sequence);
        design.scaffold_shift = Some(shift);
        design
    }

    fn set_scaffold_shift(&mut self, mut design: Design, shift: usize) -> Design {
        if let ControllerState::OptimizingScaffoldPosition = self.state {
            self.state = ControllerState::Normal;
        }
        design.scaffold_shift = Some(shift);
        design
    }

    fn change_color_strands(
        &mut self,
        mut design: Design,
        color: u32,
        strands: Vec<usize>,
    ) -> Design {
        self.state = ControllerState::ChangingColor;
        for s_id in strands.iter() {
            if let Some(strand) = design.strands.get_mut(s_id) {
                strand.color = color;
            }
        }
        design
    }

    fn set_helices_persisance(
        &mut self,
        mut design: Design,
        grid_ids: Vec<usize>,
        persistant: bool,
    ) -> Design {
        for g_id in grid_ids.into_iter() {
            if persistant {
                Arc::make_mut(&mut design.no_phantoms).remove(&g_id);
            } else {
                Arc::make_mut(&mut design.no_phantoms).insert(g_id);
            }
        }
        design
    }

    fn set_small_spheres(
        &mut self,
        mut design: Design,
        grid_ids: Vec<usize>,
        small: bool,
    ) -> Design {
        for g_id in grid_ids.into_iter() {
            if small {
                Arc::make_mut(&mut design.small_spheres).insert(g_id);
            } else {
                Arc::make_mut(&mut design.small_spheres).remove(&g_id);
            }
        }
        design
    }

    fn snap_helices(&mut self, mut design: Design, pivots: Vec<Nucl>, translation: Vec2) -> Design {
        self.update_state_and_design(&mut design);
        let mut new_helices = design.helices.make_mut();
        for p in pivots.iter() {
            if let Some(old_pos) = nucl_pos_2d(new_helices.as_ref(), p) {
                if let Some(h) = new_helices.get_mut(&p.helix) {
                    let position = old_pos + translation;
                    let position = Vec2::new(position.x.round(), position.y.round());
                    if let Some(isometry) = h.isometry2d.as_mut() {
                        isometry.append_translation(position - old_pos)
                    }
                }
            }
        }
        drop(new_helices);
        design
    }

    fn set_isometry(&mut self, mut design: Design, h_id: usize, isometry: Isometry2) -> Design {
        let mut new_helices = design.helices.make_mut();
        if let Some(h) = new_helices.get_mut(&h_id) {
            h.isometry2d = Some(isometry);
        }
        drop(new_helices);
        design
    }

    fn rotate_helices(
        &mut self,
        mut design: Design,
        helices: Vec<usize>,
        center: Vec2,
        angle: f32,
    ) -> Design {
        self.update_state_and_design(&mut design);
        let step = std::f32::consts::FRAC_PI_6 / 2.; // = Pi / 12 = 15 degrees
        let angle = {
            let k = (angle / step).round();
            k * step
        };
        let mut new_helices = design.helices.make_mut();
        for h_id in helices.iter() {
            if let Some(h) = new_helices.get_mut(h_id) {
                if let Some(isometry) = h.isometry2d.as_mut() {
                    isometry.append_translation(-center);
                    isometry.append_rotation(ultraviolet::Rotor2::from_angle(angle));
                    isometry.append_translation(center);
                }
            }
        }
        drop(new_helices);
        design
    }

    fn request_strand_builders(
        &mut self,
        mut design: Design,
        nucls: Vec<Nucl>,
    ) -> Result<Design, ErrOperation> {
        let mut builders = Vec::with_capacity(nucls.len());
        let ignored_domains: Vec<_> = nucls
            .iter()
            .filter_map(|nucl| {
                design
                    .get_neighbour_nucl(*nucl)
                    .map(|neighbour| neighbour.identifier)
            })
            .collect();
        for nucl in nucls.into_iter() {
            builders.push(
                self.request_one_builder(&mut design, nucl, &ignored_domains)
                    .ok_or(ErrOperation::CannotBuildOn(nucl))?,
            );
        }
        self.state = ControllerState::BuildingStrand {
            builders,
            initializing: true,
            // The initial design is indeed the one AFTER adding the new strands
            initial_design: AddressPointer::new(design.clone()),
            ignored_domains,
        };
        Ok(design)
    }

    fn request_one_builder(
        &mut self,
        design: &mut Design,
        nucl: Nucl,
        ignored_domains: &[DomainIdentifier],
    ) -> Option<StrandBuilder> {
        // if there is a strand that passes through the nucleotide
        if design.strands.get_strand_nucl(&nucl).is_some() {
            self.strand_builder_on_exisiting(design, nucl, ignored_domains)
        } else {
            self.new_strand_builder(design, nucl)
        }
    }

    fn strand_builder_on_exisiting(
        &mut self,
        design: &Design,
        nucl: Nucl,
        ignored_domains: &[DomainIdentifier],
    ) -> Option<StrandBuilder> {
        let left = design
            .get_neighbour_nucl(nucl.left())
            .filter(|n| !ignored_domains.contains(&n.identifier));
        let right = design
            .get_neighbour_nucl(nucl.right())
            .filter(|n| !ignored_domains.contains(&n.identifier));
        let axis = design
            .helices
            .get(&nucl.helix)
            .map(|h| h.get_axis(&design.parameters.unwrap_or_default()))?;
        let desc = design.get_neighbour_nucl(nucl)?;
        let strand_id = desc.identifier.strand;
        let filter =
            |d: &NeighbourDescriptor| !(d.identifier.is_same_domain_than(&desc.identifier));
        let neighbour_desc = left.filter(filter).or(right.filter(filter));
        // stick to the neighbour if it is its direct neighbour. This is because we want don't want
        // to create a gap between neighbouring domains
        let stick = neighbour_desc
            .filter(|d| (d.identifier.domain as isize - desc.identifier.domain as isize).abs() < 1)
            .is_some();
        if left.filter(filter).and(right.filter(filter)).is_some() {
            // TODO maybe we should do something else ?
            return None;
        }
        let other_end = desc
            .identifier
            .other_end()
            .filter(|d| !ignored_domains.contains(d))
            .is_some()
            .then(|| desc.fixed_end);
        match design.strands.get(&strand_id).map(|s| s.length()) {
            Some(n) if n > 1 => Some(StrandBuilder::init_existing(
                desc.identifier,
                nucl,
                axis.to_owned(),
                other_end,
                neighbour_desc,
                stick,
            )),
            _ => Some(StrandBuilder::init_empty(
                DomainIdentifier {
                    strand: strand_id,
                    domain: 0,
                    start: None,
                },
                nucl,
                axis.to_owned(),
                neighbour_desc,
                false,
            )),
        }
    }

    fn new_strand_builder(&mut self, design: &mut Design, nucl: Nucl) -> Option<StrandBuilder> {
        let left = design.get_neighbour_nucl(nucl.left());
        let right = design.get_neighbour_nucl(nucl.right());
        if left.is_some() && right.is_some() {
            return None;
        }
        let new_key = self.init_strand(design, nucl);
        let axis = design
            .helices
            .get(&nucl.helix)
            .map(|h| h.get_axis(&design.parameters.unwrap_or_default()))?;
        Some(StrandBuilder::init_empty(
            DomainIdentifier {
                strand: new_key,
                domain: 0,
                start: None,
            },
            nucl,
            axis.to_owned(),
            left.or(right),
            true,
        ))
    }

    fn init_strand(&mut self, design: &mut Design, nucl: Nucl) -> usize {
        let s_id = design.strands.keys().max().map(|n| n + 1).unwrap_or(0);
        let color = crate::utils::new_color(&mut self.color_idx);
        design.strands.insert(
            s_id,
            Strand::init(nucl.helix, nucl.position, nucl.forward, color),
        );
        s_id
    }

    fn add_strand(
        &mut self,
        design: &mut Design,
        helix: usize,
        position: isize,
        forward: bool,
    ) -> usize {
        let new_key = if let Some(k) = design.strands.keys().max() {
            *k + 1
        } else {
            0
        };
        let color = crate::utils::new_color(&mut self.color_idx);
        design
            .strands
            .insert(new_key, Strand::init(helix, position, forward, color));
        new_key
    }

    fn move_strand_builders(
        &mut self,
        current_design: Design,
        n: isize,
    ) -> Result<Design, ErrOperation> {
        if let ControllerState::BuildingStrand {
            initial_design,
            builders,
            initializing,
            ignored_domains,
        } = &mut self.state
        {
            let delta = builders
                .get(0)
                .map(|b| n - b.get_moving_end_position())
                .unwrap_or(0);
            let mut design = initial_design.clone_inner();
            if builders.len() > 1 {
                let sign = delta.signum();
                let mut blocked = false;
                if delta != 0 {
                    for i in 0..(sign * delta) {
                        let mut copy_builder = builders.clone();
                        for builder in copy_builder.iter_mut() {
                            if sign > 0 && !builder.try_incr(&current_design, ignored_domains) {
                                blocked = true;
                                break;
                            } else if sign < 0
                                && !builder.try_decr(&current_design, ignored_domains)
                            {
                                blocked = true;
                                break;
                            }
                        }
                        if blocked {
                            if i == 0 {
                                return Ok(current_design);
                            }
                            break;
                        }
                        *builders = copy_builder;
                        for builder in builders.iter_mut() {
                            builder.update(&mut design);
                        }
                    }
                } else {
                    return Ok(current_design);
                }
            } else {
                for builder in builders.iter_mut() {
                    let to = builder.get_moving_end_position() + delta;
                    builder.move_to(to, &mut design, &ignored_domains)
                }
            }
            *initializing = false;
            Ok(design)
        } else {
            Err(ErrOperation::IncompatibleState)
        }
    }

    fn delete_xovers(
        &mut self,
        mut design: Design,
        xovers: &[(Nucl, Nucl)],
    ) -> Result<Design, ErrOperation> {
        for (n1, _) in xovers.iter() {
            let _ = Self::split_strand(&mut design.strands, &n1, None)?;
        }
        Ok(design)
    }

    fn cut(&mut self, mut design: Design, nucl: Nucl) -> Result<Design, ErrOperation> {
        let _ = Self::split_strand(&mut design.strands, &nucl, None)?;
        Ok(design)
    }

    /// Split a strand at nucl, and return the id of the newly created strand
    ///
    /// The part of the strand that contains nucl is given the original
    /// strand's id, the other part is given a new id.
    ///
    /// If `force_end` is `Some(true)`, nucl will be on the 3 prime half of the split.
    /// If `force_end` is `Some(false)` nucl will be on the 5 prime half of the split.
    /// If `force_end` is `None`, nucl will be on the 5 prime half of the split unless nucl is the 3
    /// prime extremity of a crossover, in which case nucl will be on the 3 prime half of the
    /// split.
    fn split_strand(
        strands: &mut Strands,
        nucl: &Nucl,
        force_end: Option<bool>,
    ) -> Result<usize, ErrOperation> {
        let id = strands
            .get_strand_nucl(nucl)
            .ok_or(ErrOperation::CutInexistingStrand)?;

        let strand = strands.remove(&id).expect("strand");
        let name = strand.name.clone();
        if strand.cyclic {
            let new_strand = Self::break_cycle(strand.clone(), *nucl, force_end);
            strands.insert(id, new_strand);
            //self.clean_domains_one_strand(id);
            //println!("Cutting cyclic strand");
            return Ok(id);
        }
        if strand.length() <= 1 {
            // return without putting the strand back
            return Err(ErrOperation::CutInexistingStrand);
        }
        let mut i = strand.domains.len();
        let mut prim5_domains = Vec::new();
        let mut len_prim5 = 0;
        let mut domains = None;
        let mut on_3prime = force_end.unwrap_or(false);
        let mut prev_helix = None;
        let mut prime5_junctions: Vec<DomainJunction> = Vec::new();
        let mut prime3_junctions: Vec<DomainJunction> = Vec::new();

        log::info!("Spliting");
        log::info!("{:?}", strand.domains);
        log::info!("{:?}", strand.junctions);

        for (d_id, domain) in strand.domains.iter().enumerate() {
            if domain.prime5_end() == Some(*nucl)
                && prev_helix != domain.helix()
                && force_end != Some(false)
            {
                // nucl is the 5' end of the next domain so it is the on the 3' end of a xover.
                // nucl is not required to be on the 5' half of the split, so we put it on the 3'
                // half
                on_3prime = true;
                i = d_id;
                if let Some(j) = prime5_junctions.last_mut() {
                    *j = DomainJunction::Prime3;
                }
                break;
            } else if domain.prime3_end() == Some(*nucl) && force_end != Some(true) {
                // nucl is the 3' end of the current domain so it is the on the 5' end of a xover.
                // nucl is not required to be on the 3' half of the split, so we put it on the 5'
                // half
                i = d_id + 1;
                prim5_domains.push(domain.clone());
                len_prim5 += domain.length();
                prime5_junctions.push(DomainJunction::Prime3);
                break;
            } else if let Some(n) = domain.has_nucl(nucl) {
                let n = if force_end == Some(true) { n - 1 } else { n };
                i = d_id;
                len_prim5 += n;
                domains = domain.split(n);
                prime5_junctions.push(DomainJunction::Prime3);
                prime3_junctions.push(strand.junctions[d_id].clone());
                break;
            } else {
                len_prim5 += domain.length();
                prim5_domains.push(domain.clone());
                prime5_junctions.push(strand.junctions[d_id].clone());
            }
            prev_helix = domain.helix();
        }

        let mut prim3_domains = Vec::new();
        if let Some(ref domains) = domains {
            prim5_domains.push(domains.0.clone());
            prim3_domains.push(domains.1.clone());
            i += 1;
        }

        for n in i..strand.domains.len() {
            let domain = &strand.domains[n];
            prim3_domains.push(domain.clone());
            prime3_junctions.push(strand.junctions[n].clone());
        }

        let seq_prim5;
        let seq_prim3;
        if let Some(seq) = strand.sequence {
            let seq = seq.into_owned();
            let chars = seq.chars();
            seq_prim5 = Some(Cow::Owned(chars.clone().take(len_prim5).collect()));
            seq_prim3 = Some(Cow::Owned(chars.clone().skip(len_prim5).collect()));
        } else {
            seq_prim3 = None;
            seq_prim5 = None;
        }

        log::info!("prime5 {:?}", prim5_domains);
        log::info!("prime5 {:?}", prime5_junctions);

        log::info!("prime3 {:?}", prim3_domains);
        log::info!("prime3 {:?}", prime3_junctions);
        let strand_5prime = Strand {
            domains: prim5_domains,
            color: strand.color,
            junctions: prime5_junctions,
            cyclic: false,
            sequence: seq_prim5,
            name: name.clone(),
        };

        let strand_3prime = Strand {
            domains: prim3_domains,
            color: strand.color,
            cyclic: false,
            junctions: prime3_junctions,
            sequence: seq_prim3,
            name,
        };
        let new_id = (*strands.keys().max().unwrap_or(&0)).max(id) + 1;
        log::info!("new id {}, ; id {}", new_id, id);
        let (id_5prime, id_3prime) = if !on_3prime {
            (id, new_id)
        } else {
            (new_id, id)
        };
        if strand_5prime.domains.len() > 0 {
            strands.insert(id_5prime, strand_5prime);
        }
        if strand_3prime.domains.len() > 0 {
            strands.insert(id_3prime, strand_3prime);
        }
        //self.make_hash_maps();

        /*
        if crate::MUST_TEST {
            self.test_named_junction("TEST AFTER SPLIT STRAND");
        }*/
        Ok(new_id)
    }

    /// Split a cyclic strand at nucl
    ///
    /// If `force_end` is `Some(true)`, nucl will be the new 5' end of the strand.
    /// If `force_end` is `Some(false)` nucl will be the new 3' end of the strand.
    /// If `force_end` is `None`, nucl will be the new 3' end of the strand unless nucl is the 3'
    /// prime extremity of a crossover, in which case nucl will be the new 5' end of the strand
    fn break_cycle(mut strand: Strand, nucl: Nucl, force_end: Option<bool>) -> Strand {
        let mut last_dom = None;
        let mut replace_last_dom = None;
        let mut prev_helix = None;

        let mut junctions: Vec<DomainJunction> = Vec::with_capacity(strand.domains.len());

        for (i, domain) in strand.domains.iter().enumerate() {
            if domain.prime5_end() == Some(nucl)
                && prev_helix != domain.helix()
                && force_end != Some(false)
            {
                last_dom = if i != 0 {
                    Some(i - 1)
                } else {
                    Some(strand.domains.len() - 1)
                };

                break;
            } else if domain.prime3_end() == Some(nucl) && force_end != Some(true) {
                last_dom = Some(i);
                break;
            } else if let Some(n) = domain.has_nucl(&nucl) {
                let n = if force_end == Some(true) { n - 1 } else { n };
                last_dom = Some(i);
                replace_last_dom = domain.split(n);
            }
            prev_helix = domain.helix();
        }
        let last_dom = last_dom.expect("Could not find nucl in strand");
        let mut new_domains = Vec::new();
        if let Some((_, ref d2)) = replace_last_dom {
            new_domains.push(d2.clone());
            junctions.push(strand.junctions[last_dom].clone());
        }
        for (i, d) in strand.domains.iter().enumerate().skip(last_dom + 1) {
            new_domains.push(d.clone());
            junctions.push(strand.junctions[i].clone());
        }
        for (i, d) in strand.domains.iter().enumerate().take(last_dom) {
            new_domains.push(d.clone());
            junctions.push(strand.junctions[i].clone());
        }

        if let Some((ref d1, _)) = replace_last_dom {
            new_domains.push(d1.clone())
        } else {
            new_domains.push(strand.domains[last_dom].clone())
        }
        junctions.push(DomainJunction::Prime3);

        strand.domains = new_domains;
        strand.cyclic = false;
        strand.junctions = junctions;
        strand
    }

    fn add_grid_helix(
        &mut self,
        mut design: Design,
        position: HelixGridPosition,
        start: isize,
        length: usize,
    ) -> Result<Design, ErrOperation> {
        let grid_manager = design.get_updated_grid_data();
        if grid_manager.pos_to_object(position.light()).is_some() {
            return Err(ErrOperation::GridPositionAlreadyUsed);
        }
        let grid = grid_manager
            .grids
            .get(position.grid)
            .ok_or(ErrOperation::GridDoesNotExist(position.grid))?;
        let helix = Helix::new_on_grid(grid, position.x, position.y, position.grid);
        let mut new_helices = design.helices.make_mut();
        let helix_id = new_helices.push_helix(helix);
        drop(new_helices);
        if length > 0 {
            for b in [false, true].iter() {
                let new_key = self.add_strand(&mut design, helix_id, start, *b);
                if let Domain::HelixDomain(ref mut dom) =
                    design.strands.get_mut(&new_key).unwrap().domains[0]
                {
                    dom.end = dom.start + length as isize;
                }
            }
        }
        Ok(design)
    }

    fn add_two_points_bezier(
        &mut self,
        mut design: Design,
        start: HelixGridPosition,
        end: HelixGridPosition,
    ) -> Result<Design, ErrOperation> {
        log::info!("Add {:?} {:?}", start, end);
        let grid_manager = design.get_updated_grid_data();
        if let Some(obj) = grid_manager.pos_to_object(start.light()) {
            if grid_manager.pos_to_object(end.light()).is_some() {
                return Err(ErrOperation::GridPositionAlreadyUsed);
            }
            let (_, tengent) = grid_manager
                .get_tengents_between_two_points(start.light(), end.light())
                .ok_or(ErrOperation::GridDoesNotExist(end.grid))?;
            return self.add_bezier_point(design, obj, end.light(), tengent, true);
        } else if let Some(obj) = grid_manager.pos_to_object(end.light()) {
            let (tengent, _) = grid_manager
                .get_tengents_between_two_points(start.light(), end.light())
                .ok_or(ErrOperation::GridDoesNotExist(end.grid))?;
            return self.add_bezier_point(design, obj, start.light(), tengent, false);
        }
        drop(grid_manager);
        let helix = Helix::new_bezier_two_points(&grid_manager, start, end)?;
        let mut new_helices = design.helices.make_mut();

        let length = helix.nb_bezier_nucls();
        let helix_id = new_helices.push_helix(helix);
        drop(new_helices);
        if length > 0 {
            for b in [false, true].iter() {
                let new_key = self.add_strand(&mut design, helix_id, 0, *b);
                if let Domain::HelixDomain(ref mut dom) =
                    design.strands.get_mut(&new_key).unwrap().domains[0]
                {
                    dom.end = dom.start + length as isize;
                }
            }
        }
        Ok(design)
    }

    fn add_bezier_point(
        &self,
        mut design: Design,
        object: GridObject,
        point: GridPosition,
        tengent: Vec3,
        append: bool,
    ) -> Result<Design, ErrOperation> {
        match object {
            GridObject::BezierPoint { helix_id, n } => {
                let mut helices_mut = design.helices.make_mut();
                let helix_ref = helices_mut
                    .get_mut(&helix_id)
                    .ok_or(ErrOperation::HelixDoesNotExists(helix_id))?;
                let desc: Option<&mut CurveDescriptor> =
                    if let Some(desc) = helix_ref.curve.as_mut() {
                        Some(Arc::make_mut(desc))
                    } else {
                        None
                    };
                if let Some(CurveDescriptor::PiecewiseBezier {
                    points, tengents, ..
                }) = desc
                {
                    let insertion_point = if append { n + 1 } else { n };
                    points.insert(insertion_point, point);
                    tengents.insert(insertion_point, tengent);
                    drop(helices_mut);
                    Ok(design)
                } else {
                    Err(ErrOperation::NotPiecewiseBezier(helix_id))
                }
            }
            GridObject::Helix(_) => Err(ErrOperation::GridPositionAlreadyUsed),
        }
    }

    /// Merge two strands with identifier prime5 and prime3. The resulting strand will have
    /// identifier prime5.
    fn merge_strands(
        strands: &mut Strands,
        prime5: usize,
        prime3: usize,
    ) -> Result<(), ErrOperation> {
        // We panic, if we can't find the strand, because this means that the program has a bug
        if prime5 != prime3 {
            let strand5prime = strands
                .remove(&prime5)
                .ok_or(ErrOperation::StrandDoesNotExist(prime5))?;
            let strand3prime = strands
                .remove(&prime3)
                .ok_or(ErrOperation::StrandDoesNotExist(prime3))?;
            let name = strand5prime.name.or(strand3prime.name);
            let len = strand5prime.domains.len() + strand3prime.domains.len();
            let mut domains = Vec::with_capacity(len);
            let mut junctions = Vec::with_capacity(len);
            for (i, domain) in strand5prime.domains.iter().enumerate() {
                domains.push(domain.clone());
                junctions.push(strand5prime.junctions[i].clone());
            }
            let skip;
            let last_helix = domains.last().and_then(|d| d.half_helix());
            let next_helix = strand3prime
                .domains
                .iter()
                .next()
                .and_then(|d| d.half_helix());
            if last_helix == next_helix && last_helix.is_some() {
                skip = 1;
                domains
                    .last_mut()
                    .as_mut()
                    .unwrap()
                    .merge(strand3prime.domains.iter().next().unwrap());
                junctions.pop();
            } else {
                skip = 0;
                if let Some(j) = junctions.iter_mut().last() {
                    *j = DomainJunction::UnindentifiedXover
                }
            }
            for domain in strand3prime.domains.iter().skip(skip) {
                domains.push(domain.clone());
            }
            for junction in strand3prime.junctions.iter() {
                junctions.push(junction.clone());
            }
            let sequence = if let Some((seq5, seq3)) = strand5prime
                .sequence
                .clone()
                .zip(strand3prime.sequence.clone())
            {
                let new_seq = seq5.into_owned() + &seq3.into_owned();
                Some(Cow::Owned(new_seq))
            } else if let Some(ref seq5) = strand5prime.sequence {
                Some(seq5.clone())
            } else if let Some(ref seq3) = strand3prime.sequence {
                Some(seq3.clone())
            } else {
                None
            };
            let new_strand = Strand {
                domains,
                color: strand5prime.color,
                sequence,
                junctions,
                cyclic: false,
                name,
            };
            strands.insert(prime5, new_strand);
            Ok(())
        } else {
            // To make a cyclic strand use `make_cyclic_strand` instead
            Err(ErrOperation::MergingSameStrand)
        }
    }

    /// Make a strand cyclic by linking the 3' and the 5' end, or undo this operation.
    fn make_cycle(
        strands: &mut Strands,
        strand_id: usize,
        cyclic: bool,
    ) -> Result<(), ErrOperation> {
        strands
            .get_mut(&strand_id)
            .ok_or(ErrOperation::StrandDoesNotExist(strand_id))?
            .cyclic = cyclic;

        let strand = strands
            .get_mut(&strand_id)
            .ok_or(ErrOperation::StrandDoesNotExist(strand_id))?;
        if cyclic {
            let first_last_domains = (strand.domains.iter().next(), strand.domains.iter().last());
            let merge_insertions =
                if let (Some(Domain::Insertion(n1)), Some(Domain::Insertion(n2))) =
                    first_last_domains
                {
                    Some(n1 + n2)
                } else {
                    None
                };
            if let Some(n) = merge_insertions {
                // If the strand starts and finishes by an Insertion, merge the insertions.
                // TODO UNITTEST for this specific case
                *strand.domains.last_mut().unwrap() = Domain::Insertion(n);
                // remove the first insertions
                strand.domains.remove(0);
                strand.junctions.remove(0);
            }

            let first_last_domains = (strand.domains.iter().next(), strand.domains.iter().last());
            let skip_last = if let (_, Some(Domain::Insertion(_))) = first_last_domains {
                1
            } else {
                0
            };
            let skip_first = if let (Some(Domain::Insertion(_)), _) = first_last_domains {
                1
            } else {
                0
            };
            let last_first_intervals = (
                strand.domains.iter().rev().skip(skip_last).next(),
                strand.domains.get(skip_first),
            );
            if let (Some(Domain::HelixDomain(i1)), Some(Domain::HelixDomain(i2))) =
                last_first_intervals
            {
                let junction = junction(i1, i2);
                *strand.junctions.last_mut().unwrap() = junction;
            } else {
                panic!("Invariant Violated: SaneDomains")
            }
        } else {
            *strand.junctions.last_mut().unwrap() = DomainJunction::Prime3;
        }
        Ok(())
    }

    fn apply_cross_cut(
        &mut self,
        mut design: Design,
        source_strand: usize,
        target_strand: usize,
        nucl: Nucl,
        target_3prime: bool,
    ) -> Result<Design, ErrOperation> {
        Self::cross_cut(
            &mut design.strands,
            source_strand,
            target_strand,
            nucl,
            target_3prime,
        )?;
        self.state = ControllerState::Normal;
        Ok(design)
    }

    fn apply_merge(
        &mut self,
        mut design: Design,
        prime5_id: usize,
        prime3_id: usize,
    ) -> Result<Design, ErrOperation> {
        if prime5_id != prime3_id {
            Self::merge_strands(&mut design.strands, prime5_id, prime3_id)?;
        } else {
            Self::make_cycle(&mut design.strands, prime5_id, true)?;
        }
        self.state = ControllerState::Normal;
        Ok(design)
    }

    /// Cut the target strand at nucl and the make a cross over from the source strand to the part
    /// that contains nucl
    fn cross_cut(
        strands: &mut Strands,
        source_strand: usize,
        target_strand: usize,
        nucl: Nucl,
        target_3prime: bool,
    ) -> Result<(), ErrOperation> {
        let new_id = strands.keys().max().map(|n| n + 1).unwrap_or(0);
        let was_cyclic = strands
            .get(&target_strand)
            .ok_or(ErrOperation::StrandDoesNotExist(target_strand))?
            .cyclic;
        //println!("half1 {}, ; half0 {}", new_id, target_strand);
        Self::split_strand(strands, &nucl, Some(target_3prime))?;
        //println!("splitted");

        if !was_cyclic && source_strand != target_strand {
            if target_3prime {
                // swap the position of the two half of the target strands so that the merged part is the
                // new id
                let half0 = strands
                    .remove(&target_strand)
                    .ok_or(ErrOperation::StrandDoesNotExist(target_strand))?;
                let half1 = strands
                    .remove(&new_id)
                    .ok_or(ErrOperation::StrandDoesNotExist(new_id))?;
                strands.insert(new_id, half0);
                strands.insert(target_strand, half1);
                Self::merge_strands(strands, source_strand, new_id)
            } else {
                // if the target strand is the 5' end of the merge, we give the new id to the source
                // strand because it is the one that is lost in the merge.
                let half0 = strands
                    .remove(&source_strand)
                    .ok_or(ErrOperation::StrandDoesNotExist(source_strand))?;
                let half1 = strands
                    .remove(&new_id)
                    .ok_or(ErrOperation::StrandDoesNotExist(new_id))?;
                strands.insert(new_id, half0);
                strands.insert(source_strand, half1);
                Self::merge_strands(strands, target_strand, new_id)
            }
        } else if source_strand == target_strand {
            Self::make_cycle(strands, source_strand, true)
        } else {
            if target_3prime {
                Self::merge_strands(strands, source_strand, target_strand)
            } else {
                Self::merge_strands(strands, target_strand, source_strand)
            }
        }
    }

    fn apply_general_cross_over(
        &mut self,
        mut design: Design,
        source_nucl: Nucl,
        target_nucl: Nucl,
    ) -> Result<Design, ErrOperation> {
        self.general_cross_over(&mut design.strands, source_nucl, target_nucl)?;
        Ok(design)
    }

    fn check_xovers(
        &mut self,
        mut design: Design,
        xovers: Vec<usize>,
    ) -> Result<Design, ErrOperation> {
        let xovers_set = &mut design.checked_xovers;
        for x in xovers {
            if !xovers_set.insert(x) {
                xovers_set.remove(&x);
            }
        }
        Ok(design)
    }

    fn twisted_pair(mut a1: Nucl, mut b1: Nucl, mut a2: Nucl, mut b2: Nucl) -> bool {
        if a1 > b1 {
            std::mem::swap(&mut a1, &mut b1);
        }
        if a2 > b2 {
            std::mem::swap(&mut a2, &mut b2);
        }

        if a1.prime3() == a2 && b1.prime3() == b2 {
            true
        } else if a1.prime5() == a2 && b1.prime5() == b2 {
            true
        } else {
            false
        }
    }

    fn apply_several_xovers(
        &mut self,
        mut design: Design,
        mut pairs: Vec<(Nucl, Nucl)>,
        doubled: bool,
    ) -> Result<Design, ErrOperation> {
        pairs.sort();

        for i in 0..pairs.len() {
            for j in i..pairs.len() {
                if Self::twisted_pair(pairs[i].0, pairs[i].1, pairs[j].0, pairs[j].1) {
                    let (l, r) = pairs.split_at_mut(j);
                    std::mem::swap(&mut l[i].1, &mut r[0].1);
                }
            }
        }

        pairs = if doubled {
            let mut ret = pairs.clone();
            for (a, b) in pairs {
                if !ret.iter().any(|(x, y)| {
                    *x == a.prime5() || *x == b.prime5() || *y == a.prime5() || *y == b.prime5()
                }) {
                    ret.push((a.prime3(), b.prime5()));
                }
            }
            ret.dedup();
            ret
        } else {
            pairs
        };
        for (source_nucl, target_nucl) in pairs {
            if let Err(e) = self.general_cross_over(&mut design.strands, source_nucl, target_nucl) {
                log::error!(
                    "when making xover {:?} {:?} : {:?}",
                    source_nucl,
                    target_nucl,
                    e
                )
            }
        }
        Ok(design)
    }

    fn general_cross_over(
        &mut self,
        strands: &mut Strands,
        source_nucl: Nucl,
        target_nucl: Nucl,
    ) -> Result<(), ErrOperation> {
        if source_nucl.helix == target_nucl.helix {
            return Err(ErrOperation::XoverOnSameHelix);
        }
        log::info!("cross over between {:?} and {:?}", source_nucl, target_nucl);
        let source_id = strands
            .get_strand_nucl(&source_nucl)
            .ok_or(ErrOperation::NuclDoesNotExist(source_nucl))?;
        let target_id = strands
            .get_strand_nucl(&target_nucl)
            .ok_or(ErrOperation::NuclDoesNotExist(target_nucl))?;

        let source = strands
            .get(&source_id)
            .cloned()
            .ok_or(ErrOperation::StrandDoesNotExist(source_id))?;
        let _ = strands
            .get(&target_id)
            .cloned()
            .ok_or(ErrOperation::StrandDoesNotExist(target_id))?;

        let source_strand_end = strands.is_strand_end(&source_nucl);
        let target_strand_end = strands.is_strand_end(&target_nucl);
        log::info!(
            "source strand {:?}, target strand {:?}",
            source_id,
            target_id
        );
        log::info!(
            "source end {:?}, target end {:?}",
            source_strand_end.to_opt(),
            target_strand_end.to_opt()
        );
        match (source_strand_end.to_opt(), target_strand_end.to_opt()) {
            (Some(true), Some(true)) => return Err(ErrOperation::XoverBetweenTwoPrime3),
            (Some(false), Some(false)) => return Err(ErrOperation::XoverBetweenTwoPrime5),
            (Some(true), Some(false)) => {
                // We can xover directly
                if source_id == target_id {
                    Self::make_cycle(strands, source_id, true)?
                } else {
                    Self::merge_strands(strands, source_id, target_id)?
                }
            }
            (Some(false), Some(true)) => {
                // We can xover directly but we must reverse the xover
                if source_id == target_id {
                    Self::make_cycle(strands, target_id, true)?
                } else {
                    Self::merge_strands(strands, target_id, source_id)?
                }
            }
            (Some(b), None) => {
                // We can cut cross directly, but only if the target and source's helices are
                // different
                let target_3prime = b;
                if source_nucl.helix != target_nucl.helix {
                    Self::cross_cut(strands, source_id, target_id, target_nucl, target_3prime)?
                }
            }
            (None, Some(b)) => {
                // We can cut cross directly but we need to reverse the xover
                let target_3prime = b;
                if source_nucl.helix != target_nucl.helix {
                    Self::cross_cut(strands, target_id, source_id, source_nucl, target_3prime)?
                }
            }
            (None, None) => {
                if source_nucl.helix != target_nucl.helix {
                    if source_id != target_id {
                        Self::split_strand(strands, &source_nucl, None)?;
                        Self::cross_cut(strands, source_id, target_id, target_nucl, true)?;
                    } else if source.cyclic {
                        Self::split_strand(strands, &source_nucl, Some(false))?;
                        Self::cross_cut(strands, source_id, target_id, target_nucl, true)?;
                    } else {
                        // if the two nucleotides are on the same strand care must be taken
                        // because one of them might be on the newly crated strand after the
                        // split
                        let pos1 = source
                            .find_nucl(&source_nucl)
                            .ok_or(ErrOperation::NuclDoesNotExist(source_nucl))?;
                        let pos2 = source
                            .find_nucl(&target_nucl)
                            .ok_or(ErrOperation::NuclDoesNotExist(target_nucl))?;
                        if pos1 > pos2 {
                            // the source nucl will be on the 5' end of the split and the
                            // target nucl as well
                            Self::split_strand(strands, &source_nucl, Some(false))?;
                            Self::cross_cut(strands, source_id, target_id, target_nucl, true)?;
                        } else {
                            let new_id = Self::split_strand(strands, &source_nucl, Some(false))?;
                            Self::cross_cut(strands, source_id, new_id, target_nucl, true)?;
                        }
                    }
                }
            }
        }
        Ok(())
    }

    fn delete_strands(
        &mut self,
        mut design: Design,
        strand_ids: Vec<usize>,
    ) -> Result<Design, ErrOperation> {
        for s_id in strand_ids.iter() {
            design.strands.remove(s_id);
        }
        Ok(design)
    }

    fn delete_helices(
        &mut self,
        mut design: Design,
        helices_id: Vec<usize>,
    ) -> Result<Design, ErrOperation> {
        for h_id in helices_id.iter() {
            if design.strands.uses_helix(*h_id) {
                return Err(ErrOperation::HelixNotEmpty(*h_id));
            } else {
                design.helices.make_mut().remove(h_id);
            }
        }
        Ok(design)
    }

    fn set_grid_position(
        &mut self,
        mut design: Design,
        grid_id: usize,
        position: Vec3,
    ) -> Result<Design, ErrOperation> {
        let mut new_grids = Vec::clone(design.grids.as_ref());
        let grid = new_grids
            .get_mut(grid_id)
            .ok_or(ErrOperation::GridDoesNotExist(grid_id))?;
        grid.position = position;
        design.grids = Arc::new(new_grids);
        Ok(design)
    }

    fn set_grid_orientation(
        &mut self,
        mut design: Design,
        grid_id: usize,
        orientation: Rotor3,
    ) -> Result<Design, ErrOperation> {
        let mut new_grids = Vec::clone(design.grids.as_ref());
        let grid = new_grids
            .get_mut(grid_id)
            .ok_or(ErrOperation::GridDoesNotExist(grid_id))?;
        grid.orientation = orientation;
        design.grids = Arc::new(new_grids);
        Ok(design)
    }

    fn set_grid_nb_turn(
        &mut self,
        mut design: Design,
        grid_id: usize,
        x: f64,
    ) -> Result<Design, ErrOperation> {
        let mut new_grids = Vec::clone(design.grids.as_ref());
        let grid = new_grids
            .get_mut(grid_id)
            .ok_or(ErrOperation::GridDoesNotExist(grid_id))?;
        if let GridTypeDescr::Hyperboloid {
            nb_turn_per_100_nt, ..
        } = &mut grid.grid_type
        {
            *nb_turn_per_100_nt = x;
        } else {
            return Err(ErrOperation::GridIsNotHyperboloid(grid_id));
        }
        design.grids = Arc::new(new_grids);
        Ok(design)
    }
}

fn nucl_pos_2d(helices: &Helices, nucl: &Nucl) -> Option<Vec2> {
    let local_position = nucl.position as f32 * Vec2::unit_x()
        + if nucl.forward {
            Vec2::zero()
        } else {
            Vec2::unit_y()
        };
    let isometry = helices.get(&nucl.helix).and_then(|h| h.isometry2d);

    isometry.map(|i| i.into_homogeneous_matrix().transform_point2(local_position))
}

#[derive(Clone)]
enum ControllerState {
    Normal,
    MakingHyperboloid {
        initial_design: AddressPointer<Design>,
        position: Vec3,
        orientation: Rotor3,
    },
    BuildingStrand {
        builders: Vec<StrandBuilder>,
        initial_design: AddressPointer<Design>,
        initializing: bool,
        ignored_domains: Vec<DomainIdentifier>,
    },
    ChangingColor,
    SettingRollHelices,
    WithPendingOp {
        operation: Arc<dyn Operation>,
        design: AddressPointer<Design>,
    },
    ApplyingOperation {
        design: AddressPointer<Design>,
        operation: Option<Arc<dyn Operation>>,
    },
    PositioningPastingPoint {
        pasting_point: Option<Nucl>,
        pasted_strands: Vec<PastedStrand>,
    },
    PositioningDuplicationPoint {
        pasting_point: Option<Nucl>,
        pasted_strands: Vec<PastedStrand>,
        duplication_edge: Option<(Edge, isize)>,
        clipboard: StrandClipboard,
    },
    WithPendingDuplication {
        last_pasting_point: Nucl,
        duplication_edge: (Edge, isize),
        clipboard: StrandClipboard,
    },
    WithPendingXoverDuplication {
        last_pasting_point: Nucl,
        duplication_edge: (Edge, isize),
        xovers: Vec<(Nucl, Nucl)>,
    },
    PastingXovers {
        initial_design: AddressPointer<Design>,
        pasting_point: Option<Nucl>,
    },
    DoingFirstXoversDuplication {
        initial_design: AddressPointer<Design>,
        duplication_edge: Option<(Edge, isize)>,
        xovers: Vec<(Nucl, Nucl)>,
        pasting_point: Option<Nucl>,
    },
    OptimizingScaffoldPosition,
    Simulating {
        interface: Arc<Mutex<HelixSystemInterface>>,
        initial_design: AddressPointer<Design>,
    },
    SimulatingGrids {
        interface: Arc<Mutex<GridSystemInterface>>,
        initial_design: AddressPointer<Design>,
    },
    WithPausedSimulation {
        initial_design: AddressPointer<Design>,
    },
    Rolling {
        interface: Arc<Mutex<RollInterface>>,
        initial_design: AddressPointer<Design>,
    },
    Twisting {
        interface: Arc<Mutex<TwistInterface>>,
        initial_design: AddressPointer<Design>,
        grid_id: usize,
    },
    ChangingStrandName {
        strand_id: usize,
    },
}

impl Default for ControllerState {
    fn default() -> Self {
        Self::Normal
    }
}

impl ControllerState {
    #[allow(dead_code)]
    fn state_name(&self) -> &'static str {
        match self {
            Self::Normal => "Normal",
            Self::MakingHyperboloid { .. } => "MakingHyperboloid",
            Self::BuildingStrand { .. } => "BuildingStrand",
            Self::ChangingColor => "ChangingColor",
            Self::WithPendingOp { .. } => "WithPendingOp",
            Self::ApplyingOperation { .. } => "ApplyingOperation",
            Self::PositioningPastingPoint { .. } => "PositioningPastingPoint",
            Self::PositioningDuplicationPoint { .. } => "PositioningDuplicationPoint",
            Self::WithPendingDuplication { .. } => "WithPendingDuplication",
            Self::WithPendingXoverDuplication { .. } => "WithPendingXoverDuplication",
            Self::PastingXovers { .. } => "PastingXovers",
            Self::DoingFirstXoversDuplication { .. } => "DoingFirstXoversDuplication",
            Self::OptimizingScaffoldPosition => "OptimizingScaffoldPosition",
            Self::Simulating { .. } => "Simulation",
            Self::SimulatingGrids { .. } => "Simulating Grids",
            Self::WithPausedSimulation { .. } => "WithPausedSimulation",
            Self::Rolling { .. } => "Rolling",
            Self::SettingRollHelices => "SettingRollHelices",
            Self::ChangingStrandName { .. } => "ChangingStrandName",
            Self::Twisting { .. } => "Twisting",
        }
    }
    fn update_pasting_position(
        &mut self,
        point: Option<Nucl>,
        strands: Vec<PastedStrand>,
        duplication_edge: Option<(Edge, isize)>,
    ) -> Result<(), ErrOperation> {
        match self {
            Self::PositioningPastingPoint { .. } | Self::Normal | Self::WithPendingOp { .. } => {
                *self = Self::PositioningPastingPoint {
                    pasting_point: point,
                    pasted_strands: strands,
                };
                Ok(())
            }
            Self::PositioningDuplicationPoint { clipboard, .. } => {
                *self = Self::PositioningDuplicationPoint {
                    pasting_point: point,
                    pasted_strands: strands,
                    duplication_edge,
                    clipboard: clipboard.clone(),
                };
                Ok(())
            }
            _ => Err(ErrOperation::IncompatibleState),
        }
    }

    fn update_xover_pasting_position(
        &mut self,
        point: Option<Nucl>,
        edge: Option<(Edge, isize)>,
        design: &Design,
    ) -> Result<(), ErrOperation> {
        match self {
            Self::PastingXovers { pasting_point, .. } => {
                *pasting_point = point;
                Ok(())
            }
            Self::DoingFirstXoversDuplication {
                pasting_point,
                duplication_edge,
                ..
            } => {
                *pasting_point = point;
                *duplication_edge = edge;
                Ok(())
            }
            Self::Normal | Self::WithPendingOp { .. } | Self::WithPendingDuplication { .. } => {
                *self = Self::PastingXovers {
                    pasting_point: point,
                    initial_design: AddressPointer::new(design.clone()),
                };
                Ok(())
            }
            _ => Err(ErrOperation::IncompatibleState),
        }
    }

    fn update_operation(&mut self, op: Arc<dyn Operation>) {
        match self {
            Self::ApplyingOperation { operation, .. } => *operation = Some(op),
            Self::WithPendingOp { operation, .. } => *operation = op,
            _ => (),
        }
    }

    fn finish(&self) -> Self {
        match self {
            Self::Normal => Self::Normal,
            Self::MakingHyperboloid { .. } => self.clone(),
            Self::BuildingStrand { .. } => Self::Normal,
            Self::ChangingColor => Self::Normal,
            Self::WithPendingOp { .. } => self.clone(),
            Self::ApplyingOperation {
                operation: Some(op),
                design,
            } => Self::WithPendingOp {
                operation: op.clone(),
                design: design.clone(),
            },
            Self::ApplyingOperation { .. } => Self::Normal,
            Self::PositioningPastingPoint { .. } => self.clone(),
            Self::PositioningDuplicationPoint { .. } => self.clone(),
            Self::WithPendingDuplication { .. } => self.clone(),
            Self::WithPendingXoverDuplication { .. } => self.clone(),
            Self::PastingXovers { .. } => self.clone(),
            Self::DoingFirstXoversDuplication { .. } => self.clone(),
            Self::OptimizingScaffoldPosition => self.clone(),
            Self::Simulating { .. } => self.clone(),
            Self::SimulatingGrids { .. } => self.clone(),
            Self::WithPausedSimulation { .. } => self.clone(),
            Self::Rolling { .. } => Self::Normal,
            Self::SettingRollHelices => Self::Normal,
            Self::Twisting { .. } => Self::Normal,
            Self::ChangingStrandName { .. } => Self::Normal,
        }
    }

    fn acknowledge_new_selection(&self) -> Self {
        if let Self::WithPendingDuplication { .. } = self {
            Self::Normal
        } else if let Self::WithPendingXoverDuplication { .. } = self {
            Self::Normal
        } else {
            self.clone()
        }
    }

    /// Return true if the operation is undoable only when going from this state to normal
    fn is_undoable_once(&self) -> bool {
        match self {
            Self::PositioningDuplicationPoint { .. } | Self::PositioningPastingPoint { .. } => true,
            _ => false,
        }
    }
}

pub enum InteractorNotification {
    FinishOperation,
    NewSelection,
}

use ensnano_design::HelixInterval;
/// Return the appropriate junction between two HelixInterval
pub(super) fn junction(prime5: &HelixInterval, prime3: &HelixInterval) -> DomainJunction {
    let prime5_nucl = prime5.prime3();
    let prime3_nucl = prime3.prime5();

    if prime3_nucl == prime5_nucl.prime3() {
        DomainJunction::Adjacent
    } else {
        DomainJunction::UnindentifiedXover
    }
}

#[derive(Debug, Clone, PartialEq, Eq)]
pub enum PastingStatus {
    Copy,
    Duplication,
    None,
}

impl PastingStatus {
    pub fn is_pasting(&self) -> bool {
        match self {
            Self::Copy | Self::Duplication => true,
            Self::None => false,
        }
    }
}

enum OperationCompatibility {
    Compatible,
    Incompatible,
    FinishFirst,
}

pub(super) enum StatePersitance {
    Persistant,
    NeedFinish,
    Transitory,
}

impl StatePersitance {
    pub fn is_persistant(&self) -> bool {
        matches!(self, StatePersitance::Persistant)
    }

    pub fn is_transitory(&self) -> bool {
        matches!(self, StatePersitance::Transitory)
    }
}<|MERGE_RESOLUTION|>--- conflicted
+++ resolved
@@ -26,7 +26,7 @@
     },
     group_attributes::GroupPivot,
     mutate_in_arc, CameraId, CurveDescriptor, Design, Domain, DomainJunction, Helices, Helix,
-    HelixCollection, Nucl, Strand, Strands, UpToDateDesign, VirtualNucl,
+    HelixCollection, Nucl, Strand, Strands, UpToDateDesign,
 };
 use ensnano_interactor::{
     operation::Operation, BezierControlPoint, HyperboloidOperation, SimulationState,
@@ -54,7 +54,6 @@
 pub use clipboard::CopyOperation;
 
 mod shift_optimization;
-use ahash::AHashMap;
 pub use shift_optimization::{ShiftOptimizationResult, ShiftOptimizerReader};
 
 mod simulations;
@@ -796,11 +795,7 @@
     pub(super) fn optimize_shift<Nc: NuclCollection>(
         &self,
         chanel_reader: &mut dyn ShiftOptimizerReader,
-<<<<<<< HEAD
-        virtual_nucl_map: Arc<AHashMap<VirtualNucl, Nucl>>,
-=======
-        nucl_map: Arc<Nc>,
->>>>>>> 0f3e49e0
+        nucl_collection: Arc<Nc>,
         design: &Design,
     ) -> Result<(OkOperation, Self), ErrOperation> {
         if let OperationCompatibility::Incompatible =
@@ -809,7 +804,7 @@
             return Err(ErrOperation::IncompatibleState);
         }
         Ok(self.ok_no_op(
-            |c, d| c.start_shift_optimization(d, chanel_reader, virtual_nucl_map),
+            |c, d| c.start_shift_optimization(d, chanel_reader, nucl_collection),
             design,
         ))
     }
@@ -818,16 +813,12 @@
         &mut self,
         design: &Design,
         chanel_reader: &mut dyn ShiftOptimizerReader,
-<<<<<<< HEAD
-        virtual_nucl_map: Arc<AHashMap<VirtualNucl, Nucl>>,
-=======
-        nucl_map: Arc<Nc>,
->>>>>>> 0f3e49e0
+        nucl_collection: Arc<Nc>,
     ) {
         self.state = ControllerState::OptimizingScaffoldPosition;
         shift_optimization::optimize_shift(
             Arc::new(design.clone()),
-            virtual_nucl_map,
+            nucl_collection,
             chanel_reader,
         );
     }
