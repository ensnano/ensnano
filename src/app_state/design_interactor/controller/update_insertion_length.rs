/*
ENSnano, a 3d graphical application for DNA nanostructures.
    Copyright (C) 2021  Nicolas Levy <nicolaspierrelevy@gmail.com> and Nicolas Schabanel <nicolas.schabanel@ens-lyon.fr>

    This program is free software: you can redistribute it and/or modify
    it under the terms of the GNU General Public License as published by
    the Free Software Foundation, either version 3 of the License, or
    (at your option) any later version.

    This program is distributed in the hope that it will be useful,
    but WITHOUT ANY WARRANTY; without even the implied warranty of
    MERCHANTABILITY or FITNESS FOR A PARTICULAR PURPOSE.  See the
    GNU General Public License for more details.

    You should have received a copy of the GNU General Public License
    along with this program.  If not, see <https://www.gnu.org/licenses/>.
*/

use ensnano_interactor::InsertionPoint;

use super::*;

impl Controller {
    pub(super) fn update_insertion_length(
        &mut self,
        mut design: Design,
        insertion_point: InsertionPoint,
        length: usize,
    ) -> Result<Design, ErrOperation> {
        let s_id = design
            .strands
            .get_strand_nucl(&insertion_point.nucl)
            .ok_or(ErrOperation::NuclDoesNotExist(insertion_point.nucl))?;
        let strand_mut = design
            .strands
            .get_mut(&s_id)
            .ok_or(ErrOperation::StrandDoesNotExist(s_id))?;

        let cyclic = strand_mut.cyclic;
        if cyclic {
            let prime3 = strand_mut
                .get_3prime()
                .ok_or(ErrOperation::CouldNotGetPrime3of(s_id))?;
            Self::split_strand(&mut design, &prime3, None)?;
        }

        let strand_mut = design
            .strands
            .get_mut(&s_id)
            .ok_or(ErrOperation::StrandDoesNotExist(s_id))?;

        if let Some(insertion_mut) = get_insertion_length_mut(strand_mut, insertion_point) {
            if length > 0 {
                *insertion_mut.length = length;
                Ok(design)
            } else {
                let d_id = insertion_mut.domain_id;
                strand_mut.domains.remove(d_id);
                strand_mut.junctions.remove(d_id);
                strand_mut.merge_consecutive_domains();
                Ok(design)
            }
        } else if length > 0 {
            // if the nucl is the 5' end of the insertion we want it to be the 3' end of the
            // resulting strand, and therefore be on the 5' end of the split
            let forced_end = Some(!insertion_point.nucl_is_prime5_of_insertion);

            let s_2 = Self::split_strand(&mut design.strands, &insertion_point.nucl, forced_end)?;
            let strand_mut = design
                .strands
                .get_mut(&s_id)
                .ok_or(ErrOperation::StrandDoesNotExist(s_id))?;
            if insertion_point.nucl_is_prime5_of_insertion {
                // The nucl is the 3' end of the splited strand
                let insertion_junction_id = strand_mut.domains.len();
                strand_mut.domains.push(Domain::new_insertion(length));
                strand_mut
                    .junctions
                    .insert(insertion_junction_id, DomainJunction::Adjacent);
                if let Some(strand) = design.strands.get(&s_2) {
                    if strand.length() > 0 {
                        if s_2 != s_id {
                            Self::merge_strands(&mut design.strands, s_id, s_2)?;
                        } else {
                            Self::make_cycle(&mut design.strands, s_id, true)?;
                        }
                    } else {
                        design.strands.remove(&s_2);
                    }
                }
            } else {
                // the nucl is the 5' end of the splited strand
                strand_mut.domains.insert(0, Domain::new_insertion(length));
                strand_mut.junctions.insert(0, DomainJunction::Adjacent);
                if let Some(strand) = design.strands.get(&s_2) {
                    if strand.length() > 0 {
                        if s_2 != s_id {
<<<<<<< HEAD
                            Self::merge_strands(&mut design.strands, s_2, s_id)?;
=======
                            Self::merge_strands(&mut design, s_2, s_id)?;
                            // The merged strand has id `s_2`, set it back to `s_id`
                            if let Some(merged_strand) = design.strands.remove(&s_2) {
                                design.strands.insert(s_id, merged_strand);
                            }
>>>>>>> 03d9b9db
                        } else {
                            Self::make_cycle(&mut design.strands, s_id, true)?;
                        }
                    } else {
                        design.strands.remove(&s_2);
                    }
                }
            }
            if cyclic {
                Self::make_cycle(&mut design, s_id, true)?;
            }

            Ok(design)
        } else {
            // Nothing to do
            Err(ErrOperation::NotImplemented)
        }
    }
}

/// If there already is an insertion at insertion point, return a mutable reference to its
/// length. Otherwise return None
fn get_insertion_length_mut<'a>(
    strand: &'a mut Strand,
    insertion_point: InsertionPoint,
) -> Option<InsertionMut<'a>> {
    let mut insertion_id: Option<usize> = None;
    let domains_iterator: Box<dyn Iterator<Item = ((usize, &Domain), (usize, &Domain))>> =
        if strand.cyclic {
            Box::new(
                strand
                    .domains
                    .iter()
                    .enumerate()
                    .zip(strand.domains.iter().cycle().enumerate().skip(1)),
            )
        } else {
            Box::new(
                strand
                    .domains
                    .iter()
                    .enumerate()
                    .zip(strand.domains.iter().enumerate().skip(1)),
            )
        };
    if insertion_point.nucl_is_prime5_of_insertion {
        for ((_, d_nucl), (d_id, d_insertion)) in domains_iterator {
            if d_nucl.prime3_end() == Some(insertion_point.nucl) {
                if let Domain::Insertion { .. } = d_insertion {
                    insertion_id = Some(d_id);
                } else {
                    insertion_id = None;
                }
                break;
            }
        }
    } else {
        for ((d_id, d_insertion), (_, d_nucl)) in domains_iterator {
            if d_nucl.prime5_end() == Some(insertion_point.nucl) {
                if let Domain::Insertion { .. } = d_insertion {
                    insertion_id = Some(d_id);
                } else {
                    insertion_id = None;
                }
                break;
            }
        }
    }

    if let Some(Domain::Insertion { nb_nucl, .. }) =
        insertion_id.and_then(move |id| strand.domains.get_mut(id))
    {
        Some(InsertionMut {
            domain_id: insertion_id.unwrap(),
            length: nb_nucl,
        })
    } else {
        None
    }
}

struct InsertionMut<'a> {
    domain_id: usize,
    length: &'a mut usize,
}<|MERGE_RESOLUTION|>--- conflicted
+++ resolved
@@ -41,7 +41,7 @@
             let prime3 = strand_mut
                 .get_3prime()
                 .ok_or(ErrOperation::CouldNotGetPrime3of(s_id))?;
-            Self::split_strand(&mut design, &prime3, None)?;
+            Self::split_strand(&mut design.strands, &prime3, None)?;
         }
 
         let strand_mut = design
@@ -95,15 +95,11 @@
                 if let Some(strand) = design.strands.get(&s_2) {
                     if strand.length() > 0 {
                         if s_2 != s_id {
-<<<<<<< HEAD
                             Self::merge_strands(&mut design.strands, s_2, s_id)?;
-=======
-                            Self::merge_strands(&mut design, s_2, s_id)?;
                             // The merged strand has id `s_2`, set it back to `s_id`
                             if let Some(merged_strand) = design.strands.remove(&s_2) {
                                 design.strands.insert(s_id, merged_strand);
                             }
->>>>>>> 03d9b9db
                         } else {
                             Self::make_cycle(&mut design.strands, s_id, true)?;
                         }
@@ -113,7 +109,7 @@
                 }
             }
             if cyclic {
-                Self::make_cycle(&mut design, s_id, true)?;
+                Self::make_cycle(&mut design.strands, s_id, true)?;
             }
 
             Ok(design)
