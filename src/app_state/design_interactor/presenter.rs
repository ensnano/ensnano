/*
ENSnano, a 3d graphical application for DNA nanostructures.
    Copyright (C) 2021  Nicolas Levy <nicolaspierrelevy@gmail.com> and Nicolas Schabanel <nicolas.schabanel@ens-lyon.fr>

    This program is free software: you can redistribute it and/or modify
    it under the terms of the GNU General Public License as published by
    the Free Software Foundation, either version 3 of the License, or
    (at your option) any later version.

    This program is distributed in the hope that it will be useful,
    but WITHOUT ANY WARRANTY; without even the implied warranty of
    MERCHANTABILITY or FITNESS FOR A PARTICULAR PURPOSE.  See the
    GNU General Public License for more details.

    You should have received a copy of the GNU General Public License
    along with this program.  If not, see <https://www.gnu.org/licenses/>.
*/

#[cfg(test)]
pub use self::design_content::Staple;

use super::*;
use ensnano_design::{Extremity, HelixCollection, Nucl, VirtualNucl};
use ensnano_interactor::{
    application::Camera3D, NeighbourDescriptor, NeighbourDescriptorGiver, ScaffoldInfo, Selection,
    SuggestionParameters,
};
use ultraviolet::Mat4;

use crate::utils::id_generator::IdGenerator;
type JunctionsIds = IdGenerator<(Nucl, Nucl)>;
mod design_content;
mod impl_main_reader;
mod impl_reader2d;
mod impl_reader3d;
mod impl_readergui;
mod oxdna;
use design_content::DesignContent;
use std::collections::{BTreeMap, HashSet};

#[derive(Clone)]
/// The structure that handles "read" operations on designs.
///
/// It contains several data structure that are pre-computed to allow quicker response to the read
/// requests. The strategy to ensure that the data structure are updated when the design is
/// modified is the following:
/// When the data structures are updated, a pointer to the design that was used to build them is
/// stored. To obtain a design reader, a pointer to the current design must be given. If the given
/// pointer does not point to the same address as the one that was used to create the data
/// structures, the strucutres are updated before returning the design reader.
pub(super) struct Presenter {
    pub current_design: AddressPointer<Design>,
    current_suggestion_paramters: SuggestionParameters,
    model_matrix: AddressPointer<Mat4>,
    content: AddressPointer<DesignContent>,
    pub junctions_ids: AddressPointer<JunctionsIds>,
    visibility_sive: Option<VisibilitySieve>,
    invisible_nucls: HashSet<Nucl>,
}

impl Default for Presenter {
    fn default() -> Self {
        Self {
            current_design: Default::default(),
            current_suggestion_paramters: Default::default(),
            model_matrix: AddressPointer::new(Mat4::identity()),
            content: Default::default(),
            junctions_ids: Default::default(),
            visibility_sive: None,
            invisible_nucls: Default::default(),
        }
    }
}

impl Presenter {
    #[cfg(test)]
    pub(super) fn get_staples(&self) -> Vec<Staple> {
        self.content.get_staples(&self.current_design, self)
    }

    pub fn can_start_builder_at(&self, nucl: Nucl) -> bool {
        let left = self.current_design.get_neighbour_nucl(nucl.left());
        let right = self.current_design.get_neighbour_nucl(nucl.right());
        if self.content.nucl_collection.contains_nucl(&nucl) {
            if let Some(desc) = self.current_design.get_neighbour_nucl(nucl) {
                let filter = |d: &NeighbourDescriptor| d.identifier != desc.identifier;
                !left.filter(filter).and(right.filter(filter)).is_some()
            } else {
                false
            }
        } else {
            !(left.is_some() && right.is_some())
        }
    }

    pub fn update(
        mut self,
        design: AddressPointer<Design>,
        suggestion_parameters: &SuggestionParameters,
    ) -> Self {
        if self.current_design != design
            || &self.current_suggestion_paramters != suggestion_parameters
        {
            self.read_design(design, suggestion_parameters);
            self.read_scaffold_seq();
            self.update_visibility();
        }
        self
    }

    /// Return a fresh presenter presenting an imported `Design` with a given set of junctions, as
    /// well as a pointer to the design held by this fresh presenter.
    pub fn from_new_design(
        design: Design,
        old_junctions_ids: &JunctionsIds,
        suggestion_parameters: SuggestionParameters,
    ) -> (Self, AddressPointer<Design>) {
        log::info!("new design presenter");
        let model_matrix = Mat4::identity();
        let (content, design, junctions_ids) =
            DesignContent::make_hash_maps(design, old_junctions_ids, &suggestion_parameters);
        let design = AddressPointer::new(design);
        let mut ret = Self {
            current_design: design.clone(),
            current_suggestion_paramters: suggestion_parameters,
            content: AddressPointer::new(content),
            model_matrix: AddressPointer::new(model_matrix),
            junctions_ids: AddressPointer::new(junctions_ids),
            visibility_sive: None,
            invisible_nucls: Default::default(),
        };
        ret.read_scaffold_seq();
        (ret, design)
    }

    fn apply_simulation_update(&mut self, update: impl AsRef<dyn SimulationUpdate>) {
        let mut new_content = self.content.clone_inner();
        update.as_ref().update_positions(
            new_content.nucl_collection.as_ref(),
            &mut new_content.space_position,
        );
        self.content = AddressPointer::new(new_content);
    }

    fn read_design(
        &mut self,
        design: AddressPointer<Design>,
        suggestion_parameters: &SuggestionParameters,
    ) {
        let (content, new_design, new_junctions_ids) = DesignContent::make_hash_maps(
            design.clone_inner(),
            self.junctions_ids.as_ref(),
            suggestion_parameters,
        );
        self.current_design = AddressPointer::new(new_design);
        log::trace!("Presenter design <- {:p}", self.current_design);
        self.content = AddressPointer::new(content);
        self.junctions_ids = AddressPointer::new(new_junctions_ids);
        self.current_suggestion_paramters = suggestion_parameters.clone();
    }

    pub(super) fn has_different_model_matrix_than(&self, other: &Self) -> bool {
        self.model_matrix != other.model_matrix
    }

    fn read_scaffold_seq(&mut self) {
        let sequence = self.current_design.scaffold_sequence.as_ref();
        if sequence.is_none() {
            return;
        }
        let sequence: String = sequence
            .unwrap()
            .chars()
            .filter(|c| c.is_alphabetic())
            .collect();
        let nb_skip = {
            let shift = self.current_design.scaffold_shift.unwrap_or(0);
            sequence.len() - (shift % sequence.len())
        };
        if let Some(mut sequence) = self.current_design.scaffold_sequence.as_ref().map(|s| {
            s.chars()
                .filter(|c| c.is_alphabetic())
                .cycle()
                .skip(nb_skip)
        }) {
            let mut basis_map = HashMap::clone(self.content.basis_map.as_ref());
            if let Some(strand) = self
                .current_design
                .scaffold_id
                .as_ref()
                .and_then(|s_id| self.current_design.strands.get(s_id))
            {
                for domain in &strand.domains {
                    if let ensnano_design::Domain::HelixDomain(dom) = domain {
                        for nucl_position in dom.iter() {
                            let nucl = Nucl {
                                helix: dom.helix,
                                position: nucl_position,
                                forward: dom.forward,
                            };
                            let basis = sequence.next();
                            let basis_compl = compl(basis);
                            log::debug!("basis {:?}, basis_compl {:?}", basis, basis_compl);
                            if let Some((basis, basis_compl)) = basis.zip(basis_compl) {
                                basis_map.insert(nucl, basis);
<<<<<<< HEAD
                                if let Some(virtual_compl) = Nucl::map_to_virtual_nucl(
                                    nucl.compl(),
                                    &self.current_design.helices,
                                ) {
                                    if let Some(real_compl) =
                                        self.content.virtual_nucl_map.get(&virtual_compl)
                                    {
                                        basis_map.insert(*real_compl, basis_compl);
                                    }
=======
                                if self.content.nucl_collection.contains_nucl(&nucl.compl()) {
                                    basis_map.insert(nucl.compl(), basis_compl);
>>>>>>> 0f3e49e0
                                }
                            } else {
                                log::error!("Could not get virtual mapping of {:?}", nucl.compl())
                            }
                        }
                    } else if let ensnano_design::Domain::Insertion(n) = domain {
                        for _ in 0..*n {
                            sequence.next();
                        }
                    }
                }
            }
            let mut new_content = self.content.clone_inner();
            new_content.basis_map = Arc::new(basis_map);
            self.content = AddressPointer::new(new_content);
        }
    }

    fn update_visibility(&mut self) {
        let mut new_invisible_nucls = HashSet::new();
        if let Some(VisibilitySieve {
            selection,
            compl,
            visible,
        }) = self.visibility_sive.as_ref()
        {
            for nucl in self.content.nucleotide.values() {
                if self.selection_contains_nucl(selection, *nucl) != *compl {
                    if !visible {
                        new_invisible_nucls.insert(nucl.clone());
                    }
                } else if self.invisible_nucls.contains(nucl) {
                    new_invisible_nucls.insert(nucl.clone());
                }
            }
        }
        self.invisible_nucls = new_invisible_nucls;
    }

    fn in_referential(&self, position: Vec3, referential: Referential) -> Vec3 {
        match referential {
            Referential::World => self.model_matrix.transform_point3(position),
            Referential::Model => position,
        }
    }

    fn selection_contains_nucl(&self, selection: &[Selection], nucl: Nucl) -> bool {
        let identifier_nucl = if let Some(id) = self.content.nucl_collection.get_identifier(&nucl) {
            id
        } else {
            return false;
        };
        let mut ret = false;
        for s in selection.iter() {
            ret = ret
                || match s {
                    Selection::Design(_) => true,
                    Selection::Strand(_, s_id) => {
                        self.content.strand_map.get(identifier_nucl).cloned()
                            == Some(*s_id as usize)
                    }
                    Selection::Grid(_, _) => false,
                    Selection::Nucleotide(_, n) => nucl == *n,
                    Selection::Helix(_, h_id) => nucl.helix == *h_id as usize,
                    Selection::Nothing => false,
                    Selection::Xover(_, xover_id) => {
                        if let Some((n1, n2)) = self.junctions_ids.get_element(*xover_id) {
                            n1 == nucl || n2 == nucl
                        } else {
                            false
                        }
                    }
                    Selection::Bound(_, n1, n2) => *n1 == nucl || *n2 == nucl,
                    Selection::Phantom(e) => e.to_nucl() == nucl,
                    Selection::BezierControlPoint { .. } => false,
                };
        }
        ret
    }

    /// Return a string describing the decomposition of the length of the strand `s_id` into the
    /// sum of the length of its domains
    pub fn decompose_length(&self, s_id: usize) -> String {
        let mut ret = String::new();
        if let Some(strand) = self.current_design.strands.get(&s_id) {
            ret.push_str(&strand.length().to_string());
            let mut first = true;
            for d in strand.domains.iter() {
                let sign = if first { '=' } else { '+' };
                ret.push_str(&format!(" {} {}", sign, d.length()));
                first = false;
            }
        }
        ret
    }

    fn get_name_of_group_having_strand(&self, s_id: usize) -> Vec<String> {
        let tree = &self.current_design.organizer_tree.as_ref();
        tree.map(|t| {
            t.get_names_of_groups_having(&ensnano_design::elements::DnaElementKey::Strand(s_id))
        })
        .unwrap_or_default()
    }

    pub fn get_strand_domain(&self, s_id: usize, d_id: usize) -> Option<&ensnano_design::Domain> {
        self.current_design
            .strands
            .get(&s_id)
            .and_then(|s| s.domains.get(d_id))
    }

<<<<<<< HEAD
    pub(super) fn get_virtual_nucl_map(&self) -> AHashMap<VirtualNucl, Nucl> {
        self.content.virtual_nucl_map.clone().into()
=======
    pub(super) fn get_owned_nucl_collection(&self) -> Arc<impl NuclCollection> {
        self.content.nucl_collection.clone()
>>>>>>> 0f3e49e0
    }

    fn whole_selection_is_visible(&self, selection: &[Selection], compl: bool) -> bool {
        for nucl in self.content.nucleotide.values() {
            if self.selection_contains_nucl(selection, *nucl) != compl {
                if self.invisible_nucls.contains(nucl) {
                    return false;
                }
            }
        }
        true
    }

    pub fn set_visibility_sieve(&mut self, selection: Vec<Selection>, compl: bool) {
        if selection.is_empty() {
            self.visibility_sive = None;
        } else {
            let visible = !self.whole_selection_is_visible(&selection, compl);
            self.visibility_sive = Some(VisibilitySieve {
                selection,
                compl,
                visible,
            });
        }
        self.update_visibility();
    }

    pub fn get_checked_xovers_ids(&self) -> Vec<u32> {
        self.current_design
            .checked_xovers
            .iter()
            .filter_map(|xover_id| {
                self.junctions_ids
                    .get_element(*xover_id)
                    .as_ref()
                    .and_then(|bound_id| self.content.identifier_bound.get(bound_id))
            })
            .cloned()
            .collect()
    }

    pub fn get_unchecked_xovers_ids(&self) -> Vec<u32> {
        let mut checked_nucl = HashSet::new();
        let mut unchecked_pairs = Vec::new();
        for (xover_id, (n1, n2)) in self.junctions_ids.get_all_elements() {
            if self.current_design.checked_xovers.contains(&xover_id) {
                checked_nucl.insert(n1);
                checked_nucl.insert(n2);
            } else {
                unchecked_pairs.push((n1, n2));
            }
        }
        let mut ret = Vec::new();
        for (n1, n2) in unchecked_pairs {
            if !checked_nucl.contains(&n1.prime3()) && !checked_nucl.contains(&n1.prime5()) {
                if let Some(id) = self.content.identifier_bound.get(&(n1, n2)) {
                    ret.push(*id)
                }
            }
        }
        ret
    }

    pub fn get_xover_len(&self, xover_id: usize) -> Option<f32> {
        let (n1, n2) = self.junctions_ids.get_element(xover_id)?;
        let pos1 = self
            .content
            .identifier_nucl
            .get(&n1)
            .and_then(|id| self.content.space_position.get(id))?;
        let pos2 = self
            .content
            .identifier_nucl
            .get(&n2)
            .and_then(|id| self.content.space_position.get(id))?;
        Some((Vec3::from(pos1) - Vec3::from(pos2)).mag())
    }

    pub fn get_id_of_xover_involving_nucl(&self, nucl: Nucl) -> Option<usize> {
        self.junctions_ids
            .get_all_elements()
            .into_iter()
            .find(|(_, pair)| pair.0 == nucl || pair.1 == nucl)
            .map(|t| t.0)
    }
}

pub(super) fn design_need_update(
    presenter: &AddressPointer<Presenter>,
    design: &AddressPointer<Design>,
    suggestion_parameters: &SuggestionParameters,
) -> bool {
    if log::log_enabled!(log::Level::Trace) || cfg!(test) {
        println!("presenter current design");
        presenter.current_design.show_address();
        println!("design address");
        design.show_address();
    }
    presenter.current_design != *design
        || &presenter.current_suggestion_paramters != suggestion_parameters
}

pub(super) fn update_presenter(
    presenter: &AddressPointer<Presenter>,
    design: AddressPointer<Design>,
    suggestion_parameters: &SuggestionParameters,
) -> (AddressPointer<Presenter>, AddressPointer<Design>) {
    log::trace!("Calling from presenter");
    if design_need_update(presenter, &design, suggestion_parameters) {
        if cfg!(test) {
            println!("updating presenter");
        }
        let new_presenter = presenter
            .clone_inner()
            .update(design, suggestion_parameters);
        let design = new_presenter.current_design.clone();
        (AddressPointer::new(new_presenter), design)
    } else {
        (presenter.clone(), design)
    }
}

pub(super) fn apply_simulation_update(
    presenter: &AddressPointer<Presenter>,
    design: AddressPointer<Design>,
    update: impl AsRef<dyn SimulationUpdate>,
    suggestion_parameters: &SuggestionParameters,
) -> (AddressPointer<Presenter>, AddressPointer<Design>) {
    let mut new_design = design.clone_inner();
    update.as_ref().update_design(&mut new_design);
    log::trace!("calling from apply_simulation_update");
    let (new_presenter, returned_design) = update_presenter(
        presenter,
        AddressPointer::new(new_design),
        suggestion_parameters,
    );
    let mut new_content = new_presenter.content.clone_inner();
    let mut returned_presenter = new_presenter.clone_inner();
    new_content.read_simualtion_update(update.as_ref());
    returned_presenter.content = AddressPointer::new(new_content);
    returned_presenter.apply_simulation_update(update);
    (AddressPointer::new(returned_presenter), returned_design)
}

use ensnano_interactor::Referential;
use ultraviolet::Vec3;
impl DesignReader {
    pub(super) fn get_position_of_nucl_on_helix(
        &self,
        nucl: Nucl,
        referential: Referential,
        on_axis: bool,
    ) -> Option<Vec3> {
        let helix = self.presenter.current_design.helices.get(&nucl.helix)?;
        let parameters = self.presenter.current_design.parameters.unwrap_or_default();
        let position = if on_axis {
            helix.axis_position(&parameters, nucl.position)
        } else {
            helix.space_pos(&parameters, nucl.position, nucl.forward)
        };
        Some(self.presenter.in_referential(position, referential))
    }

    pub(super) fn prime5_of_which_strand(&self, nucl: Nucl) -> Option<usize> {
        for (s_id, s) in self.presenter.current_design.strands.iter() {
            if !s.cyclic && s.get_5prime() == Some(nucl) {
                return Some(*s_id);
            }
        }
        None
    }

    pub(super) fn prime3_of_which_strand(&self, nucl: Nucl) -> Option<usize> {
        for (s_id, s) in self.presenter.current_design.strands.iter() {
            if !s.cyclic && s.get_3prime() == Some(nucl) {
                return Some(*s_id);
            }
        }
        None
    }

    pub(super) fn helix_is_empty(&self, h_id: usize) -> Option<bool> {
        if !self.presenter.current_design.helices.contains_key(&h_id) {
            None
        } else {
            for h in self.presenter.content.helix_map.values() {
                if *h == h_id {
                    return Some(true);
                }
            }
            Some(false)
        }
    }

    pub(super) fn get_id_of_strand_containing_nucl(&self, nucl: &Nucl) -> Option<usize> {
        let e_id = self.presenter.content.nucl_collection.get_identifier(nucl)?;
        self.presenter.content.strand_map.get(e_id).cloned()
    }

    /// Return the xover extremity status of nucl.
    pub fn is_xover_end(&self, nucl: &Nucl) -> Extremity {
        let strand_id = if let Some(id) = self.get_id_of_strand_containing_nucl(nucl) {
            id
        } else {
            return Extremity::No;
        };

        let strand = if let Some(strand) = self.presenter.current_design.strands.get(&strand_id) {
            strand
        } else {
            return Extremity::No;
        };
        let mut prev_helix = None;
        for domain in strand.domains.iter() {
            if domain.prime5_end() == Some(*nucl) && prev_helix != domain.half_helix() {
                return Extremity::Prime5;
            } else if domain.prime3_end() == Some(*nucl) {
                return Extremity::Prime3;
            } else if let Some(_) = domain.has_nucl(nucl) {
                return Extremity::No;
            }
            prev_helix = domain.half_helix();
        }
        return Extremity::No;
    }

    fn get_strand_length(&self, s_id: usize) -> Option<usize> {
        self.presenter
            .current_design
            .strands
            .get(&s_id)
            .map(|s| s.length())
    }

    pub fn get_scaffold_info(&self) -> Option<ScaffoldInfo> {
        let id = self.presenter.current_design.scaffold_id?;
        let length = self.get_strand_length(id)?;
        let shift = self.presenter.current_design.scaffold_shift;
        let starting_nucl = self
            .presenter
            .current_design
            .strands
            .get(&id)
            .and_then(|s| s.get_nth_nucl(shift.unwrap_or(0)));
        Some(ScaffoldInfo {
            id,
            shift,
            length,
            starting_nucl,
        })
    }

    pub fn get_camera_with_id(&self, cam_id: ensnano_design::CameraId) -> Option<Camera3D> {
        self.presenter
            .current_design
            .get_camera(cam_id)
            .cloned()
            .map(|c| Camera3D {
                position: c.position,
                orientation: c.orientation,
                pivot_position: c.pivot_position,
            })
    }

    pub fn get_nth_camera(&self, n: u32) -> Option<Camera3D> {
        self.presenter
            .current_design
            .get_cameras()
            .nth(n as usize)
            .map(|(_, c)| Camera3D {
                position: c.position,
                orientation: c.orientation,
                pivot_position: c.pivot_position,
            })
    }

    pub fn get_favourite_camera(&self) -> Option<(Vec3, ultraviolet::Rotor3)> {
        self.presenter
            .current_design
            .get_favourite_camera()
            .map(|c| (c.position, c.orientation))
    }
}

impl HelixPresenter for Presenter {
    fn get_xovers_list(&self) -> Vec<(Nucl, Nucl)> {
        self.current_design.strands.get_xovers()
    }

    fn get_design(&self) -> &Design {
        self.current_design.as_ref()
    }

    fn get_all_bounds(&self) -> Vec<(Nucl, Nucl)> {
        self.content.identifier_bound.keys().cloned().collect()
    }

    fn get_identifier(&self, nucl: &Nucl) -> Option<u32> {
        self.content.nucl_collection.get_identifier(nucl).cloned()
    }

    fn get_space_position(&self, nucl: &Nucl) -> Option<Vec3> {
        self.get_identifier(nucl)
            .and_then(|id| self.content.space_position.get(&id).map(|v| v.into()))
    }

    fn has_nucl(&self, nucl: &Nucl) -> bool {
        self.content.nucl_collection.contains_nucl(nucl)
    }
}

impl GridPresenter for Presenter {
    fn get_design(&self) -> &Design {
        self.current_design.as_ref()
    }

    fn get_xovers_list(&self) -> Vec<(Nucl, Nucl)> {
        self.current_design.strands.get_xovers()
    }

    fn get_helices_attached_to_grid(&self, g_id: usize) -> Option<Vec<usize>> {
        self.content
            .get_helices_on_grid(g_id)
            .map(|set| set.into_iter().collect())
    }

    fn get_grid(&self, g_id: usize) -> Option<&ensnano_design::grid::Grid> {
        self.content.grid_manager.grids.get(g_id)
    }
}

impl RollPresenter for Presenter {
    fn get_design(&self) -> &Design {
        self.current_design.as_ref()
    }

    fn get_xovers_list(&self) -> Vec<(Nucl, Nucl)> {
        self.current_design.strands.get_xovers()
    }

    fn get_helices(&self) -> BTreeMap<usize, ensnano_design::Helix> {
        self.current_design
            .helices
            .iter()
            .map(|(k, h)| (*k, ensnano_design::Helix::clone(h)))
            .collect()
    }
}

impl TwistPresenter for Presenter {}

use std::collections::HashMap;
pub trait SimulationUpdate: Send + Sync {
    fn update_positions(
        &self,
        _identifier_nucl: &dyn NuclCollection,
        _space_position: &mut HashMap<u32, [f32; 3], ahash::RandomState>,
    ) {
    }

    fn update_design(&self, design: &mut Design);
}

pub trait NuclCollection: Send + Sync + 'static {
    fn iter_nucls_ids<'a>(&'a self) -> Box<dyn Iterator<Item = (&'a Nucl, &'a u32)> + 'a>;
    fn contains_nucl(&self, nucl: &Nucl) -> bool;
    fn iter_nucls<'a>(&'a self) -> Box<dyn Iterator<Item = &'a Nucl> + 'a>;
}

#[derive(Clone)]
struct VisibilitySieve {
    selection: Vec<Selection>,
    compl: bool,
    visible: bool,
}

fn compl(c: Option<char>) -> Option<char> {
    match c {
        Some('T') => Some('A'),
        Some('A') => Some('T'),
        Some('G') => Some('C'),
        Some('C') => Some('G'),
        _ => None,
    }
}<|MERGE_RESOLUTION|>--- conflicted
+++ resolved
@@ -203,20 +203,15 @@
                             log::debug!("basis {:?}, basis_compl {:?}", basis, basis_compl);
                             if let Some((basis, basis_compl)) = basis.zip(basis_compl) {
                                 basis_map.insert(nucl, basis);
-<<<<<<< HEAD
                                 if let Some(virtual_compl) = Nucl::map_to_virtual_nucl(
                                     nucl.compl(),
                                     &self.current_design.helices,
                                 ) {
                                     if let Some(real_compl) =
-                                        self.content.virtual_nucl_map.get(&virtual_compl)
+                                        self.content.nucl_collection.virtual_to_real(&virtual_compl)
                                     {
                                         basis_map.insert(*real_compl, basis_compl);
                                     }
-=======
-                                if self.content.nucl_collection.contains_nucl(&nucl.compl()) {
-                                    basis_map.insert(nucl.compl(), basis_compl);
->>>>>>> 0f3e49e0
                                 }
                             } else {
                                 log::error!("Could not get virtual mapping of {:?}", nucl.compl())
@@ -328,13 +323,8 @@
             .and_then(|s| s.domains.get(d_id))
     }
 
-<<<<<<< HEAD
-    pub(super) fn get_virtual_nucl_map(&self) -> AHashMap<VirtualNucl, Nucl> {
-        self.content.virtual_nucl_map.clone().into()
-=======
     pub(super) fn get_owned_nucl_collection(&self) -> Arc<impl NuclCollection> {
         self.content.nucl_collection.clone()
->>>>>>> 0f3e49e0
     }
 
     fn whole_selection_is_visible(&self, selection: &[Selection], compl: bool) -> bool {
@@ -402,13 +392,13 @@
         let (n1, n2) = self.junctions_ids.get_element(xover_id)?;
         let pos1 = self
             .content
-            .identifier_nucl
-            .get(&n1)
+            .nucl_collection
+            .get_identifier(&n1)
             .and_then(|id| self.content.space_position.get(id))?;
         let pos2 = self
             .content
-            .identifier_nucl
-            .get(&n2)
+            .nucl_collection
+            .get_identifier(&n2)
             .and_then(|id| self.content.space_position.get(id))?;
         Some((Vec3::from(pos1) - Vec3::from(pos2)).mag())
     }
@@ -530,7 +520,11 @@
     }
 
     pub(super) fn get_id_of_strand_containing_nucl(&self, nucl: &Nucl) -> Option<usize> {
-        let e_id = self.presenter.content.nucl_collection.get_identifier(nucl)?;
+        let e_id = self
+            .presenter
+            .content
+            .nucl_collection
+            .get_identifier(nucl)?;
         self.presenter.content.strand_map.get(e_id).cloned()
     }
 
@@ -702,6 +696,7 @@
     fn iter_nucls_ids<'a>(&'a self) -> Box<dyn Iterator<Item = (&'a Nucl, &'a u32)> + 'a>;
     fn contains_nucl(&self, nucl: &Nucl) -> bool;
     fn iter_nucls<'a>(&'a self) -> Box<dyn Iterator<Item = &'a Nucl> + 'a>;
+    fn virtual_to_real(&self, virtual_nucl: &VirtualNucl) -> Option<&Nucl>;
 }
 
 #[derive(Clone)]
