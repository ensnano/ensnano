/*
ENSnano, a 3d graphical application for DNA nanostructures.
    Copyright (C) 2021  Nicolas Levy <nicolaspierrelevy@gmail.com> and Nicolas Schabanel <nicolas.schabanel@ens-lyon.fr>

    This program is free software: you can redistribute it and/or modify
    it under the terms of the GNU General Public License as published by
    the Free Software Foundation, either version 3 of the License, or
    (at your option) any later version.

    This program is distributed in the hope that it will be useful,
    but WITHOUT ANY WARRANTY; without even the implied warranty of
    MERCHANTABILITY or FITNESS FOR A PARTICULAR PURPOSE.  See the
    GNU General Public License for more details.

    You should have received a copy of the GNU General Public License
    along with this program.  If not, see <https://www.gnu.org/licenses/>.
*/

#[cfg(test)]
pub use self::design_content::Staple;

use super::*;
use ensnano_design::{
    BezierPathId, Extremity, HelixCollection, InstanciatedPiecewiseBezier, Nucl, VirtualNucl,
};

use ensnano_interactor::{
    application::Camera3D, NeighbourDescriptor, NeighbourDescriptorGiver, ScaffoldInfo, Selection,
    SuggestionParameters,
};

use ultraviolet::Mat4;

use crate::utils::id_generator::IdGenerator;
type JunctionsIds = IdGenerator<(Nucl, Nucl)>;
pub mod design_content;
mod impl_main_reader;
mod impl_reader2d;
mod impl_reader3d;
mod impl_readergui;
use crate::scene::{HBond, HalfHBond};
use design_content::DesignContent;
use std::collections::{BTreeMap, HashSet};

#[derive(Clone)]
/// The structure that handles "read" operations on designs.
///
/// It contains several data structure that are pre-computed to allow quicker response to the read
/// requests. The strategy to ensure that the data structure are updated when the design is
/// modified is the following:
/// When the data structures are updated, a pointer to the design that was used to build them is
/// stored. To obtain a design reader, a pointer to the current design must be given. If the given
/// pointer does not point to the same address as the one that was used to create the data
/// structures, the strucutres are updated before returning the design reader.
pub(super) struct Presenter {
    pub current_design: AddressPointer<Design>,
    current_suggestion_parameters: SuggestionParameters,
    model_matrix: AddressPointer<Mat4>,
    content: AddressPointer<DesignContent>,
    pub junctions_ids: AddressPointer<JunctionsIds>,
    visibility_sieve: Option<VisibilitySieve>,
    invisible_nucls: HashSet<Nucl>,
    h_bonds: AddressPointer<Vec<HBond>>,
}

impl Default for Presenter {
    fn default() -> Self {
        Self {
            current_design: Default::default(),
            current_suggestion_parameters: Default::default(),
            model_matrix: AddressPointer::new(Mat4::identity()),
            content: Default::default(),
            junctions_ids: Default::default(),
            visibility_sieve: None,
            invisible_nucls: Default::default(),
            h_bonds: Default::default(),
        }
    }
}

impl Presenter {
    #[cfg(test)]
    pub(super) fn get_staples(&self) -> Vec<Staple> {
        self.content.get_staples(&self.current_design, self)
    }

    pub fn can_start_builder_at(&self, nucl: Nucl) -> bool {
        let left = self.current_design.get_neighbour_nucl(nucl.left());
        let right = self.current_design.get_neighbour_nucl(nucl.right());
        if self.content.nucl_collection.contains_nucl(&nucl) {
            if let Some(desc) = self.current_design.get_neighbour_nucl(nucl) {
                let filter =
                    |d: &NeighbourDescriptor| !(d.identifier.is_same_domain_than(&desc.identifier));
                !left.filter(filter).and(right.filter(filter)).is_some()
            } else {
                false
            }
        } else {
            !(left.is_some() && right.is_some())
        }
    }

    pub fn update(
        mut self,
        design: AddressPointer<Design>,
        suggestion_parameters: &SuggestionParameters,
    ) -> Self {
        if self.current_design != design
            || &self.current_suggestion_parameters != suggestion_parameters
        {
            self.read_design(design, suggestion_parameters);
            self.read_scaffold_seq();
            self.collect_h_bonds();
            self.update_visibility();
        }
        self
    }

    /// Return a fresh presenter presenting an imported `Design` with a given set of junctions, as
    /// well as a pointer to the design held by this fresh presenter.
    pub fn from_new_design(
        design: Design,
        old_junctions_ids: &JunctionsIds,
        suggestion_parameters: SuggestionParameters,
    ) -> (Self, AddressPointer<Design>) {
        log::info!("new design presenter");
        let model_matrix = Mat4::identity();
        let (content, design, junctions_ids) =
            DesignContent::make_hash_maps(design, old_junctions_ids, &suggestion_parameters);
        let design = AddressPointer::new(design);
        let mut ret = Self {
            current_design: design.clone(),
            current_suggestion_parameters: suggestion_parameters,
            content: AddressPointer::new(content),
            model_matrix: AddressPointer::new(model_matrix),
            junctions_ids: AddressPointer::new(junctions_ids),
            visibility_sieve: None,
            invisible_nucls: Default::default(),
            h_bonds: Default::default(),
        };
        // Strand sequence are not read
        ret.read_scaffold_seq();
        ret.collect_h_bonds();
        (ret, design)
    }

    fn apply_simulation_update(&mut self, update: impl AsRef<dyn SimulationUpdate>) {
        let mut new_content = self.content.clone_inner();
        update.as_ref().update_positions(
            new_content.nucl_collection.as_ref(),
            &mut new_content.space_position,
        );
        self.collect_h_bonds();
        self.content = AddressPointer::new(new_content);
    }

    fn read_design(
        &mut self,
        design: AddressPointer<Design>,
        suggestion_parameters: &SuggestionParameters,
    ) {
        let (content, new_design, new_junctions_ids) = DesignContent::make_hash_maps(
            design.clone_inner(),
            self.junctions_ids.as_ref(),
            suggestion_parameters,
        );
        self.current_design = AddressPointer::new(new_design);
        log::trace!("Presenter design <- {:p}", self.current_design);
        self.content = AddressPointer::new(content);
        self.junctions_ids = AddressPointer::new(new_junctions_ids);
        self.current_suggestion_parameters = suggestion_parameters.clone();
    }

    pub(super) fn has_different_model_matrix_than(&self, other: &Self) -> bool {
        self.model_matrix != other.model_matrix
    }

    fn read_scaffold_seq(&mut self) {
        let sequence = self.current_design.scaffold_sequence.as_ref();
        if sequence.is_none() {
            return;
        }
        let sequence: String = sequence
            .unwrap()
            .chars()
            .filter(|c| c.is_alphabetic())
            .collect();
        let nb_skip = {
            let shift = self.current_design.scaffold_shift.unwrap_or(0);
            sequence.len() - (shift % sequence.len())
        };
        if let Some(mut sequence) = self.current_design.scaffold_sequence.as_ref().map(|s| {
            let length = s.chars().filter(|c| c.is_alphabetic()).count();
            s.chars()
                .filter(|c| c.is_alphabetic())
                .cycle()
                .skip(nb_skip)
                .take(length)
        }) {
            let mut basis_map = HashMap::clone(self.content.letter_map.as_ref());
            let mut ran_out = false;
            if let Some(strand) = self
                .current_design
                .scaffold_id
                .as_ref()
                .and_then(|s_id| self.current_design.strands.get(s_id))
            {
                for domain in &strand.domains {
                    if let ensnano_design::Domain::HelixDomain(dom) = domain {
                        for nucl_position in dom.iter() {
                            let nucl = Nucl {
                                helix: dom.helix,
                                position: nucl_position,
                                forward: dom.forward,
                            };
                            let basis = sequence.next();
                            let basis_compl = compl(basis);
                            log::debug!("basis {:?}, basis_compl {:?}", basis, basis_compl);
                            if let Some((basis, basis_compl)) = basis.zip(basis_compl) {
                                basis_map.insert(nucl, basis);
                                if let Some(virtual_compl) = Nucl::map_to_virtual_nucl(
                                    nucl.compl(),
                                    &self.current_design.helices,
                                ) {
                                    if let Some(real_compl) =
                                        self.content.nucl_collection.virtual_to_real(&virtual_compl)
                                    {
                                        basis_map.insert(*real_compl, basis_compl);
                                    }
                                }
                            } else if basis.is_none() {
                                if !ran_out {
                                    log::error!("Ran out of base for nucleotide {:?}. Scaffold sequence is too short", nucl);
                                    ran_out = true;
                                }
                            } else {
                                log::error!("Could not get virtual mapping of {:?}", nucl.compl())
                            }
                        }
                    } else if let ensnano_design::Domain::Insertion { nb_nucl, .. } = domain {
                        for _ in 0..*nb_nucl {
                            sequence.next();
                        }
                    }
                }
            }
            let mut new_content = self.content.clone_inner();
            new_content.letter_map = Arc::new(basis_map);
            self.content = AddressPointer::new(new_content);
        }
    }

    fn collect_h_bonds(&mut self) {
        let nucl_collection = self.content.nucl_collection.as_ref();
        let mut h_bonds = Vec::with_capacity(nucl_collection.nb_nucls());
        for (forward_nucl, virtual_nucl_forward, forward_id) in nucl_collection
            .iter_nucls_ids()
            .filter(|(n, _)| n.forward)
            .filter_map(|(n, id)| {
                Nucl::map_to_virtual_nucl(*n, &self.current_design.helices)
                    .map(move |v| (*n, v, *id))
            })
        {
            let virtual_nucl_backward = virtual_nucl_forward.compl();
            if let Some(backward_nucl) = nucl_collection.virtual_to_real(&virtual_nucl_backward) {
                if let Some(backward_id) = nucl_collection.get_identifier(backward_nucl) {
                    if let Some(bond) =
                        self.h_bond(forward_id, *backward_id, forward_nucl, *backward_nucl)
                    {
                        h_bonds.push(bond);
                    }
                }
            }
        }
        self.h_bonds = AddressPointer::new(h_bonds);
    }

    fn h_bond(
        &self,
        forward_id: u32,
        backward_id: u32,
        forward_nucl: Nucl,
        backward_nucl: Nucl,
    ) -> Option<HBond> {
        if self.invisible_nucls.contains(&forward_nucl)
            && self.invisible_nucls.contains(&backward_nucl)
        {
            return None;
        }
        let pos_forward: Vec3 = self
            .content
            .space_position
            .get(&forward_id)
            .cloned()?
            .into();
        let pos_backward: Vec3 = self
            .content
            .space_position
            .get(&backward_id)
            .cloned()?
            .into();
        let a1 = (pos_backward - pos_forward).normalized();
        let forward_half = HalfHBond {
            backbone: pos_forward,
            center_of_mass: pos_forward + 2. * a1 * ensnano_exports::oxdna::BACKBONE_TO_CM,
            base: self.content.letter_map.get(&forward_nucl).cloned(),
            backbone_color: self.content.color_map.get(&forward_id).cloned()?,
        };

        let backward_half = HalfHBond {
            backbone: pos_backward,
            center_of_mass: pos_backward - 2. * a1 * ensnano_exports::oxdna::BACKBONE_TO_CM,
            base: self.content.letter_map.get(&backward_nucl).cloned(),
            backbone_color: self.content.color_map.get(&backward_id).cloned()?,
        };
        Some(HBond {
            forward: forward_half,
            backward: backward_half,
        })
    }

    fn update_visibility(&mut self) {
        let mut new_invisible_nucls = HashSet::new();
        if let Some(VisibilitySieve {
            selection,
            compl,
            visible,
        }) = self.visibility_sieve.as_ref()
        {
            for nucl in self.content.nucleotide.values() {
                if self.selection_contains_nucl(selection, *nucl) != *compl {
                    if !visible {
                        new_invisible_nucls.insert(nucl.clone());
                    }
                } else if self.invisible_nucls.contains(nucl) {
                    new_invisible_nucls.insert(nucl.clone());
                }
            }
        }
        self.invisible_nucls = new_invisible_nucls;
    }

    fn in_referential(&self, position: Vec3, referential: Referential) -> Vec3 {
        match referential {
            Referential::World => self.model_matrix.transform_point3(position),
            Referential::Model => position,
        }
    }

    fn selection_contains_nucl(&self, selection: &[Selection], nucl: Nucl) -> bool {
        let identifier_nucl = if let Some(id) = self.content.nucl_collection.get_identifier(&nucl) {
            id
        } else {
            return false;
        };
        let mut ret = false;
        for s in selection.iter() {
            ret = ret
                || match s {
                    Selection::Design(_) => true,
                    Selection::Strand(_, s_id) => {
                        self.content.strand_map.get(identifier_nucl).cloned()
                            == Some(*s_id as usize)
                    }
                    Selection::Grid(_, _) => false,
                    Selection::Nucleotide(_, n) => nucl == *n,
                    Selection::Helix { helix_id, .. } => nucl.helix == *helix_id,
                    Selection::Nothing => false,
                    Selection::Xover(_, xover_id) => {
                        if let Some((n1, n2)) = self.junctions_ids.get_element(*xover_id) {
                            n1 == nucl || n2 == nucl
                        } else {
                            false
                        }
                    }
                    Selection::Bond(_, n1, n2) => *n1 == nucl || *n2 == nucl,
                    Selection::Phantom(e) => e.to_nucl() == nucl,
                    Selection::BezierControlPoint { .. } => false,
                    Selection::BezierTangent { .. } => false,
                    Selection::BezierVertex(_) => false,
                };
        }
        ret
    }

    /// Return a string describing the decomposition of the length of the strand `s_id` into the
    /// sum of the length of its domains
    pub fn decompose_length(&self, s_id: usize) -> String {
        let mut ret = String::new();
        if let Some(strand) = self.current_design.strands.get(&s_id) {
            ret.push_str(&strand.length().to_string());
            let mut first = true;
            let lengths = strand.domain_lengths();
            for len in lengths.iter() {
                let sign = if first { '=' } else { '+' };
                ret.push_str(&format!(" {} {}", sign, len));
                first = false;
            }
        }
        ret
    }

    fn get_name_of_group_having_strand(&self, s_id: usize) -> Vec<String> {
        let tree = &self.current_design.organizer_tree.as_ref();
        tree.map(|t| {
            t.get_names_of_groups_having(&ensnano_design::elements::DesignElementKey::Strand(s_id))
        })
        .unwrap_or_default()
    }

    fn get_names_of_all_groups(&self) -> Vec<String> {
        let tree = &self.current_design.organizer_tree.as_ref();
        tree.map(|t| t.get_names_of_all_groups())
            .unwrap_or_default()
    }

    pub fn get_strand_domain(&self, s_id: usize, d_id: usize) -> Option<&ensnano_design::Domain> {
        self.current_design
            .strands
            .get(&s_id)
            .and_then(|s| s.domains.get(d_id))
    }

    pub(super) fn get_owned_nucl_collection(&self) -> Arc<impl NuclCollection> {
        self.content.nucl_collection.clone()
    }

    fn whole_selection_is_visible(&self, selection: &[Selection], compl: bool) -> bool {
        for nucl in self.content.nucleotide.values() {
            if self.selection_contains_nucl(selection, *nucl) != compl {
                if self.invisible_nucls.contains(nucl) {
                    return false;
                }
            }
        }
        true
    }

    pub fn set_visibility_sieve(&mut self, selection: Vec<Selection>, compl: bool) {
        if selection.is_empty() {
            self.visibility_sieve = None;
        } else {
            let visible = !self.whole_selection_is_visible(&selection, compl);
            self.visibility_sieve = Some(VisibilitySieve {
                selection,
                compl,
                visible,
            });
        }
        self.update_visibility();
    }

    pub fn get_checked_xovers_ids(&self) -> Vec<u32> {
        self.current_design
            .checked_xovers
            .iter()
            .filter_map(|xover_id| {
                self.junctions_ids
                    .get_element(*xover_id)
                    .as_ref()
                    .and_then(|bound_id| self.content.identifier_bond.get(bound_id))
            })
            .cloned()
            .collect()
    }

    pub fn get_unchecked_xovers_ids(&self) -> Vec<u32> {
        let mut checked_nucl = HashSet::new();
        let mut unchecked_pairs = Vec::new();
        for (xover_id, (n1, n2)) in self.junctions_ids.get_all_elements() {
            if self.current_design.checked_xovers.contains(&xover_id) {
                checked_nucl.insert(n1);
                checked_nucl.insert(n2);
            } else {
                unchecked_pairs.push((n1, n2));
            }
        }
        let mut ret = Vec::new();
        for (n1, n2) in unchecked_pairs {
            if !checked_nucl.contains(&n1.prime3()) && !checked_nucl.contains(&n1.prime5()) {
                if let Some(id) = self.content.identifier_bond.get(&(n1, n2)) {
                    ret.push(*id)
                }
            }
        }
        ret
    }

    pub fn get_xover_len(&self, xover_id: usize) -> Option<f32> {
        let (n1, n2) = self.junctions_ids.get_element(xover_id)?;
        let pos1 = self
            .content
            .nucl_collection
            .get_identifier(&n1)
            .and_then(|id| self.content.space_position.get(id))?;
        let pos2 = self
            .content
            .nucl_collection
            .get_identifier(&n2)
            .and_then(|id| self.content.space_position.get(id))?;
        Some((Vec3::from(pos1) - Vec3::from(pos2)).mag())
    }

    pub fn get_id_of_xover_involving_nucl(&self, nucl: Nucl) -> Option<usize> {
        self.junctions_ids
            .get_all_elements()
            .into_iter()
            .find(|(_, pair)| pair.0 == nucl || pair.1 == nucl)
            .map(|t| t.0)
    }

<<<<<<< HEAD
    fn get_stl_info(&self) -> Vec<StlObject> {
        let mut res: Vec<StlObject> = self
            .content
            .object_type
            // .clone()
            .iter()
            .map(|(obj_id, t)| match t {
                ObjectType::Nucleotide(nucl_id) => {
                    Some(StlObject::Sphere(ensnano_exports::stl::StlSphere {
                        center: self
                            .content
                            .get_element_position(*nucl_id)
                            .unwrap_or_default(),
                        scale: self
                            .content
                            .radius_map
                            .get(&nucl_id)
                            .unwrap_or(&0.0)
                            .to_owned(),
                    }))
                }
                ObjectType::HelixCylinder(id1, id2) => {
                    Some(StlObject::HelixTube(ensnano_exports::stl::StlTube {
                        from: self
                            .content
                            .get_axis_element_position(*id1)
                            .unwrap_or_default(),
                        to: self
                            .content
                            .get_axis_element_position(*id2)
                            .unwrap_or_default(),
                        scale_r: self
                            .content
                            .radius_map
                            .get(obj_id)
                            .unwrap_or(&0.0)
                            .to_owned(),
                    }))
                }
                ObjectType::SlicedBond(_, _, _, _) => {
                    // TO BE IMPLEMENTED LATER
                    None // the only reason where there are Some everywhere...
                }
                ObjectType::Bond(id1, id2) => {
                    Some(StlObject::BondTube(ensnano_exports::stl::StlTube {
                        from: self.content.get_element_position(*id1).unwrap_or_default(),
                        to: self.content.get_element_position(*id2).unwrap_or_default(),
                        scale_r: self
                            .content
                            .radius_map
                            .get(obj_id)
                            .unwrap_or(&0.0)
                            .to_owned(),
                    }))
                }
            })
            .filter(|x| !x.is_none())
            .map(|x| x.unwrap())
            .collect();
        let mut stl_hbonds: &[HBond] = self.h_bonds.as_ref();
        let mut stl_hbonds: Vec<StlObject> = stl_hbonds
            .iter()
            .map(|hb| {
                StlObject::HBondTube(ensnano_exports::stl::StlTube {
                    from: hb.backward.backbone,
                    to: hb.forward.backbone,
                    scale_r: BOND_RADIUS, // TODO should depend of design
                })
            })
            .collect();
        res.append(&mut stl_hbonds);
        res
    }

=======
>>>>>>> 833667c8
    pub fn export(&self, export_path: &PathBuf, export_type: ExportType) -> ExportResult {
        ensnano_exports::export(
            &self.current_design,
            export_type,
            Some(self.content.letter_map.as_ref()),
            export_path,
        )
    }

    pub fn get_bezier_path_2d(&self, path_id: BezierPathId) -> Option<InstanciatedPiecewiseBezier> {
        use ensnano_design::Collection;
        self.current_design
            .bezier_paths
            .get(&path_id)
            .and_then(|path| path.to_instanciated_path_2d())
    }
}

pub(super) fn design_need_update(
    presenter: &AddressPointer<Presenter>,
    design: &AddressPointer<Design>,
    suggestion_parameters: &SuggestionParameters,
) -> bool {
    if log::log_enabled!(log::Level::Trace) || cfg!(test) {
        println!("presenter current design");
        presenter.current_design.show_address();
        println!("design address");
        design.show_address();
    }
    presenter.current_design != *design
        || &presenter.current_suggestion_parameters != suggestion_parameters
}

pub(super) fn update_presenter(
    presenter: &AddressPointer<Presenter>,
    design: AddressPointer<Design>,
    suggestion_parameters: &SuggestionParameters,
) -> (AddressPointer<Presenter>, AddressPointer<Design>) {
    log::trace!("Calling from presenter");
    if design_need_update(presenter, &design, suggestion_parameters) {
        if cfg!(test) {
            println!("updating presenter");
        }
        let new_presenter = presenter
            .clone_inner()
            .update(design, suggestion_parameters);
        let design = new_presenter.current_design.clone();
        (AddressPointer::new(new_presenter), design)
    } else {
        (presenter.clone(), design)
    }
}

pub(super) fn apply_simulation_update(
    presenter: &AddressPointer<Presenter>,
    design: AddressPointer<Design>,
    update: impl AsRef<dyn SimulationUpdate>,
    suggestion_parameters: &SuggestionParameters,
) -> (AddressPointer<Presenter>, AddressPointer<Design>) {
    let mut new_design = design.clone_inner();
    update.as_ref().update_design(&mut new_design);
    log::trace!("calling from apply_simulation_update");
    let (new_presenter, returned_design) = update_presenter(
        presenter,
        AddressPointer::new(new_design),
        suggestion_parameters,
    );
    let mut new_content = new_presenter.content.clone_inner();
    let mut returned_presenter = new_presenter.clone_inner();
    new_content.read_simulation_update(update.as_ref());
    returned_presenter.content = AddressPointer::new(new_content);
    returned_presenter.apply_simulation_update(update);
    (AddressPointer::new(returned_presenter), returned_design)
}

use ensnano_interactor::{ObjectType, Referential};
use ultraviolet::Vec3;
impl DesignReader {
    pub(super) fn get_position_of_nucl_on_helix(
        &self,
        nucl: Nucl,
        referential: Referential,
        on_axis: bool,
    ) -> Option<Vec3> {
        let helix = self.presenter.current_design.helices.get(&nucl.helix)?;
        let helix_parameters = self
            .presenter
            .current_design
            .helix_parameters
            .unwrap_or_default();
        let position = if on_axis {
            helix.axis_position(&helix_parameters, nucl.position)
        } else {
            helix.space_pos(&helix_parameters, nucl.position, nucl.forward)
        };
        Some(self.presenter.in_referential(position, referential))
    }

    pub(super) fn prime5_of_which_strand(&self, nucl: Nucl) -> Option<usize> {
        for (s_id, s) in self.presenter.current_design.strands.iter() {
            if !s.cyclic && s.get_5prime() == Some(nucl) {
                return Some(*s_id);
            }
        }
        None
    }

    pub(super) fn prime3_of_which_strand(&self, nucl: Nucl) -> Option<usize> {
        for (s_id, s) in self.presenter.current_design.strands.iter() {
            if !s.cyclic && s.get_3prime() == Some(nucl) {
                return Some(*s_id);
            }
        }
        None
    }

    pub(super) fn helix_is_empty(&self, h_id: usize) -> Option<bool> {
        if !self.presenter.current_design.helices.contains_key(&h_id) {
            None
        } else {
            for h in self.presenter.content.helix_map.values() {
                if *h == h_id {
                    return Some(true);
                }
            }
            Some(false)
        }
    }

    pub(super) fn get_id_of_strand_containing_nucl(&self, nucl: &Nucl) -> Option<usize> {
        let e_id = self
            .presenter
            .content
            .nucl_collection
            .get_identifier(nucl)?;
        self.presenter.content.strand_map.get(e_id).cloned()
    }

    /// Return the xover extremity status of nucl.
    pub fn is_xover_end(&self, nucl: &Nucl) -> Extremity {
        let strand_id = if let Some(id) = self.get_id_of_strand_containing_nucl(nucl) {
            id
        } else {
            return Extremity::No;
        };

        let strand = if let Some(strand) = self.presenter.current_design.strands.get(&strand_id) {
            strand
        } else {
            return Extremity::No;
        };
        let mut prev_helix = None;
        for domain in strand.domains.iter() {
            if domain.prime5_end() == Some(*nucl) && prev_helix != domain.half_helix() {
                return Extremity::Prime5;
            } else if domain.prime3_end() == Some(*nucl) {
                return Extremity::Prime3;
            } else if let Some(_) = domain.has_nucl(nucl) {
                return Extremity::No;
            }
            prev_helix = domain.half_helix();
        }
        return Extremity::No;
    }

    fn get_strand_length(&self, s_id: usize) -> Option<usize> {
        self.presenter
            .current_design
            .strands
            .get(&s_id)
            .map(|s| s.length())
    }

    pub fn get_scaffold_info(&self) -> Option<ScaffoldInfo> {
        let id = self.presenter.current_design.scaffold_id?;
        let length = self.get_strand_length(id)?;
        let shift = self.presenter.current_design.scaffold_shift;
        let starting_nucl = self
            .presenter
            .current_design
            .strands
            .get(&id)
            .and_then(|s| s.get_nth_nucl(shift.unwrap_or(0)));
        Some(ScaffoldInfo {
            id,
            shift,
            length,
            starting_nucl,
        })
    }

    pub fn get_camera_with_id(&self, cam_id: ensnano_design::CameraId) -> Option<Camera3D> {
        self.presenter
            .current_design
            .get_camera(cam_id)
            .cloned()
            .map(|c| Camera3D {
                position: c.position,
                orientation: c.orientation,
                pivot_position: c.pivot_position,
            })
    }

    pub fn get_nth_camera(&self, n: u32) -> Option<Camera3D> {
        self.presenter
            .current_design
            .get_cameras()
            .nth(n as usize)
            .map(|(_, c)| Camera3D {
                position: c.position,
                orientation: c.orientation,
                pivot_position: c.pivot_position,
            })
    }

    pub fn get_favourite_camera(&self) -> Option<(Vec3, ultraviolet::Rotor3)> {
        self.presenter
            .current_design
            .get_favourite_camera()
            .map(|c| (c.position, c.orientation))
    }
}

impl HelixPresenter for Presenter {
    fn get_xovers_list(&self) -> Vec<(Nucl, Nucl)> {
        self.current_design.strands.get_xovers()
    }

    fn get_design(&self) -> &Design {
        self.current_design.as_ref()
    }

    fn get_all_bonds(&self) -> Vec<(Nucl, Nucl)> {
        self.content.identifier_bond.keys().cloned().collect()
    }

    fn get_identifier(&self, nucl: &Nucl) -> Option<u32> {
        self.content.nucl_collection.get_identifier(nucl).cloned()
    }

    fn get_space_position(&self, nucl: &Nucl) -> Option<Vec3> {
        self.get_identifier(nucl)
            .and_then(|id| self.content.space_position.get(&id).map(|v| v.into()))
    }

    fn has_nucl(&self, nucl: &Nucl) -> bool {
        self.content.nucl_collection.contains_nucl(nucl)
    }
}

impl GridPresenter for Presenter {
    fn get_design(&self) -> &Design {
        self.current_design.as_ref()
    }

    fn get_xovers_list(&self) -> Vec<(Nucl, Nucl)> {
        self.current_design.strands.get_xovers()
    }

    fn get_helices_attached_to_grid(&self, g_id: GridId) -> Option<Vec<usize>> {
        self.content
            .get_helices_on_grid(g_id)
            .map(|set| set.into_iter().collect())
    }

    fn get_grid(&self, g_id: GridId) -> Option<&ensnano_design::grid::Grid> {
        self.content.grid_manager.grids.get(&g_id)
    }
}

impl RollPresenter for Presenter {
    fn get_design(&self) -> &Design {
        self.current_design.as_ref()
    }

    fn get_xovers_list(&self) -> Vec<(Nucl, Nucl)> {
        self.current_design.strands.get_xovers()
    }

    fn get_helices(&self) -> BTreeMap<usize, ensnano_design::Helix> {
        self.current_design
            .helices
            .iter()
            .map(|(k, h)| (*k, ensnano_design::Helix::clone(h)))
            .collect()
    }
}

impl TwistPresenter for Presenter {}

use std::collections::HashMap;
pub trait SimulationUpdate: Send + Sync {
    fn update_positions(
        &self,
        _identifier_nucl: &dyn NuclCollection,
        _space_position: &mut HashMap<u32, [f32; 3], ahash::RandomState>,
    ) {
    }

    fn update_design(&self, design: &mut Design);
}

pub trait NuclCollection: Send + Sync + 'static {
    fn iter_nucls_ids<'a>(&'a self) -> Box<dyn Iterator<Item = (&'a Nucl, &'a u32)> + 'a>;
    fn contains_nucl(&self, nucl: &Nucl) -> bool;
    fn iter_nucls<'a>(&'a self) -> Box<dyn Iterator<Item = &'a Nucl> + 'a>;
    fn virtual_to_real(&self, virtual_nucl: &VirtualNucl) -> Option<&Nucl>;
}

#[derive(Clone)]
struct VisibilitySieve {
    selection: Vec<Selection>,
    compl: bool,
    visible: bool,
}

fn compl(c: Option<char>) -> Option<char> {
    match c {
        Some('T') => Some('A'),
        Some('A') => Some('T'),
        Some('G') => Some('C'),
        Some('C') => Some('G'),
        _ => None,
    }
}<|MERGE_RESOLUTION|>--- conflicted
+++ resolved
@@ -509,83 +509,6 @@
             .map(|t| t.0)
     }
 
-<<<<<<< HEAD
-    fn get_stl_info(&self) -> Vec<StlObject> {
-        let mut res: Vec<StlObject> = self
-            .content
-            .object_type
-            // .clone()
-            .iter()
-            .map(|(obj_id, t)| match t {
-                ObjectType::Nucleotide(nucl_id) => {
-                    Some(StlObject::Sphere(ensnano_exports::stl::StlSphere {
-                        center: self
-                            .content
-                            .get_element_position(*nucl_id)
-                            .unwrap_or_default(),
-                        scale: self
-                            .content
-                            .radius_map
-                            .get(&nucl_id)
-                            .unwrap_or(&0.0)
-                            .to_owned(),
-                    }))
-                }
-                ObjectType::HelixCylinder(id1, id2) => {
-                    Some(StlObject::HelixTube(ensnano_exports::stl::StlTube {
-                        from: self
-                            .content
-                            .get_axis_element_position(*id1)
-                            .unwrap_or_default(),
-                        to: self
-                            .content
-                            .get_axis_element_position(*id2)
-                            .unwrap_or_default(),
-                        scale_r: self
-                            .content
-                            .radius_map
-                            .get(obj_id)
-                            .unwrap_or(&0.0)
-                            .to_owned(),
-                    }))
-                }
-                ObjectType::SlicedBond(_, _, _, _) => {
-                    // TO BE IMPLEMENTED LATER
-                    None // the only reason where there are Some everywhere...
-                }
-                ObjectType::Bond(id1, id2) => {
-                    Some(StlObject::BondTube(ensnano_exports::stl::StlTube {
-                        from: self.content.get_element_position(*id1).unwrap_or_default(),
-                        to: self.content.get_element_position(*id2).unwrap_or_default(),
-                        scale_r: self
-                            .content
-                            .radius_map
-                            .get(obj_id)
-                            .unwrap_or(&0.0)
-                            .to_owned(),
-                    }))
-                }
-            })
-            .filter(|x| !x.is_none())
-            .map(|x| x.unwrap())
-            .collect();
-        let mut stl_hbonds: &[HBond] = self.h_bonds.as_ref();
-        let mut stl_hbonds: Vec<StlObject> = stl_hbonds
-            .iter()
-            .map(|hb| {
-                StlObject::HBondTube(ensnano_exports::stl::StlTube {
-                    from: hb.backward.backbone,
-                    to: hb.forward.backbone,
-                    scale_r: BOND_RADIUS, // TODO should depend of design
-                })
-            })
-            .collect();
-        res.append(&mut stl_hbonds);
-        res
-    }
-
-=======
->>>>>>> 833667c8
     pub fn export(&self, export_path: &PathBuf, export_type: ExportType) -> ExportResult {
         ensnano_exports::export(
             &self.current_design,
