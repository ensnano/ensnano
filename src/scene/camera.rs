/*
ENSnano, a 3d graphical application for DNA nanostructures.
    Copyright (C) 2021  Nicolas Levy <nicolaspierrelevy@gmail.com> and Nicolas Schabanel <nicolas.schabanel@ens-lyon.fr>

    This program is free software: you can redistribute it and/or modify
    it under the terms of the GNU General Public License as published by
    the Free Software Foundation, either version 3 of the License, or
    (at your option) any later version.

    This program is distributed in the hope that it will be useful,
    but WITHOUT ANY WARRANTY; without even the implied warranty of
    MERCHANTABILITY or FITNESS FOR A PARTICULAR PURPOSE.  See the
    GNU General Public License for more details.

    You should have received a copy of the GNU General Public License
    along with this program.  If not, see <https://www.gnu.org/licenses/>.
*/
use super::maths_3d;
use super::{ClickMode, PhySize, Stereography};
use iced_winit::winit;
use std::cell::RefCell;
use std::f32::consts::{FRAC_PI_2, PI};
use std::rc::Rc;
use std::time::Duration;
use ultraviolet::{Mat3, Mat4, Rotor3, Vec3};
use winit::dpi::PhysicalPosition;
use winit::event::*;

#[derive(Debug, Clone)]
pub struct Camera {
    /// The eye of the camera
    pub position: Vec3,
    /// The orientation of the camera.
    ///
    /// `rotor` is an object that can cast as a transformation of the world basis into the camera's
    /// basis. The camera is looking in the opposite direction of its z axis with its y axis
    /// pointing up.
    pub rotor: Rotor3,
}

pub type CameraPtr = Rc<RefCell<Camera>>;

impl Camera {
    pub fn new<V: Into<Vec3>>(position: V, rotor: Rotor3) -> Self {
        Self {
            position: position.into(),
            rotor,
        }
    }

    /// The view matrix of the camera
    pub fn calc_matrix(&self) -> Mat4 {
        let at = self.position + self.direction();
        Mat4::look_at(self.position, at, self.up_vec())
    }

    /// The direction of the camera, expressed in the world coordinates
    pub fn direction(&self) -> Vec3 {
        self.rotor.reversed() * Vec3::from([0., 0., -1.])
    }

    /// The right vector of the camera, expressed in the world coordinates
    pub fn right_vec(&self) -> Vec3 {
        self.rotor.reversed() * Vec3::from([1., 0., 0.])
    }

    /// The up vector of the camera, expressed in the world coordinates.
    pub fn up_vec(&self) -> Vec3 {
        self.right_vec().cross(self.direction())
    }

    pub fn get_basis(&self) -> maths_3d::Basis3D {
        maths_3d::Basis3D::from_vecs(self.right_vec(), self.up_vec(), -self.direction())
    }
}

#[derive(Debug)]
/// This structure holds the information needed to compute the projection matrix.
pub struct Projection {
    aspect: f32,
    /// Field of view in *radiants*
    fovy: f32,
    znear: f32,
    zfar: f32,
    pub stereographic_zoom: f32,
}

pub type ProjectionPtr = Rc<RefCell<Projection>>;

impl Projection {
    pub fn new(width: u32, height: u32, fovy: f32, znear: f32, zfar: f32) -> Self {
        Self {
            aspect: width as f32 / height as f32,
            fovy,
            znear,
            zfar,
            stereographic_zoom: crate::consts::DEFAULT_STEREOGRAPHIC_ZOOM,
        }
    }

    pub fn resize(&mut self, width: u32, height: u32) {
        self.aspect = width as f32 / height as f32;
    }

    /// Computes the projection matrix.
    pub fn calc_matrix(&self) -> Mat4 {
        ultraviolet::projection::rh_yup::perspective_wgpu_dx(
            self.fovy,
            self.aspect,
            self.znear,
            self.zfar,
        )
    }

    pub fn get_fovy(&self) -> f32 {
        self.fovy
    }

    pub fn get_ratio(&self) -> f32 {
        self.aspect
    }

    pub fn cube_dist(&self) -> f32 {
        2f32.sqrt() / (self.fovy / 2.).tan() * 1f32.max(1. / self.aspect)
    }
}

pub struct CameraController {
    speed: f32,
    amount_up: f32,
    amount_down: f32,
    amount_left: f32,
    amount_right: f32,
    mouse_horizontal: f32,
    mouse_vertical: f32,
    scroll: f32,
    #[allow(dead_code)]
    last_rotor: Rotor3,
    processed_move: bool,
    camera: CameraPtr,
    cam0: Camera,
    projection: ProjectionPtr,
    pivot_point: Option<FiniteVec3>,
    zoom_plane: Option<Plane>,
    x_scroll: f32,
    y_scroll: f32,
}

#[derive(Clone, Copy, Debug)]
pub struct FiniteVec3(Vec3);

use std::convert::TryFrom;
impl TryFrom<Vec3> for FiniteVec3 {
    type Error = ();
    fn try_from(value: Vec3) -> Result<Self, Self::Error> {
        if !value.x.is_finite() || !value.y.is_finite() || !value.z.is_finite() {
            Err(())
        } else {
            Ok(Self(value))
        }
    }
}

impl FiniteVec3 {
    pub fn zero() -> Self {
        Self(Vec3::zero())
    }
}

impl From<FiniteVec3> for Vec3 {
    fn from(v: FiniteVec3) -> Self {
        v.0
    }
}

impl CameraController {
    pub fn new(speed: f32, camera: CameraPtr, projection: ProjectionPtr) -> Self {
        Self {
            speed,
            amount_left: 0.0,
            amount_right: 0.0,
            amount_up: 0.0,
            amount_down: 0.0,
            mouse_horizontal: 0.0,
            mouse_vertical: 0.0,
            scroll: 0.0,
            last_rotor: camera.borrow().rotor,
            processed_move: false,
            camera: camera.clone(),
            cam0: camera.borrow().clone(), // clone the camera not the pointer !
            projection,
            pivot_point: None,
            zoom_plane: None,
            x_scroll: 0.,
            y_scroll: 0.,
        }
    }

    pub fn process_keyboard(&mut self, key: VirtualKeyCode, state: ElementState) -> bool {
        let amount = if state == ElementState::Pressed {
            1.0
        } else {
            0.0
        };
        match key {
            VirtualKeyCode::W | VirtualKeyCode::Up => {
                self.amount_up = amount;
                true
            }
            VirtualKeyCode::S | VirtualKeyCode::Down => {
                self.amount_down = amount;
                true
            }
            VirtualKeyCode::A | VirtualKeyCode::Left => {
                self.amount_left = amount;
                true
            }
            VirtualKeyCode::D | VirtualKeyCode::Right => {
                self.amount_right = amount;
                true
            }
            VirtualKeyCode::H if amount > 0. => {
                self.rotate_camera_around(
                    FRAC_PI_2 / 20.,
                    0.,
                    self.pivot_point.unwrap_or_else(FiniteVec3::zero),
                );
                self.cam0 = self.camera.borrow().clone();
                true
            }
            VirtualKeyCode::L if amount > 0. => {
                self.rotate_camera_around(
                    -FRAC_PI_2 / 20.,
                    0.,
                    self.pivot_point.unwrap_or_else(FiniteVec3::zero),
                );
                self.cam0 = self.camera.borrow().clone();
                true
            }
            VirtualKeyCode::J if amount > 0. => {
                self.rotate_camera_around(
                    0.,
                    FRAC_PI_2 / 20.,
                    self.pivot_point.unwrap_or_else(FiniteVec3::zero),
                );
                self.cam0 = self.camera.borrow().clone();
                true
            }
            VirtualKeyCode::K if amount > 0. => {
                self.rotate_camera_around(
                    0.,
                    -FRAC_PI_2 / 20.,
                    self.pivot_point.unwrap_or_else(FiniteVec3::zero),
                );
                self.cam0 = self.camera.borrow().clone();
                true
            }
            _ => false,
        }
    }

    pub fn is_moving(&self) -> bool {
        self.amount_down > 0.
            || self.amount_up > 0.
            || self.amount_right > 0.
            || self.amount_left > 0.
            || self.scroll.abs() > 0.
    }

    pub fn stop_camera_movement(&mut self) {
        self.amount_left = 0.;
        self.amount_right = 0.;
        self.amount_up = 0.;
        self.amount_down = 0.;
    }

    pub fn set_pivot_point(&mut self, point: Option<FiniteVec3>) {
        if let Some(origin) = point {
            let origin: Vec3 = origin.into();
            self.zoom_plane = Some(Plane {
                origin,
                normal: (self.camera.borrow().position - origin),
            });
        }
        self.pivot_point = point
    }

    pub fn get_projection(
        &self,
        origin: Vec3,
        x: f64,
        y: f64,
        streography: Option<&Stereography>,
    ) -> Vec3 {
        let plane = Plane {
            origin,
            normal: (self.camera.borrow().position - origin),
        };
        maths_3d::unproject_point_on_plane(
            plane.origin,
            plane.normal,
            self.camera.clone(),
            self.projection.clone(),
            x as f32,
            y as f32,
            streography,
        )
        .unwrap_or(origin)
    }

    pub fn process_mouse(&mut self, mouse_dx: f64, mouse_dy: f64) {
        self.mouse_horizontal = -mouse_dx as f32;
        self.mouse_vertical = -mouse_dy as f32;
        self.processed_move = true;
    }

    pub fn process_scroll(&mut self, delta: &MouseScrollDelta, x_cursor: f32, y_cursor: f32) {
        self.x_scroll = x_cursor;
        self.y_scroll = y_cursor;
        self.scroll = match delta {
            // I'm assuming a line is about 100 pixels
            MouseScrollDelta::LineDelta(_, scroll) => scroll.min(1.).max(-1.),
            MouseScrollDelta::PixelDelta(PhysicalPosition { y: scroll, .. }) => {
                scroll.signum() as f32
            }
        };
    }

    pub fn update_stereographic_zoom(&mut self, delta: &MouseScrollDelta) {
        let direction = match delta {
            MouseScrollDelta::LineDelta(_, scroll) => scroll.signum(),
            MouseScrollDelta::PixelDelta(PhysicalPosition { y: scroll, .. }) => {
                scroll.signum() as f32
            }
        };
        self.projection.borrow_mut().stereographic_zoom *=
            crate::consts::STEREOGRAPHIC_ZOOM_STEP.powf(direction);
    }

    /// Rotate the head of the camera on its yz plane and xz plane according to the values of
    /// self.mouse_horizontal and self.mouse_vertical
    fn process_angles(&mut self) {
        let xz_angle = self.mouse_horizontal * FRAC_PI_2;
        let yz_angle = self.mouse_vertical * FRAC_PI_2;

        // We want to build a rotation that will
        // first maps (1, 0, 0) to (cos(yz_angle), -sin(yz_angle), 0)
        // and then (0, 1, 0) to (0, cos(xz_angle), -sin(yz_angle))

        let rotation = Rotor3::from_rotation_xz(xz_angle) * Rotor3::from_rotation_yz(yz_angle);

        self.camera.borrow_mut().rotor = rotation * self.cam0.rotor;

        // Since we have rotated the camera we can reset those values
        self.mouse_horizontal = 0.0;
        self.mouse_vertical = 0.0;
    }

    /// Translate the camera
    fn translate_camera(&mut self) {
        let right = self.mouse_horizontal;
        let up = -self.mouse_vertical;

        let scale = if let Some(pivot) = self.pivot_point {
            (Vec3::from(pivot) - self.camera.borrow().position)
                .dot(self.camera.borrow().direction())
        } else if let Some(origin) = self.zoom_plane.as_ref().map(|plane| plane.origin) {
            (origin - self.camera.borrow().position).dot(self.camera.borrow().direction())
        } else {
            10.
        };

        let right_vec =
            self.camera.borrow().right_vec() * scale * self.projection.borrow().get_ratio();
        let up_vec = self.camera.borrow().up_vec() * scale;

        let old_pos = self.cam0.position;
        self.camera.borrow_mut().position = old_pos + right * right_vec + up * up_vec;

        self.mouse_horizontal = 0.0;
        self.mouse_vertical = 0.0;
    }

    /// Move the camera according to the keyboard input
    fn move_camera<S: super::AppState>(
        &mut self,
        dt: Duration,
        modifier: &ModifiersState,
        app_state: &S,
    ) {
        let dt = dt.as_secs_f32();

        // Move forward/backward and left/right
        let right = self.camera.borrow().right_vec();
        let up_vec = self.camera.borrow().up_vec();
        let forward_vec = self.camera.borrow().direction();

        let (amount_right, amount_roll_right, amount_rotate_right) = if modifier.shift() {
            (0., 0., self.amount_right)
        } else if modifier.alt() {
            (0., self.amount_right, 0.)
        } else {
            (self.amount_right, 0., 0.)
        };

        let (amount_left, amount_roll_left, amount_rotate_left) = if modifier.shift() {
            (0., 0., self.amount_left)
        } else if modifier.alt() {
            (0., self.amount_left, 0.)
        } else {
            (self.amount_left, 0., 0.)
        };

        let (amount_up, amount_forward, amount_rotate_up) = if modifier.alt() {
            (0., 0., self.amount_up)
        } else if modifier.shift() {
            (0., self.amount_up, 0.)
        } else {
            (self.amount_up, 0., 0.)
        };

        let (amount_down, amount_backward, amount_rotate_down) = if modifier.alt() {
            (0., 0., self.amount_down)
        } else if modifier.shift() {
            (0., self.amount_down, 0.)
        } else {
            (self.amount_down, 0., 0.)
        };

        let rotation_speed = 0.1;
        {
            let mut camera = self.camera.borrow_mut();
            camera.position += right * (amount_right - amount_left) * self.speed * dt;
            camera.position += up_vec * (amount_up - amount_down) * self.speed * dt;
            camera.position += forward_vec * (amount_forward - amount_backward) * self.speed * dt;
            camera.rotor = Rotor3::from_rotation_xz(
                (amount_rotate_left - amount_rotate_right) * rotation_speed * self.speed * dt,
            ) * camera.rotor;
            camera.rotor = Rotor3::from_rotation_yz(
                (amount_rotate_down - amount_rotate_up) * rotation_speed * self.speed * dt,
            ) * camera.rotor;
            camera.rotor = Rotor3::from_rotation_xy(
                (amount_roll_left - amount_roll_right) * rotation_speed * self.speed * dt,
            ) * camera.rotor;
        }

        let pivot = self.zoom_plane.as_ref().and_then(|plane| {
            if self
                .camera
                .borrow()
                .direction()
                .normalized()
                .dot(-plane.normal.normalized())
                > 0.9
            {
                maths_3d::unproject_point_on_plane(
                    plane.origin,
                    plane.normal,
                    self.camera.clone(),
                    self.projection.clone(),
                    self.x_scroll,
                    self.y_scroll,
                    None,
                )
            } else {
                None
            }
        });

        // Move in/out (aka. "zoom")
        // Note: this isn't an actual zoom. The camera's position
        // changes when zooming. I've added this to make it easier
        // to get closer to an object you want to focus on.
        let scrollward = if let Some(pivot) = pivot {
            let to_pivot = pivot - self.camera.borrow().position;
            let score = to_pivot
                .normalized()
                .dot(self.camera.borrow().direction().normalized());
            if score < 0. {
                self.camera.borrow().direction()
            } else if (pivot - self.camera.borrow().position).mag() < 0.1 {
                1.1 * to_pivot
            } else {
                to_pivot.normalized()
            }
        } else {
            self.camera.borrow().direction()
        };
        {
            let mut camera = self.camera.borrow_mut();
<<<<<<< HEAD
            camera.position +=
                scrollward * self.scroll * self.speed * app_state.get_scroll_sensitivity() * 33e-3;
=======
            camera.position += scrollward * self.scroll * self.speed * 3.0;
>>>>>>> 8fca4b24
        }
        self.cam0 = self.camera.borrow().clone();
        self.scroll = 0.;
    }

    pub fn update_camera<S: super::AppState>(
        &mut self,
        dt: Duration,
        click_mode: ClickMode,
        modifier: &ModifiersState,
        app_state: &S,
    ) {
        if self.processed_move {
            match click_mode {
                ClickMode::RotateCam => self.process_angles(),
                ClickMode::TranslateCam => self.translate_camera(),
            }
        }
        if self.is_moving() {
            self.move_camera(dt, modifier, app_state);
        }
    }

    pub fn init_movement(&mut self) {
        self.processed_move = false;
    }

    pub fn end_movement(&mut self) {
        self.last_rotor = self.camera.borrow().rotor;
        self.cam0 = self.camera.borrow().clone();
        self.mouse_horizontal = 0.;
        self.mouse_vertical = 0.;
        if let Some(origin) = self.pivot_point {
            let origin = Vec3::from(origin);
            self.zoom_plane = Some(Plane {
                origin,
                normal: (self.camera.borrow().position - origin),
            });
        }
    }

    pub fn teleport_camera(&mut self, position: Vec3, rotation: Rotor3) {
        let mut camera = self.camera.borrow_mut();
        camera.position = position;
        camera.rotor = rotation;
        self.last_rotor = rotation;
        self.cam0 = camera.clone();
    }

    pub fn horizon_angle(&self) -> f32 {
        let pv_matrix = self.projection.borrow().calc_matrix() * self.camera.borrow().calc_matrix();
        let far_dist = 1000.;
        let mut percieved_x_far = pv_matrix
            .transform_point3(far_dist * Vec3::unit_z() + far_dist * Vec3::unit_x())
            - pv_matrix.transform_point3(far_dist * Vec3::unit_z());
        percieved_x_far.x *= self.projection.borrow().get_ratio();
        let mut percieved_z_far = pv_matrix
            .transform_point3(far_dist * Vec3::unit_z() + far_dist * Vec3::unit_x())
            - pv_matrix.transform_point3(far_dist * Vec3::unit_x());
        percieved_z_far.x *= self.projection.borrow().get_ratio();
        let mut angle = if ultraviolet::Vec2::new(percieved_x_far.x, percieved_x_far.y).mag()
            > ultraviolet::Vec2::new(percieved_z_far.x, percieved_z_far.y).mag()
        {
            -percieved_x_far.y.atan2(percieved_x_far.x)
        } else {
            -percieved_z_far.y.atan2(percieved_z_far.x)
        };
        if angle > std::f32::consts::FRAC_PI_2 {
            angle -= std::f32::consts::PI;
        } else if angle < -std::f32::consts::FRAC_PI_2 {
            angle += std::f32::consts::PI;
        };
        angle
    }

    pub fn set_camera_position(&mut self, position: Vec3) {
        let mut camera = self.camera.borrow_mut();
        camera.position = position;
        self.cam0 = camera.clone();
    }

    pub fn resize(&mut self, size: PhySize) {
        self.projection.borrow_mut().resize(size.width, size.height)
    }

    /// Swing the camera arrond `self.pivot_point`. Assumes that the pivot_point is where the
    /// camera points at.
    pub fn swing(&mut self, x: f64, y: f64) {
        let angle_yz = -(y.min(1.).max(-1.)) as f32 * PI;
        let angle_xz = x.min(1.).max(-1.) as f32 * PI;
        if let Some(pivot) = self.pivot_point {
            self.rotate_camera_around(angle_xz, angle_yz, pivot);
        } else {
            self.small_rotate_camera(angle_xz, angle_yz, None);
        }
    }

    /// Rotate the camera arround a point.
    /// `point` is given in the world's coordiantes.
    pub fn rotate_camera_around(&mut self, xz_angle: f32, yz_angle: f32, point: FiniteVec3) {
        let point: Vec3 = point.into();
        // We first modify the camera orientation and then position it at the correct position
        let to_point = point - self.camera.borrow().position;
        let up = to_point.dot(self.camera.borrow().up_vec());
        let right = to_point.dot(self.camera.borrow().right_vec());
        let dir = to_point.dot(self.camera.borrow().direction());
        let rotation = Rotor3::from_rotation_xz(xz_angle) * Rotor3::from_rotation_yz(yz_angle);
        self.camera.borrow_mut().rotor = rotation * self.cam0.rotor;
        let new_direction = self.camera.borrow().direction();
        let new_up = self.camera.borrow().up_vec();
        let new_right = self.camera.borrow().right_vec();
        self.camera.borrow_mut().position =
            point - dir * new_direction - up * new_up - right * new_right
    }

    /// Modify the camera's rotor so that the camera looks at `point`.
    /// `point` is given in the world's coordinates
    pub fn look_at_point(&mut self, point: Vec3, up: Vec3) {
        let new_direction = (point - self.camera.borrow().position).normalized();
        let right = new_direction.cross(up);
        let matrix = Mat3::new(right, up, -new_direction);
        let rotor = matrix.into_rotor3();
        self.camera.borrow_mut().rotor = rotor;
    }

    /// Modify the camera's rotor so that the camera looks at `self.position + point`.
    /// `point` is given in the world's coordinates
    pub fn look_at_orientation(&mut self, point: Vec3, up: Vec3, pivot: Option<Vec3>) {
        let dist = pivot.map(|p| (self.camera.borrow().position - p).mag());
        let point = self.camera.borrow().position + point;
        self.look_at_point(point, up);
        if let Some(dist) = dist {
            let new_pos = pivot.unwrap() - dist * self.camera.borrow().direction();
            self.camera.borrow_mut().position = new_pos;
            self.cam0.position = new_pos;
        }
        self.cam0.rotor = self.camera.borrow().rotor;
    }

    fn small_rotate_camera(&mut self, angle_xz: f32, angle_yz: f32, pivot: Option<Vec3>) {
        let dist = pivot.map(|p| (self.camera.borrow().position - p).mag());
        let rotation = Rotor3::from_rotation_yz(angle_yz) * Rotor3::from_rotation_xz(angle_xz);

        // and we apply this rotation to the camera
        let new_rotor = rotation * self.cam0.rotor;
        self.camera.borrow_mut().rotor = new_rotor;
        if let Some(dist) = dist {
            let new_pos = pivot.unwrap() - dist * self.camera.borrow().direction();
            self.camera.borrow_mut().position = new_pos;
            self.cam0.position = new_pos;
        }
    }

    pub fn rotate_camera(&mut self, angle_xz: f32, angle_yz: f32, pivot: Option<Vec3>) {
        let dist = pivot.map(|p| (self.camera.borrow().position - p).mag());
        let rotation = Rotor3::from_rotation_yz(angle_yz) * Rotor3::from_rotation_xz(angle_xz);

        // and we apply this rotation to the camera
        let new_rotor = rotation * self.cam0.rotor;
        self.camera.borrow_mut().rotor = new_rotor;
        self.cam0.rotor = new_rotor;
        if let Some(dist) = dist {
            let new_pos = pivot.unwrap() - dist * self.camera.borrow().direction();
            self.camera.borrow_mut().position = new_pos;
            self.cam0.position = new_pos;
        }
    }

    pub fn tilt_camera(&mut self, angle_xy: f32) {
        let rotation = Rotor3::from_rotation_xy(angle_xy);

        let new_rotor = rotation * self.cam0.rotor;
        self.camera.borrow_mut().rotor = new_rotor;
        self.cam0.rotor = new_rotor;
    }

    pub fn continuous_tilt(&mut self, angle_xy: f32) {
        let rotation = Rotor3::from_rotation_xy(angle_xy);
        let new_rotor = rotation * self.cam0.rotor;
        self.camera.borrow_mut().rotor = new_rotor;
    }

    pub fn shift(&mut self) {
        let vec = 0.01 * self.camera.borrow().right_vec() + 0.01 * self.camera.borrow().up_vec();
        self.camera.borrow_mut().position += vec;
        self.cam0.position = self.camera.borrow().position;
        self.cam0.rotor = self.camera.borrow().rotor;
    }

    pub fn center_camera(&mut self, center: Vec3) {
        let new_position = center - 5. * self.camera.borrow().direction();
        let orientation = self.camera.borrow().rotor;
        self.teleport_camera(new_position, orientation);
    }
}

/// A plane in space defined by an origin and a normal
#[derive(Debug)]
struct Plane {
    origin: Vec3,
    normal: Vec3,
}

struct RotationCenter {
    center: Vec3,
    dir: f32,
    right: f32,
    up: f32,
}

impl Camera {
    fn save_target(&self, point: Vec3) -> RotationCenter {
        let to_point = point - self.position;
        let up = to_point.dot(self.up_vec());
        let right = to_point.dot(self.right_vec());
        let dir = to_point.dot(self.direction());
        RotationCenter {
            center: point,
            dir,
            up,
            right,
        }
    }

    fn apply_target(&mut self, target: RotationCenter) {
        let new_direction = self.direction();
        let new_up = self.up_vec();
        let new_right = self.right_vec();
        self.position = target.center
            - target.dir * new_direction
            - target.up * new_up
            - target.right * new_right
    }
}<|MERGE_RESOLUTION|>--- conflicted
+++ resolved
@@ -488,12 +488,7 @@
         };
         {
             let mut camera = self.camera.borrow_mut();
-<<<<<<< HEAD
-            camera.position +=
-                scrollward * self.scroll * self.speed * app_state.get_scroll_sensitivity() * 33e-3;
-=======
             camera.position += scrollward * self.scroll * self.speed * 3.0;
->>>>>>> 8fca4b24
         }
         self.cam0 = self.camera.borrow().clone();
         self.scroll = 0.;
