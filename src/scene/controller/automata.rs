/*
ENSnano, a 3d graphical application for DNA nanostructures.
    Copyright (C) 2021  Nicolas Levy <nicolaspierrelevy@gmail.com> and Nicolas Schabanel <nicolas.schabanel@ens-lyon.fr>

    This program is free software: you can redistribute it and/or modify
    it under the terms of the GNU General Public License as published by
    the Free Software Foundation, either version 3 of the License, or
    (at your option) any later version.

    This program is distributed in the hope that it will be useful,
    but WITHOUT ANY WARRANTY; without even the implied warranty of
    MERCHANTABILITY or FITNESS FOR A PARTICULAR PURPOSE.  See the
    GNU General Public License for more details.

    You should have received a copy of the GNU General Public License
    along with this program.  If not, see <https://www.gnu.org/licenses/>.
*/
use super::*;
<<<<<<< HEAD
use ensnano_design::grid::GridObject;
use ensnano_interactor::ActionMode;
=======
use ensnano_interactor::{ActionMode, CursorIcon};
>>>>>>> 2fdb48ad
use std::borrow::Cow;
use std::cell::RefCell;
use std::time::Instant;

use super::AppState;

pub(super) type State<S> = RefCell<Box<dyn ControllerState<S>>>;

pub(super) fn initial_state<S: AppState>() -> State<S> {
    RefCell::new(Box::new(NormalState {
        mouse_position: PhysicalPosition::new(-1., -1.),
    }))
}

pub(super) struct Transition<S: AppState> {
    pub new_state: Option<Box<dyn ControllerState<S>>>,
    pub consequences: Consequence,
}

impl<S: AppState> Transition<S> {
    pub fn nothing() -> Self {
        Self {
            new_state: None,
            consequences: Consequence::Nothing,
        }
    }

    pub fn consequence(consequences: Consequence) -> Self {
        Self {
            new_state: None,
            consequences,
        }
    }

    pub fn init_building(nucls: Vec<Nucl>, clicked: bool) -> Self {
        Self {
            new_state: Some(Box::new(BuildingStrand {
                clicked,
                last_scroll: Instant::now(),
            })),
            consequences: Consequence::InitBuild(nucls),
        }
    }
}

pub(super) trait ControllerState<S: AppState> {
    fn input(
        &mut self,
        event: &WindowEvent,
        position: PhysicalPosition<f64>,
        controller: &Controller<S>,
        pixel_reader: &mut ElementSelector,
        app_state: &S,
    ) -> Transition<S>;

    #[allow(dead_code)]
    fn display(&self) -> Cow<'static, str>;

    fn transition_from(&self, _controller: &Controller<S>) -> TransistionConsequence {
        TransistionConsequence::Nothing
    }

    fn transition_to(&self, _controller: &Controller<S>) -> TransistionConsequence {
        TransistionConsequence::Nothing
    }

    fn check_timers(&mut self, _controller: &Controller<S>) -> Transition<S> {
        Transition::nothing()
    }

    fn handles_color_system(&self) -> Option<HandleColors> {
        None
    }

<<<<<<< HEAD
    fn element_being_selected(&self) -> Option<SceneElement> {
        None
    }

    fn notify_scroll(&mut self) {
        ()
    }
=======
    fn cursor(&self) -> Option<ensnano_interactor::CursorIcon> {
        None
    }
>>>>>>> 2fdb48ad
}

pub struct NormalState {
    pub mouse_position: PhysicalPosition<f64>,
}

impl<S: AppState> ControllerState<S> for NormalState {
    fn input(
        &mut self,
        event: &WindowEvent,
        position: PhysicalPosition<f64>,
        controller: &Controller<S>,
        pixel_reader: &mut ElementSelector,
        app_state: &S,
    ) -> Transition<S> {
        match event {
            WindowEvent::CursorMoved { .. } if app_state.is_pasting() => {
                self.mouse_position = position;
                let element = pixel_reader.set_selected_id(position);
                Transition::consequence(Consequence::PasteCandidate(element))
            }
            WindowEvent::CursorMoved { .. } => {
                self.mouse_position = position;
                let element = pixel_reader.set_selected_id(position);
                if let Some(SceneElement::Grid(d_id, _)) = element {
                    let mouse_x = position.x / controller.area_size.width as f64;
                    let mouse_y = position.y / controller.area_size.height as f64;
                    let candidate = if let Some(intersection) = controller
                        .view
                        .borrow()
                        .grid_intersection(mouse_x as f32, mouse_y as f32)
                    {
                        Some(SceneElement::GridCircle(d_id, intersection.grid_position()))
                    } else {
                        element
                    };
                    Transition::consequence(Consequence::Candidate(candidate))
                } else {
                    Transition::consequence(Consequence::Candidate(element))
                }
            }
            WindowEvent::MouseInput {
                state: ElementState::Pressed,
                button: MouseButton::Left,
                ..
            } if controller.current_modifiers.alt() => Transition {
                new_state: Some(Box::new(TranslatingCamera {
                    mouse_position: self.mouse_position,
                    clicked_position: self.mouse_position,
                    button_pressed: MouseButton::Left,
                })),
                consequences: Consequence::Nothing,
            },
            WindowEvent::MouseInput {
                state: ElementState::Pressed,
                button: MouseButton::Left,
                ..
            } if app_state.is_pasting() => {
                let element = pixel_reader.set_selected_id(position);
                Transition {
                    new_state: Some(Box::new(Pasting {
                        clicked_position: position,
                        element,
                    })),
                    consequences: Consequence::Nothing,
                }
            }
            WindowEvent::MouseInput {
                state: ElementState::Pressed,
                button: MouseButton::Left,
                ..
            } => {
                let element = pixel_reader.set_selected_id(position);
                log::info!("Clicked on {:?}", element);
                match element {
                    Some(SceneElement::GridCircle(d_id, grid_position)) => {
                        if let ActionMode::BuildHelix {
                            position: position_helix,
                            length,
                        } = app_state.get_action_mode().0
                        {
                            Transition {
                                new_state: Some(Box::new(BuildingHelix {
                                    position_helix,
                                    length_helix: length,
                                    x_helix: grid_position.x,
                                    y_helix: grid_position.y,
                                    grid_id: grid_position.grid,
                                    design_id: d_id,
                                    clicked_position: position,
                                })),
                                consequences: Consequence::Nothing,
                            }
                        } else {
                            Transition {
                                new_state: Some(Box::new(Selecting {
                                    element,
                                    clicked_position: position,
                                    mouse_position: position,
                                    click_date: Instant::now(),
                                    adding: controller.current_modifiers.shift()
                                        | ctrl(&controller.current_modifiers),
                                })),
                                consequences: Consequence::Nothing,
                            }
                        }
                    }
                    Some(SceneElement::Grid(d_id, _)) => {
                        let mouse_x = position.x / controller.area_size.width as f64;
                        let mouse_y = position.y / controller.area_size.height as f64;
                        let grid_intersection = controller
                            .view
                            .borrow()
                            .grid_intersection(mouse_x as f32, mouse_y as f32);
                        if let ActionMode::BuildHelix {
                            position: helix_position,
                            length,
                        } = app_state.get_action_mode().0
                        {
                            if let Some(intersection) = grid_intersection {
                                if let Some(object) = controller
                                    .data
                                    .borrow()
                                    .get_grid_object(intersection.grid_position())
                                    .filter(|_| !controller.current_modifiers.shift())
                                {
                                    Transition {
                                        new_state: Some(Box::new(TranslatingGridObject {
                                            grid_id: intersection.grid_id,
                                            object: object.clone(),
                                            x: intersection.x,
                                            y: intersection.y,
                                        })),
                                        consequences: Consequence::HelixSelected(object.helix()),
                                    }
                                } else {
                                    Transition {
                                        new_state: Some(Box::new(BuildingHelix {
                                            position_helix: helix_position,
                                            length_helix: length,
                                            x_helix: intersection.x,
                                            y_helix: intersection.y,
                                            grid_id: intersection.grid_id,
                                            design_id: d_id,
                                            clicked_position: position,
                                        })),
                                        consequences: Consequence::Nothing,
                                    }
                                }
                            } else {
                                Transition {
                                    new_state: Some(Box::new(Selecting {
                                        element,
                                        clicked_position: position,
                                        mouse_position: position,
                                        click_date: Instant::now(),
                                        adding: controller.current_modifiers.shift()
                                            | ctrl(&controller.current_modifiers),
                                    })),
                                    consequences: Consequence::Nothing,
                                }
                            }
                        } else {
                            let clicked_element;
                            let object;
                            if let Some(intersection) = grid_intersection.as_ref() {
                                clicked_element = Some(SceneElement::GridCircle(
                                    d_id,
                                    intersection.grid_position(),
                                ));
                                object = controller
                                    .data
                                    .borrow()
                                    .get_grid_object(intersection.grid_position());
                            } else {
                                clicked_element = element;
                                object = None;
                            };
                            if let Some(obj) = object {
                                // if helix is Some, intersection is also Some
                                let intersection = grid_intersection.unwrap();
                                Transition {
                                    new_state: Some(Box::new(TranslatingGridObject {
                                        grid_id: intersection.grid_id,
                                        object: obj.clone(),
                                        x: intersection.x,
                                        y: intersection.y,
                                    })),
                                    consequences: Consequence::HelixSelected(obj.helix()),
                                }
                            } else {
                                Transition {
                                    new_state: Some(Box::new(Selecting {
                                        element: clicked_element,
                                        clicked_position: position,
                                        mouse_position: position,
                                        click_date: Instant::now(),
                                        adding: controller.current_modifiers.shift()
                                            | ctrl(&controller.current_modifiers),
                                    })),
                                    consequences: Consequence::Nothing,
                                }
                            }
                        }
                    }
                    Some(SceneElement::WidgetElement(widget_id)) => {
                        let mouse_x = position.x / controller.area_size.width as f64;
                        let mouse_y = position.y / controller.area_size.height as f64;
                        let translation_target = if controller.current_modifiers.shift() {
                            WidgetTarget::Pivot
                        } else {
                            WidgetTarget::Object
                        };
                        match widget_id {
                            UP_HANDLE_ID | DIR_HANDLE_ID | RIGHT_HANDLE_ID => Transition {
                                new_state: Some(Box::new(TranslatingWidget {
                                    direction: HandleDir::from_widget_id(widget_id),
                                    translation_target,
                                })),
                                consequences: Consequence::InitTranslation(
                                    mouse_x,
                                    mouse_y,
                                    translation_target,
                                ),
                            },
                            RIGHT_CIRCLE_ID | FRONT_CIRCLE_ID | UP_CIRCLE_ID => {
                                let target = if controller.current_modifiers.shift() {
                                    WidgetTarget::Pivot
                                } else {
                                    WidgetTarget::Object
                                };

                                Transition {
                                    new_state: Some(Box::new(RotatingWidget { target })),
                                    consequences: Consequence::InitRotation(
                                        RotationMode::from_widget_id(widget_id),
                                        mouse_x,
                                        mouse_y,
                                        target,
                                    ),
                                }
                            }
                            _ => {
                                println!("WARNING UNEXPECTED WIDGET ID");
                                Transition::nothing()
                            }
                        }
                    }
                    Some(SceneElement::DesignElement(_, _))
                        if ctrl(&controller.current_modifiers)
                            && controller
                                .data
                                .borrow()
                                .element_to_nucl(&element, true)
                                .is_some() =>
                    {
                        if let Some((nucl, _)) =
                            controller.data.borrow().element_to_nucl(&element, true)
                        {
                            Transition::consequence(Consequence::QuickXoverAttempt {
                                nucl,
                                doubled: controller.current_modifiers.shift(),
                            })
                        } else {
                            Transition::nothing()
                        }
                    }
                    _ => Transition {
                        new_state: Some(Box::new(Selecting {
                            element,
                            clicked_position: position,
                            mouse_position: position,
                            click_date: Instant::now(),
                            adding: controller.current_modifiers.shift()
                                | ctrl(&controller.current_modifiers),
                        })),
                        consequences: Consequence::Nothing,
                    },
                }
            }
            WindowEvent::MouseInput {
                state: ElementState::Pressed,
                button: MouseButton::Middle,
                ..
            } if ctrl(&controller.current_modifiers) => Transition {
                new_state: Some(Box::new(RotatingCamera {
                    clicked_position: position,
                    button_pressed: MouseButton::Middle,
                })),
                consequences: Consequence::Nothing,
            },
            WindowEvent::MouseInput {
                state: ElementState::Pressed,
                button: MouseButton::Middle,
                ..
            } => Transition {
                new_state: Some(Box::new(TranslatingCamera {
                    mouse_position: self.mouse_position,
                    clicked_position: self.mouse_position,
                    button_pressed: MouseButton::Middle,
                })),
                consequences: Consequence::Nothing,
            },
            WindowEvent::MouseInput {
                state: ElementState::Pressed,
                button: MouseButton::Right,
                ..
            } => Transition {
                new_state: Some(Box::new(SettingPivot {
                    mouse_position: position,
                    clicked_position: position,
                })),
                consequences: Consequence::Nothing,
            },
            _ => Transition::nothing(),
        }
    }

    fn display(&self) -> Cow<'static, str> {
        "Normal".into()
    }
}

struct TranslatingCamera {
    mouse_position: PhysicalPosition<f64>,
    clicked_position: PhysicalPosition<f64>,
    button_pressed: MouseButton,
}

impl<S: AppState> ControllerState<S> for TranslatingCamera {
    fn display(&self) -> Cow<'static, str> {
        "Translating Camera".into()
    }

    fn transition_to(&self, _controller: &Controller<S>) -> TransistionConsequence {
        TransistionConsequence::InitMovement
    }

    fn transition_from(&self, _controller: &Controller<S>) -> TransistionConsequence {
        TransistionConsequence::EndMovement
    }

    fn input(
        &mut self,
        event: &WindowEvent,
        position: PhysicalPosition<f64>,
        controller: &Controller<S>,
        _pixel_reader: &mut ElementSelector,
        _app_state: &S,
    ) -> Transition<S> {
        match event {
            WindowEvent::MouseInput {
                button,
                state: ElementState::Released,
                ..
            } if *button == self.button_pressed => Transition {
                new_state: Some(Box::new(NormalState {
                    mouse_position: self.mouse_position,
                })),
                consequences: Consequence::MovementEnded,
            },
            WindowEvent::CursorMoved { .. } => {
                let mouse_dx =
                    (position.x - self.clicked_position.x) / controller.area_size.width as f64;
                let mouse_dy =
                    (position.y - self.clicked_position.y) / controller.area_size.height as f64;
                self.mouse_position = position;
                Transition::consequence(Consequence::CameraTranslated(mouse_dx, mouse_dy))
            }
            _ => Transition::nothing(),
        }
    }

    fn cursor(&self) -> Option<ensnano_interactor::CursorIcon> {
        Some(CursorIcon::Crosshair)
    }
}

struct SettingPivot {
    mouse_position: PhysicalPosition<f64>,
    clicked_position: PhysicalPosition<f64>,
}

impl<S: AppState> ControllerState<S> for SettingPivot {
    fn display(&self) -> Cow<'static, str> {
        "Setting Pivot".into()
    }

    fn input(
        &mut self,
        event: &WindowEvent,
        position: PhysicalPosition<f64>,
        controller: &Controller<S>,
        pixel_reader: &mut ElementSelector,
        _app_state: &S,
    ) -> Transition<S> {
        match event {
            WindowEvent::CursorMoved { .. } => {
                if position_difference(position, self.clicked_position) > 5. {
                    Transition {
                        new_state: Some(Box::new(RotatingCamera {
                            clicked_position: self.clicked_position,
                            button_pressed: MouseButton::Right,
                        })),
                        consequences: Consequence::Nothing,
                    }
                } else {
                    self.mouse_position = position;
                    Transition::nothing()
                }
            }
            WindowEvent::MouseInput {
                state: ElementState::Released,
                button: MouseButton::Right,
                ..
            } => {
                let element = match pixel_reader.set_selected_id(self.mouse_position) {
                    Some(SceneElement::Grid(d_id, g_id)) => {
                        // for grids we take the precise grid position on which the user clicked.
                        let mouse_x = self.mouse_position.x / controller.area_size.width as f64;
                        let mouse_y = self.mouse_position.y / controller.area_size.height as f64;
                        if let Some(intersection) = controller
                            .view
                            .borrow()
                            .specific_grid_intersection(mouse_x as f32, mouse_y as f32, g_id)
                        {
                            Some(SceneElement::GridCircle(d_id, intersection.grid_position()))
                        } else {
                            Some(SceneElement::Grid(d_id, g_id))
                        }
                    }
                    element => element,
                };
                log::debug!("Pivot element {:?}", element);
                Transition {
                    new_state: Some(Box::new(NormalState {
                        mouse_position: position,
                    })),
                    consequences: Consequence::PivotElement(element),
                }
            }
            _ => Transition::nothing(),
        }
    }
}

struct RotatingCamera {
    clicked_position: PhysicalPosition<f64>,
    button_pressed: MouseButton,
}

impl<S: AppState> ControllerState<S> for RotatingCamera {
    fn display(&self) -> Cow<'static, str> {
        "Rotating Camera".into()
    }

    fn transition_to(&self, _controller: &Controller<S>) -> TransistionConsequence {
        TransistionConsequence::InitMovement
    }

    fn transition_from(&self, _controller: &Controller<S>) -> TransistionConsequence {
        TransistionConsequence::EndMovement
    }

    fn input(
        &mut self,
        event: &WindowEvent,
        position: PhysicalPosition<f64>,
        controller: &Controller<S>,
        _pixel_reader: &mut ElementSelector,
        _app_state: &S,
    ) -> Transition<S> {
        match event {
            WindowEvent::CursorMoved { .. } => {
                let mouse_dx =
                    (position.x - self.clicked_position.x) / controller.area_size.width as f64;
                let mouse_dy =
                    (position.y - self.clicked_position.y) / controller.area_size.height as f64;
                Transition::consequence(Consequence::Swing(mouse_dx, mouse_dy))
            }
            WindowEvent::MouseInput {
                state: ElementState::Released,
                button,
                ..
            } if *button == self.button_pressed => Transition {
                new_state: Some(Box::new(NormalState {
                    mouse_position: position,
                })),
                consequences: Consequence::Nothing,
            },
            _ => Transition::nothing(),
        }
    }

    fn cursor(&self) -> Option<ensnano_interactor::CursorIcon> {
        Some(CursorIcon::AllScroll)
    }
}

struct Selecting {
    mouse_position: PhysicalPosition<f64>,
    clicked_position: PhysicalPosition<f64>,
    element: Option<SceneElement>,
    click_date: Instant,
    adding: bool,
}

impl<S: AppState> ControllerState<S> for Selecting {
    fn display(&self) -> Cow<'static, str> {
        "Selecting".into()
    }

    fn element_being_selected(&self) -> Option<SceneElement> {
        self.element.clone()
    }

    fn check_timers(&mut self, controller: &Controller<S>) -> Transition<S> {
        let now = Instant::now();
        if (now - self.click_date).as_millis() > 350 {
            if let Some((nucl, d_id)) = controller
                .data
                .borrow()
                .element_to_nucl(&self.element, true)
            {
                let position_nucl = controller
                    .data
                    .borrow()
                    .get_nucl_position(nucl, d_id)
                    .expect("position nucl");
                let mouse_x = self.mouse_position.x / controller.area_size.width as f64;
                let mouse_y = self.mouse_position.y / controller.area_size.height as f64;
                let projected_pos = controller.camera_controller.get_projection(
                    position_nucl,
                    mouse_x,
                    mouse_y,
                    controller.stereography.as_ref(),
                );

                Transition {
                    new_state: Some(Box::new(Xovering {
                        source_element: self.element,
                        source_position: position_nucl,
                    })),
                    consequences: Consequence::InitFreeXover(nucl, d_id, projected_pos),
                }
            } else {
                Transition {
                    new_state: Some(Box::new(NormalState {
                        mouse_position: self.mouse_position,
                    })),
                    consequences: Consequence::Nothing,
                }
            }
        } else {
            Transition::nothing()
        }
    }

    fn input(
        &mut self,
        event: &WindowEvent,
        position: PhysicalPosition<f64>,
        controller: &Controller<S>,
        _pixel_reader: &mut ElementSelector,
        _app_state: &S,
    ) -> Transition<S> {
        match event {
            WindowEvent::CursorMoved { .. } => {
                if position_difference(position, self.clicked_position) > 5. {
                    if let Some(nucl) = controller.data.borrow().can_start_builder(self.element) {
                        Transition {
                            new_state: Some(Box::new(BuildingStrand {
                                clicked: true,
                                last_scroll: Instant::now(),
                            })),
                            consequences: Consequence::InitBuild(vec![nucl]),
                        }
                    } else {
                        Transition {
                            new_state: Some(Box::new(NormalState {
                                mouse_position: self.mouse_position,
                            })),
                            consequences: Consequence::Nothing,
                        }
                    }
                } else {
                    self.mouse_position = position;
                    Transition::nothing()
                }
            }
            WindowEvent::MouseInput {
                state: ElementState::Released,
                button: MouseButton::Left,
                ..
            } => {
                let now = Instant::now();
                Transition {
                    new_state: Some(Box::new(WaitDoubleClick {
                        click_date: now,
                        element: self.element.clone(),
                        mouse_position: position,
                        clicked_position: self.clicked_position,
                    })),
                    consequences: Consequence::ElementSelected(self.element, self.adding),
                }
            }
            _ => Transition::nothing(),
        }
    }
}

struct WaitDoubleClick {
    click_date: Instant,
    element: Option<SceneElement>,
    mouse_position: PhysicalPosition<f64>,
    clicked_position: PhysicalPosition<f64>,
}

impl<S: AppState> ControllerState<S> for WaitDoubleClick {
    fn check_timers(&mut self, _controller: &Controller<S>) -> Transition<S> {
        let now = Instant::now();
        if (now - self.click_date).as_millis() > 250 {
            Transition {
                new_state: Some(Box::new(NormalState {
                    mouse_position: self.mouse_position,
                })),
                consequences: Consequence::Nothing,
            }
        } else {
            Transition::nothing()
        }
    }

    fn display(&self) -> Cow<'static, str> {
        "Waiting Double Click".into()
    }

    fn input(
        &mut self,
        event: &WindowEvent,
        position: PhysicalPosition<f64>,
        _controller: &Controller<S>,
        _pixel_reader: &mut ElementSelector,
        _app_state: &S,
    ) -> Transition<S> {
        match event {
            WindowEvent::MouseInput {
                button: MouseButton::Left,
                state: ElementState::Released,
                ..
            } => Transition {
                new_state: Some(Box::new(NormalState {
                    mouse_position: self.mouse_position,
                })),
                consequences: Consequence::DoubleClick(self.element.clone()),
            },
            WindowEvent::CursorMoved { .. } => {
                self.mouse_position = position;
                if position_difference(position, self.clicked_position) > 5. {
                    Transition {
                        new_state: Some(Box::new(NormalState {
                            mouse_position: self.mouse_position,
                        })),
                        consequences: Consequence::Nothing,
                    }
                } else {
                    Transition::nothing()
                }
            }
            _ => Transition::nothing(),
        }
    }
}

struct TranslatingWidget {
    direction: HandleDir,
    translation_target: WidgetTarget,
}

/// What is being affected by the translation
#[derive(Clone, Debug, Copy, Eq, PartialEq)]
pub enum WidgetTarget {
    /// The selected elements
    Object,
    /// The selection's pivot
    Pivot,
}

impl<S: AppState> ControllerState<S> for TranslatingWidget {
    fn display(&self) -> Cow<'static, str> {
        "Translating widget".into()
    }

    fn handles_color_system(&self) -> Option<HandleColors> {
        match self.translation_target {
            WidgetTarget::Pivot => Some(HandleColors::Cym),
            WidgetTarget::Object => Some(HandleColors::Rgb),
        }
    }

    fn input(
        &mut self,
        event: &WindowEvent,
        position: PhysicalPosition<f64>,
        controller: &Controller<S>,
        _pixel_reader: &mut ElementSelector,
        _app_state: &S,
    ) -> Transition<S> {
        match event {
            WindowEvent::MouseInput {
                button: MouseButton::Left,
                state: ElementState::Released,
                ..
            } => Transition {
                new_state: Some(Box::new(NormalState {
                    mouse_position: position,
                })),
                consequences: Consequence::MovementEnded,
            },
            WindowEvent::CursorMoved { .. } => {
                let mouse_x = position.x / controller.area_size.width as f64;
                let mouse_y = position.y / controller.area_size.height as f64;
                Transition::consequence(Consequence::Translation(
                    self.direction,
                    mouse_x,
                    mouse_y,
                    self.translation_target,
                ))
            }
            _ => Transition::nothing(),
        }
    }

    fn cursor(&self) -> Option<ensnano_interactor::CursorIcon> {
        Some(CursorIcon::Grabbing)
    }
}

struct TranslatingGridObject {
    object: GridObject,
    grid_id: usize,
    x: isize,
    y: isize,
}

impl<S: AppState> ControllerState<S> for TranslatingGridObject {
    fn display(&self) -> Cow<'static, str> {
        format!(
            "Translating object {:?} on grid {}",
            self.object, self.grid_id
        )
        .into()
    }

    fn input(
        &mut self,
        event: &WindowEvent,
        position: PhysicalPosition<f64>,
        controller: &Controller<S>,
        _pixel_reader: &mut ElementSelector,
        _app_state: &S,
    ) -> Transition<S> {
        match event {
            WindowEvent::MouseInput {
                button: MouseButton::Left,
                state: ElementState::Released,
                ..
            } => Transition {
                new_state: Some(Box::new(NormalState {
                    mouse_position: position,
                })),
                consequences: Consequence::MovementEnded,
            },
            WindowEvent::CursorMoved { .. } => {
                let mouse_x = position.x / controller.area_size.width as f64;
                let mouse_y = position.y / controller.area_size.height as f64;
                if let Some(intersection) = controller.view.borrow().specific_grid_intersection(
                    mouse_x as f32,
                    mouse_y as f32,
                    self.grid_id,
                ) {
                    if intersection.x != self.x || intersection.y != self.y {
                        self.x = intersection.x;
                        self.y = intersection.y;
                        Transition::consequence(Consequence::ObjectTranslated {
                            object: self.object.clone(),
                            grid: self.grid_id,
                            x: intersection.x,
                            y: intersection.y,
                        })
                    } else {
                        Transition::nothing()
                    }
                } else {
                    Transition::nothing()
                }
            }
            _ => Transition::nothing(),
        }
    }

    fn cursor(&self) -> Option<ensnano_interactor::CursorIcon> {
        Some(CursorIcon::Grabbing)
    }
}

struct RotatingWidget {
    target: WidgetTarget,
}

impl<S: AppState> ControllerState<S> for RotatingWidget {
    fn display(&self) -> Cow<'static, str> {
        "Rotating widget".into()
    }

    fn handles_color_system(&self) -> Option<HandleColors> {
        match self.target {
            WidgetTarget::Pivot => Some(HandleColors::Cym),
            WidgetTarget::Object => Some(HandleColors::Rgb),
        }
    }

    fn input(
        &mut self,
        event: &WindowEvent,
        position: PhysicalPosition<f64>,
        controller: &Controller<S>,
        _pixel_reader: &mut ElementSelector,
        _app_state: &S,
    ) -> Transition<S> {
        match event {
            WindowEvent::MouseInput {
                button: MouseButton::Left,
                state: ElementState::Released,
                ..
            } => Transition {
                new_state: Some(Box::new(NormalState {
                    mouse_position: position,
                })),
                consequences: Consequence::MovementEnded,
            },
            WindowEvent::CursorMoved { .. } => {
                let mouse_x = position.x / controller.area_size.width as f64;
                let mouse_y = position.y / controller.area_size.height as f64;
                Transition::consequence(Consequence::Rotation(mouse_x, mouse_y, self.target))
            }
            _ => Transition::nothing(),
        }
    }

    fn transition_to(&self, controller: &Controller<S>) -> TransistionConsequence {
        if self.target == WidgetTarget::Pivot {
            controller.data.borrow_mut().notify_rotating_pivot();
        }
        TransistionConsequence::Nothing
    }

    fn transition_from(&self, controller: &Controller<S>) -> TransistionConsequence {
        if self.target == WidgetTarget::Pivot {
            controller.data.borrow_mut().stop_rotating_pivot();
        }
        TransistionConsequence::Nothing
    }

    fn cursor(&self) -> Option<ensnano_interactor::CursorIcon> {
        Some(CursorIcon::Grabbing)
    }
}

struct BuildingStrand {
    clicked: bool,
    last_scroll: Instant,
}

impl<S: AppState> ControllerState<S> for BuildingStrand {
    fn display(&self) -> Cow<'static, str> {
        "Building Strand".into()
    }

    fn notify_scroll(&mut self) {
        self.last_scroll = Instant::now()
    }

    fn check_timers(&mut self, _controller: &Controller<S>) -> Transition<S> {
        let now = Instant::now();
        if !self.clicked && (now - self.last_scroll).as_millis() > 1000 {
            Transition {
                new_state: Some(Box::new(NormalState {
                    mouse_position: PhysicalPosition::new(0., 0.),
                })),
                consequences: Consequence::BuildEnded,
            }
        } else {
            Transition::nothing()
        }
    }

    fn input(
        &mut self,
        event: &WindowEvent,
        position: PhysicalPosition<f64>,
        controller: &Controller<S>,
        pixel_reader: &mut ElementSelector,
        app_state: &S,
    ) -> Transition<S> {
        match event {
            WindowEvent::MouseInput {
                button: MouseButton::Left,
                state: ElementState::Released,
                ..
            } => Transition {
                new_state: Some(Box::new(NormalState {
                    mouse_position: position,
                })),
                consequences: Consequence::BuildEnded,
            },
            WindowEvent::CursorMoved { .. } if self.clicked => {
                if let Some(builder) = app_state.get_strand_builders().get(0) {
                    let mouse_x = position.x / controller.area_size.width as f64;
                    let mouse_y = position.y / controller.area_size.height as f64;
                    let element = pixel_reader.set_selected_id(position);
                    let nucl = controller
                        .data
                        .borrow()
                        .element_to_nucl(&element, false)
                        .filter(|p| p.0.helix == builder.get_initial_nucl().helix);
                    let initial_position =
                        nucl.and_then(|nucl| controller.data.borrow().get_nucl_position(nucl.0, 0));

                    let position = nucl.map(|n| n.0.position).or_else(|| {
                        controller.view.borrow().compute_projection_axis(
                            builder.get_axis(),
                            mouse_x,
                            mouse_y,
                            initial_position,
                            controller.stereography.is_some(),
                        )
                    });
                    let consequence = if let Some(position) = position {
                        Consequence::Building(position)
                    } else {
                        Consequence::Nothing
                    };
                    Transition::consequence(consequence)
                } else {
                    Transition::nothing()
                }
            }
            _ => Transition::nothing(),
        }
    }

    fn cursor(&self) -> Option<ensnano_interactor::CursorIcon> {
        Some(CursorIcon::Grabbing)
    }
}

struct Xovering {
    source_element: Option<SceneElement>,
    source_position: Vec3,
}

impl<S: AppState> ControllerState<S> for Xovering {
    fn display(&self) -> Cow<'static, str> {
        "Building Strand".into()
    }

    fn input(
        &mut self,
        event: &WindowEvent,
        position: PhysicalPosition<f64>,
        controller: &Controller<S>,
        pixel_reader: &mut ElementSelector,
        _app_state: &S,
    ) -> Transition<S> {
        match event {
            WindowEvent::MouseInput {
                button: MouseButton::Left,
                state: ElementState::Released,
                ..
            } => {
                let element = pixel_reader.set_selected_id(position);
                if let Some((source, target, design_id)) = controller
                    .data
                    .borrow()
                    .attempt_xover(&self.source_element, &element)
                {
                    Transition {
                        new_state: Some(Box::new(NormalState {
                            mouse_position: position,
                        })),
                        consequences: Consequence::XoverAtempt(source, target, design_id),
                    }
                } else {
                    Transition {
                        new_state: Some(Box::new(NormalState {
                            mouse_position: position,
                        })),
                        consequences: Consequence::EndFreeXover,
                    }
                }
            }
            WindowEvent::CursorMoved { .. } => {
                let element = pixel_reader.set_selected_id(position);
                let mouse_x = position.x / controller.area_size.width as f64;
                let mouse_y = position.y / controller.area_size.height as f64;
                let projected_pos = controller.camera_controller.get_projection(
                    self.source_position,
                    mouse_x,
                    mouse_y,
                    controller.stereography.as_ref(),
                );
                Transition::consequence(Consequence::MoveFreeXover(element, projected_pos))
            }
            _ => Transition::nothing(),
        }
    }

    fn cursor(&self) -> Option<ensnano_interactor::CursorIcon> {
        Some(CursorIcon::Grabbing)
    }
}

struct BuildingHelix {
    design_id: u32,
    grid_id: usize,
    x_helix: isize,
    y_helix: isize,
    length_helix: usize,
    position_helix: isize,
    clicked_position: PhysicalPosition<f64>,
}

impl<S: AppState> ControllerState<S> for BuildingHelix {
    fn display(&self) -> Cow<'static, str> {
        "Building Helix".into()
    }

    fn input(
        &mut self,
        event: &WindowEvent,
        position: PhysicalPosition<f64>,
        _controller: &Controller<S>,
        _pixel_reader: &mut ElementSelector,
        _app_state: &S,
    ) -> Transition<S> {
        match event {
            WindowEvent::CursorMoved { .. } => {
                if position_difference(self.clicked_position, position) > 5. {
                    Transition {
                        new_state: Some(Box::new(NormalState {
                            mouse_position: position,
                        })),
                        consequences: Consequence::Nothing,
                    }
                } else {
                    Transition::nothing()
                }
            }
            WindowEvent::MouseInput {
                state: ElementState::Released,
                button: MouseButton::Left,
                ..
            } => Transition {
                new_state: Some(Box::new(NormalState {
                    mouse_position: position,
                })),
                consequences: Consequence::BuildHelix {
                    design_id: self.design_id,
                    grid_id: self.grid_id,
                    length: self.length_helix,
                    x: self.x_helix,
                    y: self.y_helix,
                    position: self.position_helix,
                },
            },
            _ => Transition::nothing(),
        }
    }
}

struct Pasting {
    clicked_position: PhysicalPosition<f64>,
    element: Option<SceneElement>,
}

impl<S: AppState> ControllerState<S> for Pasting {
    fn display(&self) -> Cow<'static, str> {
        "Pasting".into()
    }

    fn input(
        &mut self,
        event: &WindowEvent,
        position: PhysicalPosition<f64>,
        _controller: &Controller<S>,
        _pixel_reader: &mut ElementSelector,
        _app_state: &S,
    ) -> Transition<S> {
        match event {
            WindowEvent::CursorMoved { .. } => {
                if position_difference(self.clicked_position, position) > 5. {
                    Transition {
                        new_state: Some(Box::new(NormalState {
                            mouse_position: position,
                        })),
                        consequences: Consequence::Nothing,
                    }
                } else {
                    Transition::nothing()
                }
            }
            WindowEvent::MouseInput {
                state: ElementState::Released,
                button: MouseButton::Left,
                ..
            } => Transition {
                new_state: Some(Box::new(NormalState {
                    mouse_position: position,
                })),
                consequences: Consequence::Paste(self.element),
            },
            _ => Transition::nothing(),
        }
    }
}

fn position_difference(a: PhysicalPosition<f64>, b: PhysicalPosition<f64>) -> f64 {
    (a.x - b.x).abs().max((a.y - b.y).abs())
}

fn ctrl(modifiers: &ModifiersState) -> bool {
    if cfg!(target_os = "macos") {
        modifiers.logo()
    } else {
        modifiers.ctrl()
    }
}<|MERGE_RESOLUTION|>--- conflicted
+++ resolved
@@ -16,12 +16,8 @@
     along with this program.  If not, see <https://www.gnu.org/licenses/>.
 */
 use super::*;
-<<<<<<< HEAD
 use ensnano_design::grid::GridObject;
-use ensnano_interactor::ActionMode;
-=======
 use ensnano_interactor::{ActionMode, CursorIcon};
->>>>>>> 2fdb48ad
 use std::borrow::Cow;
 use std::cell::RefCell;
 use std::time::Instant;
@@ -96,7 +92,6 @@
         None
     }
 
-<<<<<<< HEAD
     fn element_being_selected(&self) -> Option<SceneElement> {
         None
     }
@@ -104,11 +99,9 @@
     fn notify_scroll(&mut self) {
         ()
     }
-=======
     fn cursor(&self) -> Option<ensnano_interactor::CursorIcon> {
         None
     }
->>>>>>> 2fdb48ad
 }
 
 pub struct NormalState {
