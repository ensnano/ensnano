--- conflicted
+++ resolved
@@ -414,7 +414,6 @@
             .update_handle_colors(self.handles_color_system());
     }
 
-<<<<<<< HEAD
     pub fn is_building_bezier_curve(&self) -> bool {
         self.current_modifiers.shift()
     }
@@ -434,10 +433,10 @@
             self.bezier_curve_origin = Some(point);
             None
         }
-=======
+    }
+
     pub fn get_icon(&self) -> Option<ensnano_interactor::CursorIcon> {
         self.state.borrow().cursor()
->>>>>>> 2fdb48ad
     }
 }
 
