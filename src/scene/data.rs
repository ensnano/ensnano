--- conflicted
+++ resolved
@@ -1212,23 +1212,11 @@
             }
         }
 
-<<<<<<< HEAD
-        // If we are building helices, we want to show candidates grid circle even when they do not
-        // correspond to an existing helix
-        if app_state.get_action_mode().0.is_build() {
-            for c in app_state.get_candidates() {
-                if let Selection::Helix(0, h_id) = c {
-                    if let Some(pos) = design.get_helix_grid_position(*h_id) {
-                        add_discs((pos.grid, pos.x, pos.y), discs!(), DiscLevel::Candidate)
-                    };
-                }
-=======
         for c in app_state.get_candidates() {
             if let Selection::Helix(0, h_id) = c {
                 if let Some(pos) = design.get_helix_grid_position(*h_id) {
                     add_discs((pos.grid, pos.x, pos.y), discs!(), DiscLevel::Candidate)
                 };
->>>>>>> 1ce4e8f6
             }
         }
 
