--- conflicted
+++ resolved
@@ -39,10 +39,6 @@
     pub aspect_ratio: f32,
 }
 
-<<<<<<< HEAD
-unsafe impl bytemuck::Pod for Uniforms {}
-unsafe impl bytemuck::Zeroable for Uniforms {}
-
 #[derive(Clone, Debug)]
 pub struct Stereography {
     pub(super) radius: f32,
@@ -73,8 +69,6 @@
     }
 }
 
-=======
->>>>>>> d6b197a2
 impl Uniforms {
     pub fn from_view_proj(
         camera: CameraPtr,
