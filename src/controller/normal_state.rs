--- conflicted
+++ resolved
@@ -16,13 +16,10 @@
     along with this program.  If not, see <https://www.gnu.org/licenses/>.
 */
 
-<<<<<<< HEAD
 use crate::app_state::PastePosition;
 
 use super::download_intervals::DownloadIntervals;
-=======
 use super::messages::CHANGING_DNA_PARAMETERS_WARNING;
->>>>>>> 9c87ff90
 use super::*;
 use ensnano_design::group_attributes::GroupPivot;
 use ensnano_design::{Nucl, Parameters};
@@ -248,18 +245,15 @@
                     main_state.flip_split_views();
                     self
                 }
-<<<<<<< HEAD
                 Action::Twist(g_id) => {
                     main_state.start_twist(g_id);
                     self
                 }
-=======
                 Action::SetDnaParameters(param) => Box::new(YesNo::new(
                     CHANGING_DNA_PARAMETERS_WARNING,
                     Box::new(ChangindDnaParameters(param)),
                     self,
                 )),
->>>>>>> 9c87ff90
                 action => {
                     println!("Not implemented {:?}", action);
                     self
@@ -466,9 +460,6 @@
         doubled: bool,
     },
     FlipSplitViews,
-<<<<<<< HEAD
     Twist(usize),
-=======
     SetDnaParameters(Parameters),
->>>>>>> 9c87ff90
 }