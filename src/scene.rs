--- conflicted
+++ resolved
@@ -464,7 +464,6 @@
 
         let group_id = app_state.get_current_group_id();
 
-<<<<<<< HEAD
         let translation_op: Arc<dyn Operation> = if control_points.len() > 0 {
             Arc::new(BezierControlPointTranslation {
                 design_id: 0,
@@ -490,6 +489,7 @@
                 z: translation.dot(dir),
                 snap: true,
                 group_id,
+                replace: false,
             })
         } else if let Some(grids) = grids {
             Arc::new(GridTranslation {
@@ -502,43 +502,11 @@
                 y: translation.dot(top),
                 z: translation.dot(dir),
                 group_id,
+                replace: false,
             })
         } else {
             return;
         };
-=======
-        let translation_op: Arc<dyn Operation> =
-            if let Some(helices) = helices.filter(|_| at_most_one_grid) {
-                Arc::new(HelixTranslation {
-                    design_id: 0,
-                    helices,
-                    right: Vec3::unit_x().rotated_by(rotor),
-                    top: Vec3::unit_y().rotated_by(rotor),
-                    dir: Vec3::unit_z().rotated_by(rotor),
-                    x: translation.dot(right),
-                    y: translation.dot(top),
-                    z: translation.dot(dir),
-                    snap: true,
-                    group_id,
-                    replace: false,
-                })
-            } else if let Some(grids) = grids {
-                Arc::new(GridTranslation {
-                    design_id: 0,
-                    grid_ids: grids,
-                    right: Vec3::unit_x().rotated_by(rotor),
-                    top: Vec3::unit_y().rotated_by(rotor),
-                    dir: Vec3::unit_z().rotated_by(rotor),
-                    x: translation.dot(right),
-                    y: translation.dot(top),
-                    z: translation.dot(dir),
-                    group_id,
-                    replace: false,
-                })
-            } else {
-                return;
-            };
->>>>>>> d6b197a2
 
         self.requests
             .lock()
