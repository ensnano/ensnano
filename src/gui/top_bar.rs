/*
ENSnano, a 3d graphical application for DNA nanostructures.
    Copyright (C) 2021  Nicolas Levy <nicolaspierrelevy@gmail.com> and Nicolas Schabanel <nicolas.schabanel@ens-lyon.fr>

    This program is free software: you can redistribute it and/or modify
    it under the terms of the GNU General Public License as published by
    the Free Software Foundation, either version 3 of the License, or
    (at your option) any later version.

    This program is distributed in the hope that it will be useful,
    but WITHOUT ANY WARRANTY; without even the implied warranty of
    MERCHANTABILITY or FITNESS FOR A PARTICULAR PURPOSE.  See the
    GNU General Public License for more details.

    You should have received a copy of the GNU General Public License
    along with this program.  If not, see <https://www.gnu.org/licenses/>.
*/
use super::{AppState, UiSize};
use ensnano_interactor::{ActionMode, SelectionMode};
use iced::{container, Background, Container};
use iced_wgpu::Renderer;
use iced_winit::winit::dpi::LogicalSize;
use iced_winit::{button, Button, Color, Command, Element, Length, Program, Row};
use std::collections::BTreeMap;
use std::sync::{Arc, Mutex};

use super::material_icons_light;
use material_icons::{icon_to_char, Icon as MaterialIcon, FONT as MATERIALFONT};
use material_icons_light::LightIcon;

const ICONFONT: iced::Font = iced::Font::External {
    name: "IconFont",
    bytes: MATERIALFONT,
};

const LIGHT_ICONFONT: iced::Font = iced::Font::External {
    name: "IconFontLight",
    bytes: material_icons_light::MATERIAL_ICON_LIGHT,
};

const DARK_ICONFONT: iced::Font = iced::Font::External {
    name: "IconFontDark",
    bytes: material_icons_light::MATERIAL_ICON_DARK,
};

fn icon(icon: MaterialIcon, ui_size: UiSize) -> iced::Text {
    iced::Text::new(format!("{}", icon_to_char(icon)))
        .font(ICONFONT)
        .size(ui_size.icon())
}

fn light_icon(icon: LightIcon, ui_size: UiSize) -> iced::Text {
    iced::Text::new(format!("{}", material_icons_light::icon_to_char(icon)))
        .font(LIGHT_ICONFONT)
        .size(ui_size.icon())
}

fn dark_icon(icon: LightIcon, ui_size: UiSize) -> iced::Text {
    iced::Text::new(format!("{}", material_icons_light::icon_to_char(icon)))
        .font(DARK_ICONFONT)
        .size(ui_size.icon())
}

use super::{Requests, SplitMode};

pub struct TopBar<R: Requests, S: AppState> {
    button_fit: button::State,
    button_add_file: button::State,
    button_save_as: button::State,
    button_save: button::State,
    button_undo: button::State,
    button_redo: button::State,
    button_3d: button::State,
    button_2d: button::State,
    button_split: button::State,
    button_oxdna: button::State,
    button_split_2d: button::State,
    button_flip_split: button::State,
    button_help: button::State,
    button_tutorial: button::State,
    button_reload: button::State,
    button_toggle_2d: button::State,
    button_new_empty_design: button::State,
    requests: Arc<Mutex<R>>,
    logical_size: LogicalSize<f64>,
    action_mode_state: ActionModeState,
    selection_mode_state: SelectionModeState,
    ui_size: UiSize,
    application_state: MainState<S>,
}

#[derive(Debug, Default, Clone)]
pub struct MainState<S: AppState> {
    pub app_state: S,
    pub can_undo: bool,
    pub can_redo: bool,
    pub need_save: bool,
    pub can_reload: bool,
    pub can_split2d: bool,
    pub can_toggle_2d: bool,
    pub splited_2d: bool,
}

#[derive(Debug, Clone)]
pub enum Message<S: AppState> {
    SceneFitRequested,
    OpenFileButtonPressed,
    FileSaveRequested,
    SaveAsRequested,
    Resize(LogicalSize<f64>),
    ToggleView(SplitMode),
    UiSizeChanged(UiSize),
    OxDNARequested,
    Split2d,
    NewApplicationState(MainState<S>),
    ForceHelp,
    ShowTutorial,
    Undo,
    Redo,
    ButtonNewEmptyDesignPressed,
    ActionModeChanged(ActionMode),
    SelectionModeChanged(SelectionMode),
    Toggle2D,
    Reload,
    FlipSplitViews,
}

impl<R: Requests, S: AppState> TopBar<R, S> {
    pub fn new(requests: Arc<Mutex<R>>, logical_size: LogicalSize<f64>) -> Self {
        Self {
            button_fit: Default::default(),
            button_add_file: Default::default(),
            button_save_as: Default::default(),
            button_save: Default::default(),
            button_undo: Default::default(),
            button_redo: Default::default(),
            button_2d: Default::default(),
            button_3d: Default::default(),
            button_split: Default::default(),
            button_oxdna: Default::default(),
            button_split_2d: Default::default(),
            button_flip_split: Default::default(),
            button_help: Default::default(),
            button_tutorial: Default::default(),
            button_new_empty_design: Default::default(),
            button_reload: Default::default(),
            button_toggle_2d: Default::default(),
            requests,
            logical_size,
            action_mode_state: Default::default(),
            selection_mode_state: Default::default(),
            ui_size: Default::default(),
            application_state: Default::default(),
        }
    }

    pub fn resize(&mut self, logical_size: LogicalSize<f64>) {
        self.logical_size = logical_size;
    }

    fn get_build_helix_mode(&self) -> ActionMode {
        self.application_state.app_state.get_build_helix_mode()
    }
}

impl<R: Requests, S: AppState> Program for TopBar<R, S> {
    type Renderer = Renderer;
    type Message = Message<S>;

    fn update(&mut self, message: Message<S>) -> Command<Message<S>> {
        match message {
            Message::SceneFitRequested => {
                self.requests.lock().unwrap().fit_design_in_scenes();
            }
            Message::OpenFileButtonPressed => {
                self.requests.lock().unwrap().open_file();
            }
            Message::SaveAsRequested => {
                self.requests.lock().unwrap().save_as();
            }
            Message::FileSaveRequested => {
                self.requests.lock().unwrap().save();
            }
            Message::Resize(size) => self.resize(size),
            Message::ToggleView(b) => self.requests.lock().unwrap().change_split_mode(b),
            Message::UiSizeChanged(ui_size) => self.ui_size = ui_size,
            Message::OxDNARequested => self.requests.lock().unwrap().export_to_oxdna(),
            Message::Split2d => self.requests.lock().unwrap().toggle_2d_view_split(),
            Message::NewApplicationState(state) => self.application_state = state,
            Message::Undo => self.requests.lock().unwrap().undo(),
            Message::Redo => self.requests.lock().unwrap().redo(),
            Message::ForceHelp => self.requests.lock().unwrap().force_help(),
            Message::ShowTutorial => self.requests.lock().unwrap().show_tutorial(),
            Message::ButtonNewEmptyDesignPressed => self.requests.lock().unwrap().new_design(),
            Message::Reload => self.requests.lock().unwrap().reload_file(),
            Message::SelectionModeChanged(selection_mode) => {
                if selection_mode != self.application_state.app_state.get_selection_mode() {
                    self.requests
                        .lock()
                        .unwrap()
                        .change_selection_mode(selection_mode);
                }
            }
            Message::ActionModeChanged(action_mode) => {
                if self.application_state.app_state.get_action_mode() != action_mode {
                    self.requests
                        .lock()
                        .unwrap()
                        .change_action_mode(action_mode)
                } else {
                    match action_mode {
                        ActionMode::Rotate | ActionMode::Translate => {
                            self.requests.lock().unwrap().toggle_widget_basis();
                        }
                        _ => (),
                    }
                }
            }
<<<<<<< HEAD
            Message::Toggle2D => {
                self.requests.lock().unwrap().toggle_2d();
            }
=======
            Message::FlipSplitViews => self.requests.lock().unwrap().flip_split_views(),
>>>>>>> 457b93ed
        };
        Command::none()
    }

    fn view(&mut self) -> Element<Message<S>, Renderer> {
        let build_helix_mode = self.get_build_helix_mode();
        let action_modes = [
            ActionMode::Normal,
            ActionMode::Translate,
            ActionMode::Rotate,
            build_helix_mode.clone(),
        ];
        let height = self.logical_size.cast::<u16>().height;
        let button_fit = Button::new(
            &mut self.button_fit,
            light_icon(LightIcon::ViewInAr, self.ui_size.clone()),
        )
        .on_press(Message::SceneFitRequested)
        .height(Length::Units(height));

        let button_new_empty_design = Button::new(
            &mut self.button_new_empty_design,
            light_icon(LightIcon::InsertDriveFile, self.ui_size.clone()),
        )
        .on_press(Message::ButtonNewEmptyDesignPressed);

        let button_add_file = Button::new(
            &mut self.button_add_file,
            light_icon(LightIcon::FolderOpen, self.ui_size.clone()),
        )
        .on_press(Message::OpenFileButtonPressed);

        let mut button_reload = Button::new(
            &mut self.button_reload,
            light_icon(LightIcon::RestorePage, self.ui_size),
        );

        if self.application_state.can_reload {
            button_reload = button_reload.on_press(Message::Reload);
        }

        let save_message = Message::FileSaveRequested;
        /*
        let button_save = bottom_tooltip_icon_btn(
            &mut self.button_save,
            MaterialIcon::Save,
            &top_size_info,
            "Save As..",
            Some(save_message),
        );*/
        let button_save = if self.application_state.need_save {
            Button::new(
                &mut self.button_save,
                icon(MaterialIcon::Save, self.ui_size.clone()),
            )
            .on_press(save_message)
        } else {
            Button::new(
                &mut self.button_save,
                light_icon(LightIcon::Save, self.ui_size.clone()),
            )
            .on_press(save_message)
        };

        let button_save_as = if self.application_state.need_save {
            Button::new(
                &mut self.button_save_as,
                dark_icon(LightIcon::DriveFileMove, self.ui_size.clone()),
            )
            .on_press(Message::SaveAsRequested)
        } else {
            Button::new(
                &mut self.button_save_as,
                light_icon(LightIcon::DriveFileMove, self.ui_size.clone()),
            )
            .on_press(Message::SaveAsRequested)
        };

        let mut button_undo = Button::new(
            &mut self.button_undo,
            icon(MaterialIcon::Undo, self.ui_size.clone()),
        );
        if self.application_state.can_undo {
            button_undo = button_undo.on_press(Message::Undo)
        }

        let mut button_redo = Button::new(
            &mut self.button_redo,
            icon(MaterialIcon::Redo, self.ui_size.clone()),
        );
        if self.application_state.can_redo {
            button_redo = button_redo.on_press(Message::Redo)
        }

        let button_2d = Button::new(&mut self.button_2d, iced::Text::new("2D"))
            .height(Length::Units(self.ui_size.button()))
            .on_press(Message::ToggleView(SplitMode::Flat));
        let button_3d = Button::new(&mut self.button_3d, iced::Text::new("3D"))
            .height(Length::Units(self.ui_size.button()))
            .on_press(Message::ToggleView(SplitMode::Scene3D));
        let button_split = Button::new(&mut self.button_split, iced::Text::new("3D+2D"))
            .height(Length::Units(self.ui_size.button()))
            .on_press(Message::ToggleView(SplitMode::Both));

        let button_oxdna = Button::new(&mut self.button_oxdna, iced::Text::new("To OxView"))
            .height(Length::Units(self.ui_size.button()))
            .on_press(Message::OxDNARequested);
        let oxdna_tooltip = button_oxdna;

        let split_icon = if self.application_state.splited_2d {
            LightIcon::BorderOuter
        } else {
            LightIcon::BorderHorizontal
        };

        let mut button_split_2d = Button::new(
            &mut self.button_split_2d,
            light_icon(split_icon, self.ui_size),
        )
        .height(Length::Units(self.ui_size.button()));

        if self.application_state.can_split2d {
            button_split_2d = button_split_2d.on_press(Message::Split2d);
        }

<<<<<<< HEAD
        let mut button_toggle_2d =
            Button::new(&mut self.button_toggle_2d, iced::Text::new("Toggle 2D"))
                .height(Length::Units(self.ui_size.button()));

        if true {
            button_toggle_2d = button_toggle_2d.on_press(Message::Toggle2D);
=======
        let mut button_flip_split = Button::new(
            &mut self.button_flip_split,
            light_icon(LightIcon::SwapVert, self.ui_size),
        )
        .height(Length::Units(self.ui_size.button()));
        if self.application_state.splited_2d {
            button_flip_split = button_flip_split.on_press(Message::FlipSplitViews);
>>>>>>> 457b93ed
        }

        let button_help = Button::new(&mut self.button_help, iced::Text::new("Help"))
            .height(Length::Units(self.ui_size.button()))
            .on_press(Message::ForceHelp);

        let button_tutorial = Button::new(&mut self.button_tutorial, iced::Text::new("Tutorials"))
            .height(Length::Units(self.ui_size.button()))
            .on_press(Message::ShowTutorial);

        let app_state = &self.application_state.app_state;
        let ui_size = self.ui_size.clone();
        let action_buttons: Vec<Button<Message<S>, _>> = self
            .action_mode_state
            .get_states(build_helix_mode)
            .into_iter()
            .filter(|(m, _)| action_modes.contains(m))
            .map(|(mode, state)| {
                action_mode_btn(
                    state,
                    mode,
                    app_state.get_action_mode(),
                    ui_size.button(),
                    app_state.get_widget_basis().is_axis_aligned(),
                )
            })
            .collect();

        let selection_modes = [
            SelectionMode::Helix,
            SelectionMode::Strand,
            SelectionMode::Nucleotide,
        ];

        let selection_buttons: Vec<_> = self
            .selection_mode_state
            .get_states()
            .into_iter()
            .filter(|(m, _)| selection_modes.contains(m))
            .map(|(mode, state)| {
                selection_mode_btn(
                    state,
                    mode,
                    app_state.get_selection_mode(),
                    ui_size.button(),
                )
            })
            .collect();

        let mut buttons = Row::new()
            .width(Length::Fill)
            .height(Length::Units(height))
            .push(button_new_empty_design)
            .push(button_add_file)
            .push(button_reload)
            .push(button_save)
            .push(button_save_as)
            .push(oxdna_tooltip)
            .push(iced::Space::with_width(Length::Units(10)))
            .push(button_3d)
            .push(button_2d)
            .push(button_split)
            .push(button_split_2d)
<<<<<<< HEAD
            .push(button_toggle_2d)
=======
            .push(button_flip_split)
>>>>>>> 457b93ed
            .push(iced::Space::with_width(Length::Units(10)))
            .push(button_fit)
            .push(iced::Space::with_width(Length::Units(10)))
            .push(button_undo)
            .push(button_redo)
            .push(iced::Space::with_width(Length::Units(10)));

        for button in action_buttons.into_iter() {
            buttons = buttons.push(button);
        }

        buttons = buttons.push(iced::Space::with_width(Length::Units(10)));

        for button in selection_buttons.into_iter() {
            buttons = buttons.push(button);
        }

        buttons = buttons.push(iced::Space::with_width(Length::Units(10)));

        buttons = buttons
            .push(button_help)
            .push(iced::Space::with_width(Length::Units(2)))
            .push(button_tutorial)
            .push(
                iced::Text::new("\u{e91c}")
                    .width(Length::Fill)
                    .horizontal_alignment(iced::alignment::Horizontal::Right)
                    .vertical_alignment(iced::alignment::Vertical::Center),
            )
            .push(iced::Space::with_width(Length::Units(10)));

        Container::new(buttons)
            .width(Length::Units(self.logical_size.width as u16))
            .style(TopBarStyle)
            .into()
    }
}

struct TopBarStyle;
impl container::StyleSheet for TopBarStyle {
    fn style(&self) -> container::Style {
        container::Style {
            background: Some(Background::Color(BACKGROUND)),
            text_color: Some(Color::WHITE),
            ..container::Style::default()
        }
    }
}

pub const BACKGROUND: Color = Color::from_rgb(
    0x36 as f32 / 255.0,
    0x39 as f32 / 255.0,
    0x3F as f32 / 255.0,
);

#[derive(Clone)]
struct TopSizeInfo {
    ui_size: UiSize,
    height: iced::Length,
}

struct ToolTipStyle;
impl iced::container::StyleSheet for ToolTipStyle {
    fn style(&self) -> iced::container::Style {
        iced::container::Style {
            text_color: Some(iced::Color::BLACK),
            ..Default::default()
        }
    }
}

#[derive(Default, Debug, Clone)]
struct SelectionModeState {
    pub nucleotide: button::State,
    pub strand: button::State,
    pub helix: button::State,
    pub grid: button::State,
}

impl SelectionModeState {
    fn get_states<'a>(&'a mut self) -> BTreeMap<SelectionMode, &'a mut button::State> {
        let mut ret = BTreeMap::new();
        ret.insert(SelectionMode::Nucleotide, &mut self.nucleotide);
        ret.insert(SelectionMode::Strand, &mut self.strand);
        ret.insert(SelectionMode::Helix, &mut self.helix);
        ret.insert(SelectionMode::Grid, &mut self.grid);
        ret
    }
}

#[derive(Default, Debug, Clone)]
struct ActionModeState {
    pub select: button::State,
    pub translate: button::State,
    pub rotate: button::State,
    pub build: button::State,
    pub cut: button::State,
    pub add_grid: button::State,
    pub add_hyperboloid: button::State,
}

impl ActionModeState {
    fn get_states<'a>(
        &'a mut self,
        build_helix_mode: ActionMode,
    ) -> BTreeMap<ActionMode, &'a mut button::State> {
        let mut ret = BTreeMap::new();
        ret.insert(ActionMode::Normal, &mut self.select);
        ret.insert(ActionMode::Translate, &mut self.translate);
        ret.insert(ActionMode::Rotate, &mut self.rotate);
        ret.insert(build_helix_mode, &mut self.build);
        ret
    }
}

struct ButtonStyle(bool);

impl iced_wgpu::button::StyleSheet for ButtonStyle {
    fn active(&self) -> iced_wgpu::button::Style {
        iced_wgpu::button::Style {
            border_width: if self.0 { 3_f32 } else { 1_f32 },
            border_radius: if self.0 { 3_f32 } else { 2_f32 },
            border_color: if self.0 {
                Color::BLACK
            } else {
                [0.7, 0.7, 0.7].into()
            },
            background: Some(Background::Color([0.87, 0.87, 0.87].into())),
            //background: Some(Background::Color(BACKGROUND)),
            ..Default::default()
        }
    }
}

use super::icon::{HasIcon, HasIconDependentOnAxis};
use iced::Image;
fn action_mode_btn<'a, S: AppState>(
    state: &'a mut button::State,
    mode: ActionMode,
    fixed_mode: ActionMode,
    button_size: u16,
    axis_aligned: bool,
) -> Button<'a, Message<S>, Renderer> {
    let icon_path = if fixed_mode == mode {
        mode.icon_on(axis_aligned)
    } else {
        mode.icon_off(axis_aligned)
    };

    Button::new(state, Image::new(icon_path))
        .on_press(Message::ActionModeChanged(mode))
        .style(ButtonStyle(fixed_mode == mode))
        .width(Length::Units(button_size))
}

fn selection_mode_btn<'a, S: AppState>(
    state: &'a mut button::State,
    mode: SelectionMode,
    fixed_mode: SelectionMode,
    button_size: u16,
) -> Button<'a, Message<S>, Renderer> {
    let icon_path = if fixed_mode == mode {
        mode.icon_on()
    } else {
        mode.icon_off()
    };

    Button::new(state, Image::new(icon_path))
        .on_press(Message::SelectionModeChanged(mode))
        .style(ButtonStyle(fixed_mode == mode))
        .width(Length::Units(button_size))
}<|MERGE_RESOLUTION|>--- conflicted
+++ resolved
@@ -216,13 +216,10 @@
                     }
                 }
             }
-<<<<<<< HEAD
             Message::Toggle2D => {
                 self.requests.lock().unwrap().toggle_2d();
             }
-=======
             Message::FlipSplitViews => self.requests.lock().unwrap().flip_split_views(),
->>>>>>> 457b93ed
         };
         Command::none()
     }
@@ -348,14 +345,14 @@
             button_split_2d = button_split_2d.on_press(Message::Split2d);
         }
 
-<<<<<<< HEAD
         let mut button_toggle_2d =
             Button::new(&mut self.button_toggle_2d, iced::Text::new("Toggle 2D"))
                 .height(Length::Units(self.ui_size.button()));
 
-        if true {
+        if self.application_state.can_toggle_2d {
             button_toggle_2d = button_toggle_2d.on_press(Message::Toggle2D);
-=======
+        }
+
         let mut button_flip_split = Button::new(
             &mut self.button_flip_split,
             light_icon(LightIcon::SwapVert, self.ui_size),
@@ -363,7 +360,6 @@
         .height(Length::Units(self.ui_size.button()));
         if self.application_state.splited_2d {
             button_flip_split = button_flip_split.on_press(Message::FlipSplitViews);
->>>>>>> 457b93ed
         }
 
         let button_help = Button::new(&mut self.button_help, iced::Text::new("Help"))
@@ -427,11 +423,8 @@
             .push(button_2d)
             .push(button_split)
             .push(button_split_2d)
-<<<<<<< HEAD
             .push(button_toggle_2d)
-=======
             .push(button_flip_split)
->>>>>>> 457b93ed
             .push(iced::Space::with_width(Length::Units(10)))
             .push(button_fit)
             .push(iced::Space::with_width(Length::Units(10)))
