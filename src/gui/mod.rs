--- conflicted
+++ resolved
@@ -192,12 +192,9 @@
     fn follow_stereographic_camera(&mut self, follow: bool);
     fn set_show_stereographic_camera(&mut self, show: bool);
     fn flip_split_views(&mut self);
-<<<<<<< HEAD
     fn set_rainbow_scaffold(&mut self, rainbow: bool);
     fn set_thick_helices(&mut self, thick: bool);
-=======
     fn align_horizon(&mut self);
->>>>>>> 1f278d80
 }
 
 #[derive(Clone, Debug, PartialEq)]
