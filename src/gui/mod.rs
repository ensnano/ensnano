--- conflicted
+++ resolved
@@ -185,14 +185,11 @@
     fn set_suggestion_parameters(&mut self, param: SuggestionParameters);
     fn set_grid_position(&mut self, grid_id: usize, position: Vec3);
     fn set_grid_orientation(&mut self, grid_id: usize, orientation: Rotor3);
-<<<<<<< HEAD
     fn toggle_2d(&mut self);
     fn set_nb_turn(&mut self, grid_id: usize, nb_turn: f32);
     fn set_check_xover_parameters(&mut self, paramters: CheckXoversParameter);
     fn follow_stereographic_camera(&mut self, follow: bool);
-=======
     fn flip_split_views(&mut self);
->>>>>>> 457b93ed
 }
 
 #[derive(Clone, Debug, PartialEq)]
