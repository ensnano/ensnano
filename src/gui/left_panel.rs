/*
ENSnano, a 3d graphical application for DNA nanostructures.
    Copyright (C) 2021  Nicolas Levy <nicolaspierrelevy@gmail.com> and Nicolas Schabanel <nicolas.schabanel@ens-lyon.fr>

    This program is free software: you can redistribute it and/or modify
    it under the terms of the GNU General Public License as published by
    the Free Software Foundation, either version 3 of the License, or
    (at your option) any later version.

    This program is distributed in the hope that it will be useful,
    but WITHOUT ANY WARRANTY; without even the implied warranty of
    MERCHANTABILITY or FITNESS FOR A PARTICULAR PURPOSE.  See the
    GNU General Public License for more details.

    You should have received a copy of the GNU General Public License
    along with this program.  If not, see <https://www.gnu.org/licenses/>.
*/
use ensnano_organizer::{Organizer, OrganizerMessage, OrganizerTree};
use std::sync::{Arc, Mutex};

use iced::{
    button, pick_list, slider, text_input, Button, Checkbox, Color, Command, Element, Length,
    PickList, Scrollable, Slider, Text, TextInput,
};
use iced::{container, Background, Column, Container, Row};
use iced_aw::{TabLabel, Tabs};
use iced_native::Program;
use iced_wgpu::{Backend, Renderer};
use iced_winit::winit::{
    dpi::{LogicalPosition, LogicalSize},
    event::ModifiersState,
};
use ultraviolet::Vec3;

use ensnano_design::{
    elements::{DnaElement, DnaElementKey},
    CameraId,
};
use ensnano_interactor::{
    graphics::{Background3D, RenderingMode},
    ActionMode, SelectionConversion, SuggestionParameters,
};

use super::{
    icon_btn,
    material_icons_light::{
        dark_icon as icon, icon_to_char, LightIcon as MaterialIcon, DARK_ICONFONT as ICONFONT,
    },
    slider_style::DesactivatedSlider,
    text_btn, AppState, FogParameters as Fog, OverlayType, Requests, UiSize,
};

use ensnano_design::grid::GridTypeDescr;
mod color_picker;
use color_picker::ColorPicker;
mod sequence_input;
use sequence_input::SequenceInput;
use text_input_style::BadValue;
mod discrete_value;
use discrete_value::{FactoryId, RequestFactory, Requestable, ValueId};
mod tabs;
use crate::consts::*;
mod contextual_panel;
use contextual_panel::{ContextualPanel, InstanciatedValue, ValueKind};

use ensnano_interactor::{CheckXoversParameter, HyperboloidRequest, Selection};
use tabs::{
    CameraShortcut, CameraTab, EditionTab, GridTab, ParametersTab, SequenceTab, SimulationTab,
};

pub(super) const ENSNANO_FONT: iced::Font = iced::Font::External {
    name: "EnsNanoFont",
    bytes: include_bytes!("../../font/ensnano.ttf"),
};

const CHECKBOXSPACING: u16 = 5;

pub struct LeftPanel<R: Requests, S: AppState> {
    logical_size: LogicalSize<f64>,
    #[allow(dead_code)]
    logical_position: LogicalPosition<f64>,
    #[allow(dead_code)]
    open_color: button::State,
    sequence_input: SequenceInput,
    requests: Arc<Mutex<R>>,
    #[allow(dead_code)]
    show_torsion: bool,
    selected_tab: usize,
    organizer: Organizer<DnaElement>,
    ui_size: UiSize,
    grid_tab: GridTab,
    edition_tab: EditionTab<S>,
    camera_tab: CameraTab,
    simulation_tab: SimulationTab<S>,
    sequence_tab: SequenceTab,
    parameters_tab: ParametersTab,
    contextual_panel: ContextualPanel<S>,
    camera_shortcut: CameraShortcut,
    application_state: S,
}

#[derive(Debug, Clone)]
pub enum Message<S> {
    Resized(LogicalSize<f64>, LogicalPosition<f64>),
    #[allow(dead_code)]
    OpenColor,
    MakeGrids,
    SequenceChanged(String),
    SequenceFileRequested,
    ColorPicked(Color),
    HsvSatValueChanged(f64, f64),
    StrandNameChanged(usize, String),
    FinishChangingColor,
    HueChanged(f64),
    NewGrid(GridTypeDescr),
    FixPoint(Vec3, Vec3),
    RotateCam(f32, f32, f32),
    PositionHelicesChanged(String),
    LengthHelicesChanged(String),
    ScaffoldPositionInput(String),
    #[allow(dead_code)]
    ShowTorsion(bool),
    FogRadius(f32),
    FogLength(f32),
    SimRequest,
    DescreteValue {
        factory_id: FactoryId,
        value_id: ValueId,
        value: f32,
    },
    NewHyperboloid,
    FinalizeHyperboloid,
    RollTargeted(bool),
    RigidGridSimulation(bool),
    RigidHelicesSimulation(bool),
    VolumeExclusion(bool),
    TabSelected(usize),
    OrganizerMessage(OrganizerMessage<DnaElement>),
    ModifiersChanged(ModifiersState),
    UiSizeChanged(UiSize),
    UiSizePicked(UiSize),
    StapplesRequested,
    ToggleText(bool),
    #[allow(dead_code)]
    CleanRequested,
    AddDoubleStrandHelix(bool),
    ToggleVisibility(bool),
    AllVisible,
    Redim2dHelices(bool),
    InvertScroll(bool),
    BrownianMotion(bool),
    Nothing,
    CancelHyperboloid,
    SelectionValueChanged(usize, String),
    SetSmallSpheres(bool),
    ScaffoldIdSet(usize, bool),
    //NewScaffoldInfo(Option<ScaffoldInfo>),
    SelectScaffold,
    ForceHelp,
    ShowTutorial,
    RenderingMode(RenderingMode),
    Background3D(Background3D),
    OpenLink(&'static str),
    NewApplicationState(S),
    FogChoice(tabs::FogChoice),
    SetScaffoldSeqButtonPressed,
    ResetSimulation,
    EditCameraName(String),
    SubmitCameraName,
    StartEditCameraName(CameraId),
    DeleteCamera(CameraId),
    SelectCamera(CameraId),
    NewCustomCamera,
    NewSuggestionParameters(SuggestionParameters),
    ContextualValueChanged(ValueKind, usize, String),
    ContextualValueSubmitted(ValueKind),
    InstanciatedValueSubmitted(InstanciatedValue),
    CheckXoversParameter(CheckXoversParameter),
    FollowStereographicCamera(bool),
    ShowStereographicCamera(bool),
    RainbowScaffold(bool),
    StopSimulation,
    StartTwist,
}

impl<S: AppState> contextual_panel::BuilderMessage for Message<S> {
    fn value_changed(kind: ValueKind, n: usize, value: String) -> Self {
        Self::ContextualValueChanged(kind, n, value)
    }

    fn value_submitted(kind: ValueKind) -> Self {
        Self::ContextualValueSubmitted(kind)
    }
}

impl<R: Requests, S: AppState> LeftPanel<R, S> {
    pub fn new(
        requests: Arc<Mutex<R>>,
        logical_size: LogicalSize<f64>,
        logical_position: LogicalPosition<f64>,
        first_time: bool,
        state: &S,
    ) -> Self {
        let selected_tab = if first_time { 0 } else { 5 };
        let mut organizer = Organizer::new();
        organizer.set_width(logical_size.width as u16);
        Self {
            logical_size,
            logical_position,
            open_color: Default::default(),
            sequence_input: SequenceInput::new(),
            requests,
            show_torsion: false,
            selected_tab,
            organizer,
            ui_size: Default::default(),
            grid_tab: GridTab::new(),
            edition_tab: EditionTab::new(),
            camera_tab: CameraTab::new(),
            simulation_tab: SimulationTab::new(),
            sequence_tab: SequenceTab::new(),
            parameters_tab: ParametersTab::new(state),
            contextual_panel: ContextualPanel::new(logical_size.width as u32),
            camera_shortcut: CameraShortcut::new(),
            application_state: state.clone(),
        }
    }

    pub fn resize(
        &mut self,
        logical_size: LogicalSize<f64>,
        logical_position: LogicalPosition<f64>,
    ) {
        self.logical_size = logical_size;
        self.logical_position = logical_position;
        self.contextual_panel.new_width(logical_size.width as u32);
        self.organizer.set_width(logical_size.width as u16);
    }

    fn organizer_message(&mut self, m: OrganizerMessage<DnaElement>) -> Option<Message<S>> {
        match m {
            OrganizerMessage::InternalMessage(m) => {
                let selection = self
                    .application_state
                    .get_selection()
                    .iter()
                    .filter_map(|s| DnaElementKey::from_selection(s, 0))
                    .collect();
                return self
                    .organizer
                    .message(&m, &selection)
                    .map(|m_| Message::OrganizerMessage(m_));
            }
            OrganizerMessage::Selection(s, group_id) => self
                .requests
                .lock()
                .unwrap()
                .set_selected_keys(s, group_id, false),
            OrganizerMessage::NewAttribute(a, keys) => {
                self.requests
                    .lock()
                    .unwrap()
                    .update_attribute_of_elements(a, keys.into_iter().collect());
            }
            OrganizerMessage::NewTree(tree) => {
                self.requests.lock().unwrap().update_organizer_tree(tree)
            }
            OrganizerMessage::Candidates(candidates) => self
                .requests
                .lock()
                .unwrap()
                .set_candidates_keys(candidates),
            OrganizerMessage::NewGroup {
                group_id,
                elements_selected,
                new_tree,
            } => {
                self.requests
                    .lock()
                    .unwrap()
                    .update_organizer_tree(new_tree);
                self.requests.lock().unwrap().set_selected_keys(
                    elements_selected,
                    Some(group_id),
                    true,
                );
            }
            _ => (),
        }
        None
    }

    pub fn has_keyboard_priority(&self) -> bool {
        self.sequence_input.has_keyboard_priority()
            || self.contextual_panel.has_keyboard_priority()
            || self.organizer.has_keyboard_priority()
            || self.sequence_tab.has_keyboard_priority()
            || self.camera_shortcut.has_keyboard_priority()
    }
}

impl<R: Requests, S: AppState> Program for LeftPanel<R, S> {
    type Renderer = Renderer;
    type Message = Message<S>;

    fn update(&mut self, message: Message<S>) -> Command<Message<S>> {
        match message {
            Message::SequenceChanged(s) => {
                self.requests
                    .lock()
                    .unwrap()
                    .set_selected_strand_sequence(s.clone());
                self.sequence_input.update_sequence(s);
            }
            Message::StrandNameChanged(s_id, name) => {
                self.requests.lock().unwrap().set_strand_name(s_id, name)
            }
            Message::SequenceFileRequested => {
                let dialog = rfd::AsyncFileDialog::new().pick_file();
                let requests = self.requests.clone();
                std::thread::spawn(move || {
                    let save_op = async move {
                        let file = dialog.await;
                        if let Some(handle) = file {
                            let content = std::fs::read_to_string(handle.path());
                            if let Ok(content) = content {
                                requests
                                    .lock()
                                    .unwrap()
                                    .set_selected_strand_sequence(content);
                            }
                        }
                    };
                    futures::executor::block_on(save_op);
                });
            }
            Message::OpenColor => self
                .requests
                .lock()
                .unwrap()
                .open_overlay(OverlayType::Color),
            Message::HsvSatValueChanged(saturation, value) => {
                self.edition_tab.change_sat_value(saturation, value);
                let requested_color = self.edition_tab.strand_color_change();
                self.requests
                    .lock()
                    .unwrap()
                    .change_strand_color(requested_color);
            }
            Message::HueChanged(x) => {
                self.edition_tab.change_hue(x);
                let requested_color = self.edition_tab.strand_color_change();
                self.requests
                    .lock()
                    .unwrap()
                    .change_strand_color(requested_color);
            }
            Message::ColorPicked(color) => {
                let color_u32 = color_to_u32(color);
                self.requests.lock().unwrap().change_strand_color(color_u32);
            }
            Message::Resized(size, position) => self.resize(size, position),
            Message::NewGrid(grid_type) => {
                self.requests.lock().unwrap().create_grid(grid_type);
                let action_mode = self.contextual_panel.get_build_helix_mode();
                self.requests
                    .lock()
                    .unwrap()
                    .change_action_mode(action_mode);
            }
            Message::RotateCam(xz, yz, xy) => {
                self.camera_shortcut
                    .set_angles(xz as isize, yz as isize, xy as isize);
                self.requests
                    .lock()
                    .unwrap()
                    .perform_camera_rotation(xz, yz, xy);
            }
            Message::FixPoint(point, up) => {
                self.requests
                    .lock()
                    .unwrap()
                    .set_camera_dir_up_vec(point, up);
                self.camera_shortcut.reset_angles();
            }
            Message::LengthHelicesChanged(length_str) => {
                let new_strand_parameters =
                    self.contextual_panel.update_length_str(length_str.clone());
                self.requests
                    .lock()
                    .unwrap()
                    .add_double_strand_on_new_helix(Some(new_strand_parameters))
            }
            Message::PositionHelicesChanged(position_str) => {
                let new_strand_parameters =
                    self.contextual_panel.update_pos_str(position_str.clone());
                self.requests
                    .lock()
                    .unwrap()
                    .add_double_strand_on_new_helix(Some(new_strand_parameters))
            }
            Message::ScaffoldPositionInput(position_str) => {
                if let Some(n) = self.sequence_tab.update_pos_str(position_str) {
                    self.requests.lock().unwrap().set_scaffold_shift(n);
                }
            }
            Message::ShowTorsion(b) => {
                self.requests.lock().unwrap().set_torsion_visibility(b);
                self.show_torsion = b;
            }
            Message::FogLength(length) => {
                self.camera_tab.fog_length(length);
                let request = self.camera_tab.get_fog_request();
                self.requests.lock().unwrap().set_fog_parameters(request);
            }
            Message::FogRadius(radius) => {
                self.camera_tab.fog_radius(radius);
                let request = self.camera_tab.get_fog_request();
                self.requests.lock().unwrap().set_fog_parameters(request);
            }
            Message::SimRequest => {
                if self.application_state.get_simulation_state().is_rolling() {
                    self.requests.lock().unwrap().stop_simulations()
                } else {
                    let request = self.simulation_tab.get_physical_simulation_request();
                    self.requests.lock().unwrap().start_roll_simulation(request);
                }
            }
            Message::FogChoice(choice) => {
                let (visble, from_camera, dark) = choice.to_param();
                self.camera_tab.fog_camera(from_camera);
                self.camera_tab.fog_visible(visble);
                self.camera_tab.fog_dark(dark);
                let request = self.camera_tab.get_fog_request();
                self.requests.lock().unwrap().set_fog_parameters(request);
            }
            Message::DescreteValue {
                factory_id,
                value_id,
                value,
            } => match factory_id {
                FactoryId::Scroll => {
                    let mut request = None;
                    self.parameters_tab
                        .update_scroll_request(value_id, value, &mut request);
                    if let Some(request) = request {
                        self.requests
                            .lock()
                            .unwrap()
                            .update_scroll_sensitivity(request);
                    }
                }
                FactoryId::HelixRoll => {
                    let mut request = None;
                    self.edition_tab
                        .update_roll_request(value_id, value, &mut request);
                    if let Some(request) = request {
                        self.requests
                            .lock()
                            .unwrap()
                            .update_roll_of_selected_helices(request);
                    }
                }
                FactoryId::Hyperboloid => {
                    let mut request = None;
                    self.grid_tab
                        .update_hyperboloid_request(value_id, value, &mut request);
                    if let Some(request) = request {
                        self.requests
                            .lock()
                            .unwrap()
                            .update_current_hyperboloid(request);
                    }
                }
                FactoryId::RigidBody => {
                    let mut request = None;
                    self.simulation_tab
                        .update_request(value_id, value, &mut request);
                    if let Some(request) = request {
                        self.requests
                            .lock()
                            .unwrap()
                            .update_rigid_body_simulation_parameters(request);
                    }
                }
                FactoryId::Brownian => {
                    let mut request = None;
                    self.simulation_tab
                        .update_brownian(value_id, value, &mut request);
                    if let Some(request) = request {
                        self.requests
                            .lock()
                            .unwrap()
                            .update_rigid_body_simulation_parameters(request);
                    }
                }
            },
            Message::VolumeExclusion(b) => {
                self.simulation_tab.set_volume_exclusion(b);
                let mut request: Option<RigidBodyParametersRequest> = None;
                self.simulation_tab.make_rigid_body_request(&mut request);
                if let Some(request) = request {
                    self.requests
                        .lock()
                        .unwrap()
                        .update_rigid_body_simulation_parameters(request);
                }
            }
            Message::BrownianMotion(b) => {
                self.simulation_tab.set_brownian_motion(b);
                let mut request: Option<RigidBodyParametersRequest> = None;
                self.simulation_tab.make_rigid_body_request(&mut request);
                if let Some(request) = request {
                    self.requests
                        .lock()
                        .unwrap()
                        .update_rigid_body_simulation_parameters(request);
                }
            }
            Message::NewHyperboloid => {
                let mut request: Option<HyperboloidRequest> = None;
                self.grid_tab.new_hyperboloid(&mut request);
                if let Some(request) = request {
                    self.requests
                        .lock()
                        .unwrap()
                        .create_new_hyperboloid(request);
                }
            }
            Message::FinalizeHyperboloid => {
                self.requests.lock().unwrap().finalize_hyperboloid();
            }
            Message::RigidGridSimulation(start) => {
                if start {
                    let mut request: Option<RigidBodyParametersRequest> = None;
                    self.simulation_tab.make_rigid_body_request(&mut request);
                    if let Some(request) = request {
                        self.requests
                            .lock()
                            .unwrap()
                            .update_rigid_grids_simulation(request);
                    }
                } else {
                    self.requests.lock().unwrap().stop_simulations();
                }
            }
            Message::RigidHelicesSimulation(start) => {
                if start {
                    let mut request: Option<RigidBodyParametersRequest> = None;
                    self.simulation_tab.make_rigid_body_request(&mut request);
                    if let Some(request) = request {
                        self.requests
                            .lock()
                            .unwrap()
                            .update_rigid_helices_simulation(request);
                    }
                } else {
                    self.requests.lock().unwrap().stop_simulations();
                }
            }
            Message::MakeGrids => self.requests.lock().unwrap().make_grid_from_selection(),
            Message::RollTargeted(b) => {
                let selection = self.application_state.get_selection_as_dnaelement();
                if b {
                    if let Some(simulation_request) = self.edition_tab.get_roll_request(&selection)
                    {
                        self.requests
                            .lock()
                            .unwrap()
                            .start_roll_simulation(simulation_request);
                    }
                } else {
                    self.requests.lock().unwrap().stop_roll_simulation();
                }
            }
            Message::TabSelected(n) => {
                if let ActionMode::BuildHelix { .. } = self.application_state.get_action_mode() {
                    if n != 0 {
                        let action_mode = ActionMode::Normal;
                        self.requests
                            .lock()
                            .unwrap()
                            .change_action_mode(action_mode);
                    }
                }
                if n != 0 {
                    if self.application_state.is_building_hyperboloid() {
                        self.requests.lock().unwrap().finalize_hyperboloid();
                    }
                }
                if self.selected_tab == 3 && n != 3 {
                    self.simulation_tab
                        .leave_tab(self.requests.clone(), &self.application_state);
                }
                self.selected_tab = n;
            }
            Message::OrganizerMessage(m) => {
                let next_message = self.organizer_message(m);
                if let Some(message) = next_message {
                    self.update(message);
                }
            }
            Message::ModifiersChanged(modifiers) => self
                .organizer
                .new_modifiers(iced_winit::conversion::modifiers(modifiers)),
            Message::UiSizePicked(ui_size) => self.requests.lock().unwrap().set_ui_size(ui_size),
            Message::UiSizeChanged(ui_size) => self.ui_size = ui_size,
            Message::SetScaffoldSeqButtonPressed => {
                self.requests
                    .lock()
                    .unwrap()
                    .set_scaffold_sequence(self.sequence_tab.get_scaffold_shift());
            }
            Message::StapplesRequested => self.requests.lock().unwrap().download_stapples(),
            Message::ToggleText(b) => {
                self.requests
                    .lock()
                    .unwrap()
                    .set_dna_sequences_visibility(b);
                self.sequence_tab.toggle_text_value(b);
            }
            Message::CleanRequested => self.requests.lock().unwrap().remove_empty_domains(),
            Message::AddDoubleStrandHelix(b) => {
                self.contextual_panel.set_show_strand(b);
                let new_strand_parameters = self.contextual_panel.get_new_strand_parameters();
                self.requests
                    .lock()
                    .unwrap()
                    .add_double_strand_on_new_helix(new_strand_parameters);
            }
            Message::ToggleVisibility(b) => self.requests.lock().unwrap().toggle_visibility(b),
            Message::AllVisible => self.requests.lock().unwrap().make_all_elements_visible(),
            Message::Redim2dHelices(b) => self.requests.lock().unwrap().resize_2d_helices(b),
            Message::InvertScroll(b) => {
                self.requests.lock().unwrap().invert_scroll(b);
            }
            Message::CancelHyperboloid => {
                self.requests.lock().unwrap().cancel_hyperboloid();
            }
            Message::SelectionValueChanged(n, s) => {
                self.contextual_panel
                    .selection_value_changed(n, s, self.requests.clone());
            }
            Message::SetSmallSpheres(b) => {
                self.contextual_panel
                    .set_small_sphere(b, self.requests.clone());
            }
            Message::ScaffoldIdSet(n, b) => {
                self.contextual_panel
                    .scaffold_id_set(n, b, self.requests.clone());
            }
            Message::SelectScaffold => self.requests.lock().unwrap().set_scaffold_from_selection(),
            Message::RenderingMode(mode) => {
                self.requests
                    .lock()
                    .unwrap()
                    .change_3d_rendering_mode(mode.clone());
                self.camera_tab.rendering_mode = mode;
            }
            Message::Background3D(bg) => {
                self.requests
                    .lock()
                    .unwrap()
                    .change_3d_background(bg.clone());
                self.camera_tab.background3d = bg;
            }
            Message::ForceHelp => {
                self.contextual_panel.force_help = true;
                self.contextual_panel.show_tutorial = false;
            }
            Message::ShowTutorial => {
                self.contextual_panel.show_tutorial ^= true;
                self.contextual_panel.force_help = false;
            }
            Message::OpenLink(link) => {
                // ATM we continue even in case of error, later any error will be promted to user
                let _ = open::that(link);
            }
            Message::NewApplicationState(state) => {
                if state.design_was_modified(&self.application_state) {
                    let reader = state.get_reader();
                    self.organizer.update_elements(reader.get_dna_elements());
                    self.contextual_panel.state_updated();
                }
                if state.selection_was_updated(&self.application_state) {
                    let selected_group = state.get_selected_group();
                    self.organizer.notify_selection(selected_group);
                    self.contextual_panel.state_updated();
                }
                if state.get_action_mode() != self.application_state.get_action_mode() {
                    self.contextual_panel.state_updated();
                }
                self.application_state = state;
            }
            Message::FinishChangingColor => {
                self.edition_tab.add_color();
                self.requests.lock().unwrap().finish_changing_color();
            }
            Message::ResetSimulation => self.requests.lock().unwrap().reset_simulations(),
            Message::Nothing => (),
            Message::SubmitCameraName => {
                if let Some((id, name)) = self.camera_shortcut.stop_editing() {
                    self.requests.lock().unwrap().set_camera_name(id, name);
                }
            }
            Message::EditCameraName(name) => self.camera_shortcut.set_camera_input_name(name),
            Message::StartEditCameraName(camera_id) => {
                self.camera_shortcut.start_editing(camera_id)
            }
            Message::DeleteCamera(camera_id) => {
                self.requests.lock().unwrap().delete_camera(camera_id)
            }
            Message::SelectCamera(camera_id) => {
                self.requests.lock().unwrap().select_camera(camera_id)
            }
            Message::NewCustomCamera => {
                self.requests.lock().unwrap().create_new_camera();
                self.camera_shortcut.scroll_down()
            }
            Message::NewSuggestionParameters(param) => {
                self.requests
                    .lock()
                    .unwrap()
                    .set_suggestion_parameters(param);
            }
            Message::ContextualValueSubmitted(kind) => {
                if let Some(request) = self.contextual_panel.submit_value(kind) {
                    request.make_request(self.requests.clone())
                }
            }
            Message::ContextualValueChanged(kind, n, val) => {
                self.contextual_panel.update_builder_value(kind, n, val);
            }
<<<<<<< HEAD
            Message::InstanciatedValueSubmitted(value) => {
                if let Some(request) = self.contextual_panel.request_from_value(value) {
                    request.make_request(self.requests.clone())
                }
            }
            Message::CheckXoversParameter(parameters) => self
                .requests
                .lock()
                .unwrap()
                .set_check_xover_parameters(parameters),
            Message::FollowStereographicCamera(b) => {
                self.requests.lock().unwrap().follow_stereographic_camera(b)
            }
            Message::ShowStereographicCamera(b) => {
                self.requests
                    .lock()
                    .unwrap()
                    .set_show_stereographic_camera(b);
            }
            Message::RainbowScaffold(b) => self.requests.lock().unwrap().set_rainbow_scaffold(b),
            Message::StopSimulation => self.requests.lock().unwrap().stop_simulations(),
            Message::StartTwist => {
                if let Some(Selection::Grid(_, g_id)) =
                    self.application_state.get_selection().get(0)
                {
                    self.requests.lock().unwrap().start_twist_simulation(*g_id)
                }
            }
            Message::AlignHorizon => self.requests.lock().unwrap().align_horizon(),
=======
>>>>>>> dad3c7f2
        };
        Command::none()
    }

    fn view(&mut self) -> Element<Message<S>> {
        let width = self.logical_size.cast::<u16>().width;
        let tabs: Tabs<Message<S>, Backend> = Tabs::new(self.selected_tab, Message::TabSelected)
            .push(
                TabLabel::Text(format!("{}", icon_to_char(MaterialIcon::GridOn))),
                self.grid_tab
                    .view(self.ui_size.clone(), width, &self.application_state),
            )
            .push(
                TabLabel::Text(format!("{}", icon_to_char(MaterialIcon::Edit))),
                self.edition_tab
                    .view(self.ui_size.clone(), width, &self.application_state),
            )
            .push(
                TabLabel::Text(format!("{}", icon_to_char(MaterialIcon::Videocam))),
                self.camera_tab
                    .view(self.ui_size.clone(), &self.application_state),
            )
            .push(
                TabLabel::Icon(ICON_PHYSICAL_ENGINE),
                self.simulation_tab
                    .view(self.ui_size.clone(), &self.application_state),
            )
            .push(
                TabLabel::Icon(ICON_ATGC),
                self.sequence_tab
                    .view(self.ui_size.clone(), &self.application_state),
            )
            .push(
                TabLabel::Text(format!("{}", icon_to_char(MaterialIcon::Settings))),
                self.parameters_tab
                    .view(self.ui_size.clone(), &self.application_state),
            )
            .text_size(self.ui_size.icon())
            .text_font(ICONFONT)
            .icon_font(ENSNANO_FONT)
            .icon_size(self.ui_size.icon())
            .tab_bar_height(Length::Units(self.ui_size.button()))
            .tab_bar_style(TabStyle)
            .width(Length::Units(width))
            .height(Length::Fill);
        let camera_shortcut =
            self.camera_shortcut
                .view(self.ui_size.clone(), width, &self.application_state);
        let contextual_menu = self
            .contextual_panel
            .view(self.ui_size.clone(), &self.application_state);
        let selection = self
            .application_state
            .get_selection()
            .iter()
            .filter_map(|e| DnaElementKey::from_selection(e, 0))
            .collect();

        let notify_new_tree =
            if let Some(tree) = self.application_state.get_reader().get_organizer_tree() {
                self.organizer.read_tree(tree.as_ref())
            } else {
                self.organizer.read_tree(&OrganizerTree::Node {
                    name: String::from("root"),
                    childrens: vec![],
                    expanded: true,
                    id: None,
                })
            };
        if notify_new_tree {
            self.requests
                .lock()
                .unwrap()
                .update_organizer_tree(self.organizer.tree())
        }
        let organizer = self
            .organizer
            .view(selection)
            .map(|m| Message::OrganizerMessage(m));

        Container::new(
            Column::new()
                .width(Length::Fill)
                .push(Container::new(tabs).height(Length::FillPortion(2)))
                .push(iced::Rule::horizontal(5))
                .push(Container::new(camera_shortcut).height(Length::FillPortion(1)))
                .push(iced::Rule::horizontal(5))
                .push(Container::new(contextual_menu).height(Length::FillPortion(1)))
                .push(iced::Rule::horizontal(5))
                .push(Container::new(organizer).height(Length::FillPortion(2)))
                .padding(3),
        )
        .style(TopBarStyle)
        .height(Length::Units(self.logical_size.height as u16))
        .into()
    }
}

struct TopBarStyle;
impl container::StyleSheet for TopBarStyle {
    fn style(&self) -> container::Style {
        container::Style {
            background: Some(Background::Color(BACKGROUND)),
            text_color: Some(Color::WHITE),
            ..container::Style::default()
        }
    }
}

pub const BACKGROUND: Color = Color::from_rgb(
    0x23 as f32 / 255.0,
    0x27 as f32 / 255.0,
    0x2A as f32 / 255.0,
);

pub struct ColorOverlay<R: Requests> {
    logical_size: LogicalSize<f64>,
    color_picker: ColorPicker,
    close_button: iced::button::State,
    requests: Arc<Mutex<R>>,
}

impl<R: Requests> ColorOverlay<R> {
    pub fn new(requests: Arc<Mutex<R>>, logical_size: LogicalSize<f64>) -> Self {
        Self {
            logical_size,
            close_button: Default::default(),
            color_picker: ColorPicker::new(),
            requests,
        }
    }

    pub fn resize(&mut self, logical_size: LogicalSize<f64>) {
        self.logical_size = logical_size;
    }
}

#[derive(Debug, Clone)]
pub enum ColorMessage {
    HsvSatValueChanged(f64, f64),
    HueChanged(f64),
    #[allow(dead_code)]
    Resized(LogicalSize<f64>),
    FinishChangingColor,
    Closed,
}

impl<R: Requests> Program for ColorOverlay<R> {
    type Renderer = Renderer;
    type Message = ColorMessage;

    fn update(&mut self, message: ColorMessage) -> Command<ColorMessage> {
        match message {
            ColorMessage::HsvSatValueChanged(_sat, _value) => {}
            ColorMessage::HueChanged(x) => self.color_picker.change_hue(x as f64),
            ColorMessage::Closed => {
                self.requests
                    .lock()
                    .unwrap()
                    .close_overlay(OverlayType::Color);
            }
            ColorMessage::FinishChangingColor => {
                self.requests.lock().unwrap().finish_changing_color();
            }
            ColorMessage::Resized(size) => self.resize(size),
        };
        Command::none()
    }

    fn view(&mut self) -> Element<ColorMessage> {
        let width = self.logical_size.cast::<u16>().width;

        let widget = Column::new()
            .width(Length::Units(width))
            .height(Length::Fill)
            .spacing(5)
            .push(self.color_picker.new_view())
            .spacing(5)
            .push(
                Button::new(&mut self.close_button, Text::new("Close"))
                    .on_press(ColorMessage::Closed),
            );

        Container::new(widget)
            .style(FloatingStyle)
            .height(Length::Fill)
            .into()
    }
}

struct FloatingStyle;
impl container::StyleSheet for FloatingStyle {
    fn style(&self) -> container::Style {
        container::Style {
            background: Some(Background::Color(BACKGROUND)),
            text_color: Some(Color::WHITE),
            border_width: 3_f32,
            border_radius: 3_f32,
            border_color: Color::BLACK,
            ..container::Style::default()
        }
    }
}

struct ButtonStyle(bool);

impl iced_wgpu::button::StyleSheet for ButtonStyle {
    fn active(&self) -> iced_wgpu::button::Style {
        iced_wgpu::button::Style {
            border_width: if self.0 { 3_f32 } else { 1_f32 },
            border_radius: if self.0 { 3_f32 } else { 2_f32 },
            border_color: if self.0 {
                Color::BLACK
            } else {
                [0.7, 0.7, 0.7].into()
            },
            background: Some(Background::Color([0.87, 0.87, 0.87].into())),
            //background: Some(Background::Color(BACKGROUND)),
            ..Default::default()
        }
    }
}

struct ButtonColor(iced::Color);

impl ButtonColor {
    fn red_green(active: bool) -> Self {
        if active {
            Self(iced::Color::from_rgb(1., 0., 0.))
        } else {
            Self(iced::Color::from_rgb(0., 1., 0.))
        }
    }
}

impl iced_wgpu::button::StyleSheet for ButtonColor {
    fn active(&self) -> iced_wgpu::button::Style {
        iced_wgpu::button::Style {
            background: Some(Background::Color(self.0)),
            //background: Some(Background::Color(BACKGROUND)),
            border_radius: 2.0,
            border_width: 1.0,
            border_color: [0.7, 0.7, 0.7].into(),
            text_color: Color::BLACK,
            ..Default::default()
        }
    }

    fn hovered(&self) -> iced_wgpu::button::Style {
        let active = self.active();
        iced_wgpu::button::Style {
            background: active.background.map(|background| match background {
                Background::Color(color) => Background::Color(Color {
                    a: color.a * 0.75,
                    ..color
                }),
            }),
            ..active
        }
    }
}

fn rotation_message<S: AppState>(i: usize, _xz: isize, _yz: isize, _xy: isize) -> Message<S> {
    let angle_xz = match i {
        0 => 15f32.to_radians(),
        1 => -15f32.to_radians(),
        _ => 0f32,
    };
    let angle_yz = match i {
        2 => -15f32.to_radians(),
        3 => 15f32.to_radians(),
        _ => 0f32,
    };
    let angle_xy = match i {
        4 => 15f32.to_radians(),
        5 => -15f32.to_radians(),
        _ => 0f32,
    };
    Message::RotateCam(angle_xz, angle_yz, angle_xy)
}

fn rotation_text(i: usize, ui_size: UiSize) -> Text {
    match i {
        0 => icon(MaterialIcon::ArrowBack, ui_size),
        1 => icon(MaterialIcon::ArrowForward, ui_size),
        2 => icon(MaterialIcon::ArrowUpward, ui_size),
        3 => icon(MaterialIcon::ArrowDownward, ui_size),
        4 => icon(MaterialIcon::Undo, ui_size),
        _ => icon(MaterialIcon::Redo, ui_size),
    }
}

mod text_input_style {
    use iced::{Background, Color};
    use iced_wgpu::text_input::*;
    pub struct BadValue(pub bool);
    impl iced_wgpu::text_input::StyleSheet for BadValue {
        fn active(&self) -> Style {
            Style {
                background: Background::Color(Color::WHITE),
                border_radius: 5.0,
                border_width: 1.0,
                border_color: Color::from_rgb(0.7, 0.7, 0.7),
            }
        }

        fn focused(&self) -> Style {
            Style {
                border_color: Color::from_rgb(0.5, 0.5, 0.5),
                ..self.active()
            }
        }

        fn placeholder_color(&self) -> Color {
            Color::from_rgb(0.7, 0.7, 0.7)
        }

        fn value_color(&self) -> Color {
            if self.0 {
                Color::from_rgb(0.3, 0.3, 0.3)
            } else {
                Color::from_rgb(1., 0.3, 0.3)
            }
        }

        fn selection_color(&self) -> Color {
            Color::from_rgb(0.8, 0.8, 1.0)
        }
    }
}

pub struct Hyperboloid_ {}

impl Requestable for Hyperboloid_ {
    type Request = HyperboloidRequest;
    fn request_from_values(&self, values: &[f32]) -> HyperboloidRequest {
        HyperboloidRequest {
            radius: values[0].round() as usize,
            length: values[1],
            shift: values[2],
            radius_shift: values[3],
            nb_turn: values[4] as f64,
        }
    }
    fn nb_values(&self) -> usize {
        5
    }
    fn initial_value(&self, n: usize) -> f32 {
        match n {
            0 => 10f32,
            1 => 30f32,
            2 => 0f32,
            3 => 0.2f32,
            4 => 0.0f32,
            _ => unreachable!(),
        }
    }
    fn min_val(&self, n: usize) -> f32 {
        use std::f32::consts::PI;
        match n {
            0 => 5f32,
            1 => 1f32,
            2 => -PI + 1f32.to_radians(),
            3 => 0.,
            4 => -5f32,
            _ => unreachable!(),
        }
    }

    fn max_val(&self, n: usize) -> f32 {
        match n {
            0 => 60f32,
            1 => 1000f32,
            2 => 2.,
            3 => 1f32,
            4 => 5f32,
            _ => unreachable!(),
        }
    }
    fn step_val(&self, n: usize) -> f32 {
        match n {
            0 => 1f32,
            1 => 1f32,
            2 => 0.01,
            3 => 0.01,
            4 => 0.05,
            _ => unreachable!(),
        }
    }
    fn name_val(&self, n: usize) -> String {
        match n {
            0 => String::from("Nb helices"),
            1 => String::from("Strands length"),
            2 => String::from("Shift"),
            3 => String::from("Tube radius"),
            4 => String::from("nb turn"),
            _ => unreachable!(),
        }
    }

    fn hidden(&self, n: usize) -> bool {
        n == 2 || n == 3
    }
}

struct ScrollSentivity {
    initial_value: f32,
}

impl Requestable for ScrollSentivity {
    type Request = f32;
    fn request_from_values(&self, values: &[f32]) -> f32 {
        values[0]
    }
    fn nb_values(&self) -> usize {
        1
    }
    fn initial_value(&self, n: usize) -> f32 {
        if n == 0 {
            self.initial_value
        } else {
            unreachable!()
        }
    }
    fn min_val(&self, n: usize) -> f32 {
        if n == 0 {
            -10f32
        } else {
            unreachable!()
        }
    }
    fn max_val(&self, n: usize) -> f32 {
        if n == 0 {
            10f32
        } else {
            unreachable!()
        }
    }
    fn step_val(&self, n: usize) -> f32 {
        if n == 0 {
            0.5f32
        } else {
            unreachable!()
        }
    }
    fn name_val(&self, n: usize) -> String {
        if n == 0 {
            String::from("Sentivity")
        } else {
            unreachable!()
        }
    }
}

struct HelixRoll {}

impl Requestable for HelixRoll {
    type Request = f32;
    fn request_from_values(&self, values: &[f32]) -> f32 {
        values[0]
    }
    fn nb_values(&self) -> usize {
        1
    }
    fn initial_value(&self, n: usize) -> f32 {
        match n {
            0 => 0f32,
            _ => unreachable!(),
        }
    }
    fn min_val(&self, n: usize) -> f32 {
        use std::f32::consts::PI;
        match n {
            0 => -PI,
            _ => unreachable!(),
        }
    }
    fn max_val(&self, n: usize) -> f32 {
        use std::f32::consts::PI;
        match n {
            0 => PI,
            _ => unreachable!(),
        }
    }
    fn step_val(&self, n: usize) -> f32 {
        match n {
            0 => 1f32.to_radians(),
            _ => unreachable!(),
        }
    }
    fn name_val(&self, n: usize) -> String {
        match n {
            0 => String::from("Roll helix"),
            _ => unreachable!(),
        }
    }
}

#[derive(Clone)]
pub struct RigidBodyParametersRequest {
    pub k_springs: f32,
    pub k_friction: f32,
    pub mass_factor: f32,
    pub volume_exclusion: bool,
    pub brownian_motion: bool,
    pub brownian_rate: f32,
    pub brownian_amplitude: f32,
}

struct RigidBodyFactory {
    pub volume_exclusion: bool,
    pub brownian_motion: bool,
    pub brownian_parameters: BrownianParametersFactory,
}

#[derive(Clone)]
struct BrownianParametersFactory {
    pub rate: f32,
    pub amplitude: f32,
}

impl Requestable for BrownianParametersFactory {
    type Request = Self;
    fn request_from_values(&self, values: &[f32]) -> Self {
        Self {
            rate: values[0],
            amplitude: values[1],
        }
    }

    fn nb_values(&self) -> usize {
        2
    }

    fn initial_value(&self, n: usize) -> f32 {
        match n {
            0 => 0.,
            1 => 0.08,
            _ => unreachable!(),
        }
    }

    fn min_val(&self, n: usize) -> f32 {
        match n {
            0 => -2.,
            1 => 0.,
            _ => unreachable!(),
        }
    }

    fn max_val(&self, n: usize) -> f32 {
        match n {
            0 => 2.,
            1 => 0.2,
            _ => unreachable!(),
        }
    }

    fn step_val(&self, n: usize) -> f32 {
        match n {
            0 => 0.1,
            1 => 0.02,
            _ => unreachable!(),
        }
    }

    fn name_val(&self, n: usize) -> String {
        match n {
            0 => "Rate (log scale)".to_owned(),
            1 => "Range".to_owned(),
            _ => unreachable!(),
        }
    }
}

impl Requestable for RigidBodyFactory {
    type Request = RigidBodyParametersRequest;
    fn request_from_values(&self, values: &[f32]) -> RigidBodyParametersRequest {
        RigidBodyParametersRequest {
            k_springs: values[0],
            k_friction: values[1],
            mass_factor: values[2],
            volume_exclusion: self.volume_exclusion,
            brownian_motion: self.brownian_motion,
            brownian_rate: self.brownian_parameters.rate,
            brownian_amplitude: self.brownian_parameters.amplitude,
        }
    }
    fn nb_values(&self) -> usize {
        3
    }
    fn initial_value(&self, n: usize) -> f32 {
        match n {
            0 => 0f32,
            1 => 0f32,
            2 => 0f32,
            _ => unreachable!(),
        }
    }
    fn min_val(&self, n: usize) -> f32 {
        match n {
            0 => -4.,
            1 => -4.,
            2 => -4.,
            3 => -4.,
            _ => unreachable!(),
        }
    }
    fn max_val(&self, n: usize) -> f32 {
        match n {
            0 => 4.,
            1 => 4.,
            2 => 4.,
            3 => 4.,
            _ => unreachable!(),
        }
    }
    fn step_val(&self, n: usize) -> f32 {
        match n {
            0 => 0.1f32,
            1 => 0.1f32,
            2 => 0.1f32,
            3 => 0.1f32,
            _ => unreachable!(),
        }
    }
    fn name_val(&self, n: usize) -> String {
        match n {
            0 => String::from("Stiffness (log scale)"),
            1 => String::from("Friction (log scale)"),
            2 => String::from("Mass (log scale)"),
            _ => unreachable!(),
        }
    }
}

#[derive(Clone, Copy, Debug)]
struct TabStyle;

impl iced_aw::style::tab_bar::StyleSheet for TabStyle {
    fn active(&self, is_active: bool) -> iced_aw::style::tab_bar::Style {
        iced_aw::style::tab_bar::Style {
            background: None,
            border_color: None,
            border_width: 0.0,
            tab_label_background: if !is_active {
                Background::Color([0.9, 0.9, 0.9].into())
            } else {
                Background::Color([0.6, 0.6, 0.6].into())
            },
            tab_label_border_color: [0.7, 0.7, 0.7].into(),
            tab_label_border_width: 1.0,
            icon_color: Color::BLACK,
            text_color: Color::BLACK,
        }
    }

    fn hovered(&self, is_active: bool) -> iced_aw::style::tab_bar::Style {
        iced_aw::style::tab_bar::Style {
            tab_label_background: Background::Color([0.6, 0.6, 0.6].into()),
            ..self.active(is_active)
        }
    }
}

fn right_checkbox<'a, F, S: AppState>(
    is_checked: bool,
    label: impl Into<String>,
    f: F,
    ui_size: UiSize,
) -> Element<'a, Message<S>>
where
    F: 'static + Fn(bool) -> Message<S>,
{
    Row::new()
        .push(Text::new(label))
        .push(Checkbox::new(is_checked, "", f).size(ui_size.checkbox()))
        .spacing(CHECKBOXSPACING)
        .into()
}

fn color_to_u32(color: Color) -> u32 {
    let red = ((color.r * 255.) as u32) << 16;
    let green = ((color.g * 255.) as u32) << 8;
    let blue = (color.b * 255.) as u32;
    let color_u32 = red + green + blue;
    color_u32
}<|MERGE_RESOLUTION|>--- conflicted
+++ resolved
@@ -731,7 +731,6 @@
             Message::ContextualValueChanged(kind, n, val) => {
                 self.contextual_panel.update_builder_value(kind, n, val);
             }
-<<<<<<< HEAD
             Message::InstanciatedValueSubmitted(value) => {
                 if let Some(request) = self.contextual_panel.request_from_value(value) {
                     request.make_request(self.requests.clone())
@@ -760,9 +759,6 @@
                     self.requests.lock().unwrap().start_twist_simulation(*g_id)
                 }
             }
-            Message::AlignHorizon => self.requests.lock().unwrap().align_horizon(),
-=======
->>>>>>> dad3c7f2
         };
         Command::none()
     }
