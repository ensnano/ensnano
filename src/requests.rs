--- conflicted
+++ resolved
@@ -118,14 +118,11 @@
     pub new_double_strand_parameters: Option<Option<(isize, usize)>>,
     pub new_center_of_selection: Option<Option<CenterOfSelection>>,
     pub new_suggestion_parameters: Option<SuggestionParameters>,
-<<<<<<< HEAD
     pub check_xover_parameters: Option<CheckXoversParameter>,
     pub follow_stereographic_camera: Option<bool>,
     pub set_show_stereographic_camera: Option<bool>,
     pub set_invert_y_scroll: Option<bool>,
     pub set_thick_helices: Option<bool>,
     pub twist_simulation: Option<usize>,
-=======
     pub horizon_targeted: Option<()>,
->>>>>>> 1f278d80
 }