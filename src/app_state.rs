/*
ENSnano, a 3d graphical application for DNA nanostructures.
    Copyright (C) 2021  Nicolas Levy <nicolaspierrelevy@gmail.com> and Nicolas Schabanel <nicolas.schabanel@ens-lyon.fr>

    This program is free software: you can redistribute it and/or modify
    it under the terms of the GNU General Public License as published by
    the Free Software Foundation, either version 3 of the License, or
    (at your option) any later version.

    This program is distributed in the hope that it will be useful,
    but WITHOUT ANY WARRANTY; without even the implied warranty of
    MERCHANTABILITY or FITNESS FOR A PARTICULAR PURPOSE.  See the
    GNU General Public License for more details.

    You should have received a copy of the GNU General Public License
    along with this program.  If not, see <https://www.gnu.org/licenses/>.
*/

//! This modules defines the `AppState` struct which implements various traits used by the
//! different components of ENSnano.
//!
//! The role of AppState is to provide information about the global state of the program, for
//! example the current selection, or the current state of the design.
//!
//! Each component of ENSnano has specific needs and express them via its own `AppState` trait.

use ensnano_design::group_attributes::GroupPivot;
use ensnano_interactor::graphics::{Background3D, RenderingMode};
use ensnano_interactor::{
    operation::Operation, ActionMode, CenterOfSelection, CheckXoversParameter, Selection,
    SelectionMode, WidgetBasis,
};

use std::path::PathBuf;
use std::sync::{Arc, RwLock};
mod address_pointer;
mod design_interactor;
mod transitions;
use crate::apply_update;
use crate::controller::SimulationRequest;
use address_pointer::AddressPointer;
use derivative::Derivative;
use ensnano_design::Design;
use ensnano_interactor::{DesignOperation, RigidBodyConstants, SuggestionParameters};
use ensnano_organizer::GroupId;

pub use design_interactor::controller::ErrOperation;
pub use design_interactor::{
    CopyOperation, DesignReader, InteractorNotification, PastePosition, PastingStatus,
    ShiftOptimizationResult, ShiftOptimizerReader, SimulationInterface, SimulationReader,
    SimulationTarget, SimulationUpdate,
};
use design_interactor::{DesignInteractor, InteractorResult};

mod impl_app2d;
mod impl_app3d;
mod impl_gui;

pub use transitions::{AppStateTransition, OkOperation, TransitionLabel};

/// A structure containing the global state of the program.
///
/// At each event loop iteration, a new `AppState` may be created. Successive AppState are stored
/// on an undo/redo stack.
#[derive(Clone, PartialEq, Eq)]
pub struct AppState(AddressPointer<AppState_>);

impl std::fmt::Debug for AppState {
    fn fmt(&self, f: &mut std::fmt::Formatter<'_>) -> std::fmt::Result {
        f.debug_struct("AppState").finish()
    }
}

impl std::fmt::Pointer for AppState {
    fn fmt(&self, f: &mut std::fmt::Formatter<'_>) -> std::fmt::Result {
        let ptr = self.0.get_ptr();
        std::fmt::Pointer::fmt(&ptr, f)
    }
}

impl Default for AppState {
    fn default() -> Self {
        let mut ret = AppState(Default::default());
        log::trace!("call from default");
        // Synchronize all the pointers.
        // This truns updated_once to true so we must set it back to false afterwards
        ret = ret.updated();
        let mut with_forgot_update = ret.0.clone_inner();
        with_forgot_update.updated_once = false;
        AppState(AddressPointer::new(with_forgot_update))
    }
}

impl AppState {
    pub fn with_selection(
        &self,
        selection: Vec<Selection>,
        selected_group: Option<GroupId>,
    ) -> Self {
        if self.0.selection.selection.content_equal(&selection)
            && selected_group == self.0.selection.selected_group
        {
            self.clone()
        } else {
            let mut new_state = (*self.0).clone();
            let selection_len = selection.len();
            new_state.selection = AppStateSelection {
                selection: AddressPointer::new(selection),
                selected_group,
                pivot: Arc::new(RwLock::new(None)),
                old_pivot: Arc::new(RwLock::new(None)),
            };
            // Set when the selection is modified, the center of selection is set to None. It is up
            // to the caller to set it to a certain value when applicable
            new_state.center_of_selection = None;
            let mut ret = Self(AddressPointer::new(new_state));
            if selection_len > 0 {
                ret = ret.notified(InteractorNotification::NewSelection)
            }
            ret
        }
    }

    pub fn with_center_of_selection(&self, center: Option<CenterOfSelection>) -> Self {
        if center == self.0.center_of_selection {
            self.clone()
        } else {
            let mut new_state = (*self.0).clone();
            new_state.center_of_selection = center;
            Self(AddressPointer::new(new_state))
        }
    }

    pub fn with_candidates(&self, candidates: Vec<Selection>) -> Self {
        if self.0.candidates.content_equal(&candidates) {
            self.clone()
        } else {
            let mut new_state = (*self.0).clone();
            new_state.candidates = AddressPointer::new(candidates);
            Self(AddressPointer::new(new_state))
        }
    }

    pub fn with_selection_mode(&self, selection_mode: SelectionMode) -> Self {
        let mut new_state = (*self.0).clone();
        new_state.selection_mode = selection_mode;
        Self(AddressPointer::new(new_state))
    }

    pub fn with_suggestion_parameters(&self, suggestion_parameters: SuggestionParameters) -> Self {
        let mut new_state = (*self.0).clone();
        new_state.parameters.suggestion_parameters = suggestion_parameters;
        Self(AddressPointer::new(new_state))
    }

    pub fn with_action_mode(&self, action_mode: ActionMode) -> Self {
        let mut new_state = (*self.0).clone();
        new_state.action_mode = action_mode;
        Self(AddressPointer::new(new_state))
    }

    pub fn with_strand_on_helix(&self, parameters: Option<(isize, usize)>) -> Self {
        let new_strand_parameters =
            parameters.map(|(start, length)| NewHelixStrand { length, start });
        if let ActionMode::BuildHelix { .. } = self.0.action_mode {
            let mut new_state = (*self.0).clone();
            let length = new_strand_parameters
                .as_ref()
                .map(|strand| strand.length)
                .unwrap_or_default();
            let start = new_strand_parameters
                .as_ref()
                .map(|strand| strand.start)
                .unwrap_or_default();
            new_state.strand_on_new_helix = new_strand_parameters;
            new_state.action_mode = ActionMode::BuildHelix {
                length,
                position: start,
            };
            Self(AddressPointer::new(new_state))
        } else {
            self.clone()
        }
    }

    pub fn with_toggled_widget_basis(&self) -> Self {
        let mut new_state = (*self.0).clone();
        new_state.widget_basis.toggle();
        Self(AddressPointer::new(new_state))
    }

    #[allow(dead_code)] //used in tests
    pub fn update_design(&mut self, design: Design) {
        apply_update(self, |s| s.with_updated_design(design))
    }

    #[allow(dead_code)] //used in tests
    pub fn with_updated_design(&self, design: Design) -> Self {
        let mut new_state = self.0.clone_inner();
        let new_interactor = new_state.design.with_updated_design(design);
        new_state.design = AddressPointer::new(new_interactor);
        Self(AddressPointer::new(new_state))
    }

    pub fn import_design(path: &PathBuf) -> Result<Self, design_interactor::ParseDesignError> {
        let design_interactor = DesignInteractor::new_with_path(path)?;
        Ok(Self(AddressPointer::new(AppState_ {
            design: AddressPointer::new(design_interactor),
            ..Default::default()
        }))
        .updated())
    }

    pub(super) fn update(&mut self) {
        log::trace!("update");
        apply_update(self, Self::updated)
    }

    pub(super) fn apply_simulation_update(&mut self, update: Box<dyn SimulationUpdate>) {
        apply_update(self, |s| s.with_simualtion_update_applied(update))
    }

    fn with_simualtion_update_applied(self, update: Box<dyn SimulationUpdate>) -> Self {
        let mut design = self.0.design.clone_inner();
        design = design.with_simualtion_update_applied(update);
        self.with_interactor(design)
    }

    fn updated(self) -> Self {
        let old_self = self.clone();
        let mut interactor = self.0.design.clone_inner();
        log::trace!("calling from updated!!");
        if self
            .0
            .design
            .design_need_update(&self.0.parameters.suggestion_parameters)
        {
            log::trace!("design need update");
            interactor =
                interactor.with_updated_design_reader(&self.0.parameters.suggestion_parameters);
            let new = self.with_interactor(interactor);
            new
        } else {
            old_self
        }
    }

    fn with_interactor(self, interactor: DesignInteractor) -> Self {
        let mut new_state = self.0.clone_inner();
        new_state.updated_once = true;
        new_state.design = AddressPointer::new(interactor);
        Self(AddressPointer::new(new_state))
    }

    pub(super) fn apply_design_op(
        &mut self,
        op: DesignOperation,
    ) -> Result<OkOperation, ErrOperation> {
        let result = self.0.design.apply_operation(op);
        self.handle_operation_result(result)
    }

    pub(super) fn apply_copy_operation(
        &mut self,
        op: CopyOperation,
    ) -> Result<OkOperation, ErrOperation> {
        let self_mut = self.0.make_mut();
        let design_mut = self_mut.design.make_mut();
        let result = design_mut.apply_copy_operation(op);
        self.handle_operation_result(result)
    }

    pub(super) fn update_pending_operation(
        &mut self,
        op: Arc<dyn Operation>,
    ) -> Result<OkOperation, ErrOperation> {
        let result = self.0.design.update_pending_operation(op);
        self.handle_operation_result(result)
    }

    pub(super) fn start_simulation(
        &mut self,
        parameters: RigidBodyConstants,
        reader: &mut dyn SimulationReader,
        target: SimulationTarget,
    ) -> Result<OkOperation, ErrOperation> {
        let result = self.0.design.start_simulation(parameters, reader, target);
        self.handle_operation_result(result)
    }

    pub(super) fn update_simulation(
        &mut self,
        request: SimulationRequest,
    ) -> Result<OkOperation, ErrOperation> {
        let result = self.0.design.update_simulation(request);
        self.handle_operation_result(result)
    }

    fn handle_operation_result(
        &mut self,
        result: Result<InteractorResult, ErrOperation>,
    ) -> Result<OkOperation, ErrOperation> {
        log::trace!("handle operation result");
        match result {
            Ok(InteractorResult::Push {
                interactor: design,
                label,
            }) => {
                let ret = Some(self.clone());
                let new_state = self.clone().with_interactor(design);
                *self = new_state;
                if let Some(state) = ret {
                    Ok(OkOperation::Undoable {
                        state,
                        label: label.into(),
                    })
                } else {
                    Ok(OkOperation::NotUndoable)
                }
            }
            Ok(InteractorResult::Replace(design)) => {
                let new_state = self.clone().with_interactor(design);
                *self = new_state;
                Ok(OkOperation::NotUndoable)
            }
            Err(e) => {
                log::error!("error {:?}", e);
                Err(e)
            }
        }
    }

    pub fn notified(&self, notification: InteractorNotification) -> Self {
        let new_interactor = self.0.design.notify(notification);
        self.clone().with_interactor(new_interactor)
    }

    pub fn finish_operation(&mut self) {
        let pivot = self.0.selection.pivot.read().unwrap().clone();
        log::info!("Setting pivot {:?}", pivot);
        log::info!("was {:?}", self.0.selection.old_pivot.read().unwrap());
        *self.0.selection.old_pivot.write().unwrap() = pivot;
        log::info!("is {:?}", self.0.selection.old_pivot.read().unwrap());
        log::debug!(
            "old pivot after reset {:p}",
            Arc::as_ptr(&self.0.selection.old_pivot)
        );
    }

    pub fn get_design_reader(&self) -> DesignReader {
        self.0.design.get_design_reader()
    }

    pub fn oxdna_export(&self, target_dir: &PathBuf) -> std::io::Result<(PathBuf, PathBuf)> {
        self.get_design_reader().oxdna_export(target_dir)
    }

    pub fn get_selection(&self) -> impl AsRef<[Selection]> {
        self.0.selection.selection.clone()
    }

    fn is_changing_color(&self) -> bool {
        self.0.design.as_ref().is_changing_color()
    }

    pub(super) fn prepare_for_replacement(&mut self, source: &Self) {
        *self = self.with_candidates(vec![]);
        *self = self.with_action_mode(source.0.action_mode.clone());
        *self = self.with_selection_mode(source.0.selection_mode.clone());
        *self = self.with_suggestion_parameters(source.0.parameters.suggestion_parameters.clone());
        *self = self.with_check_xovers_parameters(source.0.parameters.check_xover_paramters);
        *self = self.with_updated_parameters(|p| *p = source.0.parameters.clone());
    }

    pub fn with_check_xovers_parameters(
        &self,
        check_xover_paramters: CheckXoversParameter,
    ) -> Self {
        self.with_updated_parameters(|p| p.check_xover_paramters = check_xover_paramters)
    }

    pub fn with_follow_stereographic_camera(&self, follow: bool) -> Self {
        self.with_updated_parameters(|p| p.follow_stereography = follow)
    }

    pub fn with_show_stereographic_camera(&self, show: bool) -> Self {
        self.with_updated_parameters(|p| p.show_stereography = show)
    }

    pub fn with_show_h_bonds(&self, show: bool) -> Self {
        self.with_updated_parameters(|p| p.show_h_bonds = show)
    }

    pub fn with_thick_helices(&self, thick: bool) -> Self {
        self.with_updated_parameters(|p| p.thick_helices = thick)
    }

    pub fn with_background3d(&self, bg: Background3D) -> Self {
        self.with_updated_parameters(|p| p.background3d = bg)
    }

    pub fn with_rendering_mode(&self, rendering_mode: RenderingMode) -> Self {
        self.with_updated_parameters(|p| p.rendering_mode = rendering_mode)
    }

    pub fn with_scroll_sensitivity(&self, sensitivity: f32) -> Self {
        self.with_updated_parameters(|p| p.scroll_sensitivity = sensitivity)
    }

    pub fn with_inverted_y_scroll(&self, inverted: bool) -> Self {
        self.with_updated_parameters(|p| p.inverted_y_scroll = inverted)
    }

    fn with_updated_parameters<F>(&self, update: F) -> Self
    where
        F: Fn(&mut AppStateParameters),
    {
        let mut new_state = (*self.0).clone();
        update(&mut new_state.parameters);
        Self(AddressPointer::new(new_state))
    }

    pub(super) fn is_pasting(&self) -> PastingStatus {
        self.0.design.is_pasting()
    }

    pub(super) fn can_iterate_duplication(&self) -> bool {
        self.0.design.can_iterate_duplication()
    }

    pub(super) fn optimize_shift(
        &mut self,
        reader: &mut dyn ShiftOptimizerReader,
    ) -> Result<OkOperation, ErrOperation> {
        let result = self.0.design.optimize_shift(reader);
        self.handle_operation_result(result)
    }

    pub(super) fn is_in_stable_state(&self) -> bool {
        self.0.design.is_in_stable_state()
    }

    #[must_use]
    pub(super) fn set_visibility_sieve(
        &mut self,
        selection: Vec<Selection>,
        compl: bool,
    ) -> Result<OkOperation, ErrOperation> {
        let result = self
            .0
            .design
            .clone_inner()
            .with_visibility_sieve(selection, compl);
        self.handle_operation_result(Ok(result))
    }

    pub fn design_was_modified(&self, other: &Self) -> bool {
        self.0.design.has_different_design_than(&other.0.design)
            && (self.0.updated_once || other.0.updated_once)
    }

    fn get_strand_building_state(&self) -> Option<crate::gui::StrandBuildingStatus> {
        use crate::gui::StrandBuildingStatus;
        let builders = self.0.design.get_strand_builders();
        builders.get(0).and_then(|b| {
            let domain_id = b.get_domain_identifier();
            let reader = self.get_design_reader();
            let domain = reader.get_strand_domain(domain_id.strand, domain_id.domain)?;
            let param = self.0.design.get_dna_parameters();
            if let ensnano_design::Domain::HelixDomain(interval) = domain {
                let prime5 = interval.prime5();
                let prime3 = interval.prime3();
                let nt_length = domain.length();
                Some(StrandBuildingStatus {
                    prime5,
                    prime3,
                    nt_length,
                    nm_length: param.z_step * nt_length as f32,
                    dragged_nucl: b.moving_end,
                })
            } else {
                None
            }
        })
    }

    fn selection_content(&self) -> &AddressPointer<Vec<Selection>> {
        &self.0.selection.selection
    }

    pub fn get_current_group_id(&self) -> Option<GroupId> {
        self.0.selection.selected_group.clone()
    }

    pub fn set_current_group_pivot(&mut self, pivot: GroupPivot) {
        if self.0.selection.pivot.read().unwrap().is_none() {
            log::info!("reseting selection pivot {:?}", pivot);
            *self.0.selection.pivot.write().unwrap() = Some(pivot);
            *self.0.selection.old_pivot.write().unwrap() = Some(pivot);
            log::debug!(
                "old pivot after reset {:p}",
                Arc::as_ptr(&self.0.selection.old_pivot)
            );
        }
    }

    pub fn translate_group_pivot(&mut self, translation: ultraviolet::Vec3) {
        log::debug!("old pivot {:p}", Arc::as_ptr(&self.0.selection.old_pivot));
        log::info!("is {:?}", self.0.selection.old_pivot.read().unwrap());
        let new_pivot = {
            if let Some(Some(mut old_pivot)) =
                self.0.selection.old_pivot.read().as_deref().ok().cloned()
            {
                old_pivot.position += translation;
                old_pivot
            } else {
                log::error!("Translating a pivot that does not exist");
                return;
            }
        };
        *self.0.selection.pivot.write().unwrap() = Some(new_pivot);
    }

    pub fn rotate_group_pivot(&mut self, rotation: ultraviolet::Rotor3) {
        log::debug!("old pivot {:p}", Arc::as_ptr(&self.0.selection.old_pivot));
        log::info!("is {:?}", self.0.selection.old_pivot.read().unwrap());
        let new_pivot = {
            if let Some(Some(mut old_pivot)) =
                self.0.selection.old_pivot.read().as_deref().ok().cloned()
            {
                old_pivot.orientation = rotation * old_pivot.orientation;
                old_pivot
            } else {
                log::error!("Rotating a pivot that does not exist");
                return;
            }
        };
        *self.0.selection.pivot.write().unwrap() = Some(new_pivot);
    }

    pub fn get_simulation_state(&self) -> ensnano_interactor::SimulationState {
        self.0.design.get_simulation_state()
    }

    pub fn is_building_hyperboloid(&self) -> bool {
        self.0.design.is_building_hyperboloid()
    }

    pub fn with_expand_insertion_set(self, expand: bool) -> Self {
        let mut ret = (*self.0).clone();
        ret.show_insertion_representents = !expand;
        Self(AddressPointer::new(ret))
    }
}

#[derive(Derivative)]
#[derivative(Clone, Default)]
struct AppStateParameters {
    suggestion_parameters: SuggestionParameters,
    check_xover_paramters: CheckXoversParameter,
    follow_stereography: bool,
    show_stereography: bool,
    rendering_mode: RenderingMode,
    background3d: Background3D,
    #[derivative(Default(value = "true"))]
    thick_helices: bool,
    scroll_sensitivity: f32,
    inverted_y_scroll: bool,
    show_h_bonds: bool,
}

#[derive(Clone, Default)]
struct AppState_ {
    /// The set of currently selected objects
    selection: AppStateSelection,
    /// The set of objects that are "one click away from beeing selected"
    candidates: AddressPointer<Vec<Selection>>,
    selection_mode: SelectionMode,
    /// A pointer to the design currently beign eddited. The pointed design is never mutatated.
    /// Instead, when a modification is requested, the design is cloned and the `design` pointer is
    /// replaced by a pointer to a modified `Design`.
    design: AddressPointer<DesignInteractor>,
    action_mode: ActionMode,
    widget_basis: WidgetBasis,
    strand_on_new_helix: Option<NewHelixStrand>,
    center_of_selection: Option<CenterOfSelection>,
<<<<<<< HEAD
    updated_once: bool,
    parameters: AppStateParameters,
=======
    suggestion_parameters: SuggestionParameters,
    show_insertion_representents: bool,
>>>>>>> edd2a066
}

#[derive(Clone, Default)]
struct AppStateSelection {
    selection: AddressPointer<Vec<Selection>>,
    selected_group: Option<ensnano_organizer::GroupId>,
    pivot: Arc<RwLock<Option<GroupPivot>>>,
    old_pivot: Arc<RwLock<Option<GroupPivot>>>,
}

#[derive(Clone, PartialEq, Eq)]
struct NewHelixStrand {
    length: usize,
    start: isize,
}<|MERGE_RESOLUTION|>--- conflicted
+++ resolved
@@ -584,13 +584,9 @@
     widget_basis: WidgetBasis,
     strand_on_new_helix: Option<NewHelixStrand>,
     center_of_selection: Option<CenterOfSelection>,
-<<<<<<< HEAD
     updated_once: bool,
     parameters: AppStateParameters,
-=======
-    suggestion_parameters: SuggestionParameters,
     show_insertion_representents: bool,
->>>>>>> edd2a066
 }
 
 #[derive(Clone, Default)]
