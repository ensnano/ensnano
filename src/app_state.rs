--- conflicted
+++ resolved
@@ -215,18 +215,13 @@
     fn updated(self) -> Self {
         let old_self = self.clone();
         let mut interactor = self.0.design.clone_inner();
-<<<<<<< HEAD
         interactor = interactor.with_updated_design_reader(&self.0.suggestion_parameters);
-        self.with_interactor(interactor)
-=======
-        interactor = interactor.with_updated_design_reader();
         let new = self.with_interactor(interactor);
         if old_self.design_was_modified(&new) {
             new
         } else {
             old_self
         }
->>>>>>> 9184e5fe
     }
 
     fn with_interactor(self, interactor: DesignInteractor) -> Self {
