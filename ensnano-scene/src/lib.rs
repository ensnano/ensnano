/*
ENSnano, a 3d graphical application for DNA nanostructures.
    Copyright (C) 2021  Nicolas Levy <nicolaspierrelevy@gmail.com> and Nicolas Schabanel <nicolas.schabanel@ens-lyon.fr>

    This program is free software: you can redistribute it and/or modify
    it under the terms of the GNU General Public License as published by
    the Free Software Foundation, either version 3 of the License, or
    (at your option) any later version.

    This program is distributed in the hope that it will be useful,
    but WITHOUT ANY WARRANTY; without even the implied warranty of
    MERCHANTABILITY or FITNESS FOR A PARTICULAR PURPOSE.  See the
    GNU General Public License for more details.

    You should have received a copy of the GNU General Public License
    along with this program.  If not, see <https://www.gnu.org/licenses/>.
*/
use ensnano_design::grid::HelixGridPosition;
use ensnano_design::ultraviolet;
use ensnano_utils::wgpu;
use ensnano_utils::winit;
use std::cell::RefCell;
use std::rc::Rc;
use std::sync::{Arc, Mutex};
use std::time::Duration;
use ultraviolet::{Mat4, Rotor3, Vec3};

use camera::FiniteVec3;
use ensnano_design::{grid::GridPosition, group_attributes::GroupPivot, Nucl};
use ensnano_interactor::{
    application::{AppId, Application, Camera3D, Notification},
    graphics::DrawArea,
    operation::*,
    ActionMode, CenterOfSelection, CheckXoversParameter, DesignOperation, Selection, SelectionMode,
    StrandBuilder, WidgetBasis,
};
use ensnano_utils::{instance, PhySize};
use instance::Instance;
use wgpu::{Device, Queue};
use winit::dpi::PhysicalPosition;
use winit::event::WindowEvent;

/// Computation of the view and projection matrix.
mod camera;
/// Display of the scene
mod view;
pub use view::{DrawOptions, FogParameters, GridInstance};
use view::{
    DrawType, HandleDir, HandleOrientation, HandlesDescriptor, LetterInstance,
    RotationMode as WidgetRotationMode, RotationWidgetDescriptor, RotationWidgetOrientation,
    Stereography, View, ViewUpdate,
};
/// Handling of inputs and notifications
mod controller;
use controller::{Consequence, Controller, WidgetTarget};
/// Handling of designs and internal data
mod data;
pub use controller::ClickMode;
use data::Data;
pub use data::{DesignReader, HBond, HalfHBond};
mod element_selector;
use element_selector::{ElementSelector, SceneElement};
mod maths_3d;

type ViewPtr = Rc<RefCell<View>>;
type DataPtr<R> = Rc<RefCell<Data<R>>>;
use std::convert::TryInto;

/// A structure responsible of the 3D display of the designs
pub struct Scene<S: AppState> {
    /// The update to be performed before next frame
    update: SceneUpdate,
    /// The Object that handles the drawing to the 3d texture
    view: ViewPtr,
    /// The Object thant handles the designs data
    data: DataPtr<S::DesignReader>,
    /// The Object that handles input and notifications
    controller: Controller<S>,
    /// The limits of the area on which the scene is displayed
    area: DrawArea,
    element_selector: ElementSelector,
    older_state: S,
    requests: Arc<Mutex<dyn Requests>>,
    scene_kind: SceneKind,
    current_camera: Arc<(Camera3D, f32)>,
}

#[derive(Debug, Clone, Copy)]
pub enum SceneKind {
    Cartesian,
    Stereographic,
}

impl<S: AppState> Scene<S> {
    /// Create a new scene.
    /// # Argument
    ///
    /// * `device` a reference to a `Device` object. This can be seen as a socket to the GPU
    ///
    /// * `queue` the command queue of `device`.
    ///
    /// * `window_size` the *Physical* size of the window in which the application is displayed
    ///
    /// * `area` the limits, in *physical* size of the area on which the scene is displayed
    pub fn new(
        device: Rc<Device>,
        queue: Rc<Queue>,
        window_size: PhySize,
        area: DrawArea,
        requests: Arc<Mutex<dyn Requests>>,
        encoder: &mut wgpu::CommandEncoder,
        inital_state: S,
        scene_kind: SceneKind,
    ) -> Self {
        let update = SceneUpdate::new();
        let view: ViewPtr = Rc::new(RefCell::new(View::new(
            window_size,
            area.size,
            device.clone(),
            queue.clone(),
            encoder,
        )));
        let data: DataPtr<S::DesignReader> = Rc::new(RefCell::new(Data::new(
            inital_state.get_design_reader(),
            view.clone(),
        )));
        let controller: Controller<S> =
            Controller::new(view.clone(), data.clone(), window_size, area.size);
        let element_selector = ElementSelector::new(
            device,
            queue,
            controller.get_window_size(),
            view.clone(),
            area,
        );
        Self {
            view,
            data,
            update,
            controller,
            area,
            requests,
            element_selector,
            older_state: inital_state,
            scene_kind,
            current_camera: Arc::new((
                Default::default(),
                area.size.width as f32 / area.size.height as f32,
            )),
        }
    }

    /*
    /// Add a design to be rendered.
    fn add_design(&mut self, design: Arc<RwLock<Design>>) {
        self.data.borrow_mut().add_design(design)
    }*/

    /// Remove all designs
    fn clear_design(&mut self) {
        self.data.borrow_mut().clear_designs()
    }

    fn is_stereographic(&self) -> bool {
        matches!(self.scene_kind, SceneKind::Stereographic)
    }

    /// Input an event to the scene. The controller parse the event and return the consequence that
    /// the event must have.
    fn input(
        &mut self,
        event: &WindowEvent,
        cursor_position: PhysicalPosition<f64>,
        app_state: &S,
    ) -> Option<ensnano_interactor::CursorIcon> {
        let consequence = self.controller.input(
            event,
            cursor_position,
            &mut self.element_selector,
            app_state,
        );
        self.read_consequence(consequence, app_state);
        self.controller.get_icon()
    }

    fn check_timers(&mut self, app_state: &S) {
        let consequence = self.controller.check_timers();
        self.read_consequence(consequence, app_state);
    }

    fn read_consequence(&mut self, consequence: Consequence, app_state: &S) {
        match consequence {
            Consequence::Nothing => (),
            Consequence::CameraMoved => self.notify(SceneNotification::CameraMoved),
            Consequence::CameraTranslated(dx, dy) => {
                let mut pivot: Option<FiniteVec3> = self
                    .data
                    .borrow()
                    .get_pivot_position()
                    .and_then(|p| p.try_into().ok());
                if pivot.is_none() {
                    self.data.borrow_mut().try_update_pivot_position(app_state);
                    pivot = self
                        .data
                        .borrow()
                        .get_pivot_position()
                        .and_then(|p| p.try_into().ok());
                }
                self.controller.set_pivot_point(pivot);
                self.controller.translate_camera(dx, dy);
                self.notify(SceneNotification::CameraMoved);
            }
            Consequence::XoverAtempt(source, target, d_id) => {
                self.attempt_xover(source, target, d_id);
                self.data.borrow_mut().end_free_xover();
            }
            Consequence::QuickXoverAttempt { nucl, doubled } => {
                let suggestions = app_state.get_design_reader().get_suggestions();
                let mut pair = suggestions
                    .iter()
                    .find(|(a, b)| *a == nucl || *b == nucl)
                    .cloned();
                if let Some((n1, n2)) = pair {
                    if doubled {
                        pair = suggestions
                            .iter()
                            .find(|(a, b)| *a == n1.prime5() || *b == n1.prime5())
                            .cloned();
                    }
                    self.requests.lock().unwrap().apply_design_operation(
                        DesignOperation::MakeSeveralXovers {
                            xovers: vec![pair.unwrap_or((n1, n2))],
                            doubled,
                        },
                    );
                } else {
                    log::error!("No suggested cross over target for nucl {:?}", nucl)
                }
            }
            Consequence::Translation(dir, x_coord, y_coord, target) => {
                let translation = self.view.borrow().compute_translation_handle(
                    x_coord as f32,
                    y_coord as f32,
                    dir,
                );
                if let Some(t) = translation {
                    match target {
                        WidgetTarget::Object => {
                            self.translate_selected_design(t, app_state);
                            if app_state.get_current_group_id().is_none() {
                                self.translate_group_pivot(t)
                            }
                        }
                        WidgetTarget::Pivot => self.translate_group_pivot(t),
                    }
                }
            }
            Consequence::ObjectTranslated { object, grid, x, y } => {
                log::info!("Moving helix {:?} to grid {} ({} {})", object, grid, x, y);
                self.requests
                    .lock()
                    .unwrap()
                    .apply_design_operation(DesignOperation::AttachObject { object, grid, x, y });
            }
            Consequence::MovementEnded => {
                self.requests.lock().unwrap().suspend_op();
                self.data.borrow_mut().notify_handle_movement();
                self.view.borrow_mut().end_movement();
            }
            Consequence::HelixSelected(h_id) => self
                .requests
                .lock()
                .unwrap()
                .set_selection(vec![Selection::Helix(0, h_id as u32)], None),
            Consequence::InitRotation(mode, x, y, target) => {
                self.view
                    .borrow_mut()
                    .init_rotation(mode, x as f32, y as f32);
                if let Some(pivot) = self.view.borrow().get_group_pivot() {
                    self.requests.lock().unwrap().set_current_group_pivot(pivot);
                    if target == WidgetTarget::Pivot {
                        if let WidgetBasis::World = app_state.get_widget_basis() {
                            self.requests.lock().unwrap().toggle_widget_basis()
                        }
                    }
                }
            }
            Consequence::InitTranslation(x, y, _target) => {
                self.view.borrow_mut().init_translation(x as f32, y as f32);
                if let Some(pivot) = self.view.borrow().get_group_pivot() {
                    self.requests.lock().unwrap().set_current_group_pivot(pivot)
                }
            }
            Consequence::Rotation(x, y, target) => {
                let rotation = self.view.borrow().compute_rotation(x as f32, y as f32);
                if let Some((rotation, origin, positive)) = rotation {
                    if rotation.bv.mag() > 1e-3 {
                        match target {
                            WidgetTarget::Object => {
                                self.rotate_selected_desgin(rotation, origin, positive, app_state);
                                if app_state.get_current_group_id().is_none() {
                                    self.requests.lock().unwrap().rotate_group_pivot(rotation)
                                }
                            }
                            WidgetTarget::Pivot => {
                                self.requests.lock().unwrap().rotate_group_pivot(rotation)
                            }
                        }
                    }
                    self.data.borrow_mut().notify_handle_movement();
                } else {
                    log::warn!("Warning rotiation was None")
                }
            }
            Consequence::Swing(x, y) => {
                let mut pivot: Option<FiniteVec3> = self
                    .data
                    .borrow()
                    .get_pivot_position()
                    .and_then(|p| p.try_into().ok());
                if pivot.is_none() {
                    self.data.borrow_mut().try_update_pivot_position(app_state);
                    pivot = self
                        .data
                        .borrow()
                        .get_pivot_position()
                        .and_then(|p| p.try_into().ok());
                }
                self.controller.set_pivot_point(pivot);
                self.controller.swing(-x, -y);
                self.notify(SceneNotification::CameraMoved);
            }
            Consequence::Tilt(x, _) => {
                let mut pivot: Option<FiniteVec3> = self
                    .data
                    .borrow()
                    .get_pivot_position()
                    .and_then(|p| p.try_into().ok());
                if pivot.is_none() {
                    self.data.borrow_mut().try_update_pivot_position(app_state);
                    pivot = self
                        .data
                        .borrow()
                        .get_pivot_position()
                        .and_then(|p| p.try_into().ok());
                }
                self.controller.set_pivot_point(pivot);
                let angle = x as f32 * -std::f32::consts::TAU;
                self.controller.continuous_tilt(angle);
                self.notify(SceneNotification::CameraMoved);
            }
            Consequence::ToggleWidget => self.requests.lock().unwrap().toggle_widget_basis(),
            Consequence::BuildEnded => self.requests.lock().unwrap().suspend_op(),
            Consequence::Undo => self.requests.lock().unwrap().undo(),
            Consequence::Redo => self.requests.lock().unwrap().redo(),
            Consequence::Building(position) => {
                self.requests
                    .lock()
                    .unwrap()
                    .update_builder_position(position);
            }
            Consequence::Candidate(element) => self.set_candidate(element, app_state),
            Consequence::PivotElement(element) => {
                self.data.borrow_mut().set_pivot_element(element, app_state);
                let pivot = self.data.borrow().get_pivot_position();
                self.view.borrow_mut().update(ViewUpdate::FogCenter(pivot));
            }
            Consequence::ElementSelected(element, adding) => {
                if adding {
                    self.add_selection(element, app_state.get_selection(), app_state)
                } else {
                    self.select(element, app_state)
                }
            }
            Consequence::InitFreeXover(nucl, d_id, position) => {
                self.data.borrow_mut().init_free_xover(nucl, position, d_id)
            }
            Consequence::MoveFreeXover(element, position) => self
                .data
                .borrow_mut()
                .update_free_xover_target(element, position),
            Consequence::EndFreeXover => self.data.borrow_mut().end_free_xover(),
            Consequence::BuildHelix {
                grid_id,
                design_id,
                length,
                position,
                x,
                y,
            } => {
                if self.controller.is_building_bezier_curve() {
                    let point = HelixGridPosition::from_grid_id_x_y(grid_id, x, y);
                    if let Some((start, end)) = self.controller.add_bezier_point(point) {
                        self.requests.lock().unwrap().apply_design_operation(
                            DesignOperation::AddTwoPointsBezier { start, end },
                        );
                    } else {
                        // This is the first point of the bezier curve, select the corresponding
                        // disc to highlight it.
                        self.select(
                            Some(SceneElement::GridCircle(
                                0,
                                GridPosition {
                                    grid: grid_id,
                                    x,
                                    y,
                                },
                            )),
                            app_state,
                        )
                    }
                } else {
                    // build regular grid helix
                    self.requests
                        .lock()
                        .unwrap()
                        .update_opperation(Arc::new(GridHelixCreation {
                            grid_id,
                            design_id: design_id as usize,
                            x,
                            y,
                            length,
                            position,
                        }));
                    self.select(Some(SceneElement::Grid(design_id, grid_id)), app_state);
                }
            }
            Consequence::PasteCandidate(element) => self.pasting_candidate(element),
            Consequence::Paste(element) => self.attempt_paste(element),
            Consequence::DoubleClick(element) => {
                let selection = self.data.borrow().to_selection(element, app_state);
                if let Some(selection) = selection {
                    self.requests
                        .lock()
                        .unwrap()
                        .request_center_selection(selection, AppId::Scene);
                }
            }
            Consequence::InitBuild(nucls) => {
                if let Some(xover_id) = nucls.get(0).cloned().and_then(|n| {
                    app_state
                        .get_design_reader()
                        .get_id_of_xover_involving_nucl(n)
                }) {
                    self.requests
                        .lock()
                        .unwrap()
                        .set_selection(vec![Selection::Xover(0, xover_id)], None);
                }
                self.requests
                    .lock()
                    .unwrap()
                    .apply_design_operation(DesignOperation::RequestStrandBuilders { nucls });
            }
            Consequence::PivotCenter => self.data.borrow_mut().set_pivot_position(Vec3::zero()),
            Consequence::CheckXovers => {
                let xovers = ensnano_interactor::list_of_xover_ids(
                    app_state.get_selection(),
                    &app_state.get_design_reader(),
                );
                if let Some((_, xovers)) = xovers {
                    self.requests
                        .lock()
                        .unwrap()
                        .apply_design_operation(DesignOperation::CheckXovers { xovers })
                }
            }
            Consequence::AlignWithStereo => {
                if !self.is_stereographic() {
                    let camera = self.data.borrow().get_aligned_camera();
                    self.on_notify(Notification::TeleportCamera(camera));
                }
            }
        };
    }

    /// Request a cross-over between two nucleotides.
    fn attempt_xover(&mut self, source: Nucl, target: Nucl, design_id: usize) {
        self.requests
            .lock()
            .unwrap()
            .xover_request(source, target, design_id)
    }

    fn element_center(&mut self, _app_state: &S) -> Option<SceneElement> {
        let clicked_pixel = PhysicalPosition::new(
            self.area.size.width as f64 / 2.,
            self.area.size.height as f64 / 2.,
        );
        let grid = self
            .view
            .borrow()
            .grid_intersection(0.5, 0.5)
            .map(|g| SceneElement::Grid(g.design_id as u32, g.grid_id));

        grid.or_else(move || self.element_selector.set_selected_id(clicked_pixel))
    }

    fn select(&mut self, element: Option<SceneElement>, app_state: &S) {
        let (selection, center_of_selection) =
            self.data.borrow_mut().set_selection(element, app_state);
        if let Some(selection) = selection {
            self.requests
                .lock()
                .unwrap()
                .set_selection(vec![selection], center_of_selection);
        }
    }

    fn add_selection(
        &mut self,
        element: Option<SceneElement>,
        current_selection: &[Selection],
        app_state: &S,
    ) {
        let selection =
            self.data
                .borrow_mut()
                .add_to_selection(element, current_selection, app_state);
        if let Some((selection, center_of_selection)) = selection {
            self.requests
                .lock()
                .unwrap()
                .set_selection(selection, center_of_selection);
        }
    }

    fn attempt_paste(&mut self, element: Option<SceneElement>) {
        if let Some(SceneElement::GridCircle(_, gp)) = element {
            log::info!("Attempt past on {:?}", gp);
            self.requests.lock().unwrap().attempt_paste_on_grid(gp);
        } else {
            let nucl = self.data.borrow().element_to_nucl(&element, false);
            self.requests
                .lock()
                .unwrap()
                .attempt_paste(nucl.map(|n| n.0));
        }
    }

    fn pasting_candidate(&self, element: Option<SceneElement>) {
        if let Some(SceneElement::GridCircle(_, gp)) = element {
            log::info!("Paste candidate on {:?}", gp);
            self.requests.lock().unwrap().paste_candidate_on_grid(gp);
        } else {
            let nucl = self.data.borrow().element_to_nucl(&element, false);
            self.requests
                .lock()
                .unwrap()
                .set_paste_candidate(nucl.map(|n| n.0));
        }
    }

    fn set_candidate(&mut self, element: Option<SceneElement>, app_state: &S) {
        let new_candidates = self.data.borrow_mut().set_candidate(element, app_state);
        let widget = if let Some(SceneElement::WidgetElement(widget_id)) = element {
            Some(widget_id)
        } else {
            None
        };
        self.view.borrow_mut().set_widget_candidate(widget);
        let selection = if let Some(c) = new_candidates {
            vec![c]
        } else {
            vec![]
        };
        self.requests.lock().unwrap().set_candidate(selection);
    }

    fn translate_selected_design(&mut self, translation: Vec3, app_state: &S) {
        let rotor = self.data.borrow().get_widget_basis(app_state);
        self.view.borrow_mut().translate_widgets(translation);
        if rotor.is_none() {
            return;
        }
        let rotor = rotor.unwrap();
        let right = Vec3::unit_x().rotated_by(rotor);
        let top = Vec3::unit_y().rotated_by(rotor);
        let dir = Vec3::unit_z().rotated_by(rotor);

        let reader = app_state.get_design_reader();
        let helices = ensnano_interactor::set_of_helices_containing_selection(
            app_state.get_selection(),
            &reader,
        );
        let grids = ensnano_interactor::set_of_grids_containing_selection(
            app_state.get_selection(),
            &reader,
        );
        let control_points = ensnano_interactor::extract_control_points(app_state.get_selection());
        let at_most_one_grid = grids.as_ref().map(|g| g.len() <= 1).unwrap_or(false);

        let group_id = app_state.get_current_group_id();

        let translation_op: Arc<dyn Operation> = if control_points.len() > 0 {
            Arc::new(BezierControlPointTranslation {
                design_id: 0,
                control_points,
                right: Vec3::unit_x().rotated_by(rotor),
                top: Vec3::unit_y().rotated_by(rotor),
                dir: Vec3::unit_z().rotated_by(rotor),
                x: translation.dot(right),
                y: translation.dot(top),
                z: translation.dot(dir),
                snap: true,
                group_id,
            })
        } else if let Some(helices) = helices.filter(|_| at_most_one_grid) {
            Arc::new(HelixTranslation {
                design_id: 0,
                helices,
                right: Vec3::unit_x().rotated_by(rotor),
                top: Vec3::unit_y().rotated_by(rotor),
                dir: Vec3::unit_z().rotated_by(rotor),
                x: translation.dot(right),
                y: translation.dot(top),
                z: translation.dot(dir),
                snap: true,
                group_id,
                replace: false,
            })
        } else if let Some(grids) = grids {
            Arc::new(GridTranslation {
                design_id: 0,
                grid_ids: grids,
                right: Vec3::unit_x().rotated_by(rotor),
                top: Vec3::unit_y().rotated_by(rotor),
                dir: Vec3::unit_z().rotated_by(rotor),
                x: translation.dot(right),
                y: translation.dot(top),
                z: translation.dot(dir),
                group_id,
                replace: false,
            })
        } else {
            return;
        };

        self.requests
            .lock()
            .unwrap()
            .update_opperation(translation_op);
    }

    fn translate_group_pivot(&mut self, translation: Vec3) {
        self.view.borrow_mut().translate_widgets(translation);
        self.requests
            .lock()
            .unwrap()
            .translate_group_pivot(translation);
    }

    fn rotate_selected_desgin(
        &mut self,
        rotation: Rotor3,
        origin: Vec3,
        positive: bool,
        app_state: &S,
    ) {
        log::debug!(
            "Rotation {:?}, positive {}",
            rotation.into_angle_plane(),
            positive
        );
        let (mut angle, mut plane) = rotation.into_angle_plane();
        if !positive {
            angle *= -1.;
            plane *= -1.;
        }
        let grids = ensnano_interactor::set_of_grids_containing_selection(
            app_state.get_selection(),
            &app_state.get_design_reader(),
        );
        let helices = ensnano_interactor::set_of_helices_containing_selection(
            app_state.get_selection(),
            &app_state.get_design_reader(),
        );
        log::debug!("rotating grids {:?}", grids);
        let group_id = app_state.get_current_group_id();
        let rotation: Arc<dyn Operation> = if let Some(grid_ids) = grids.filter(|v| v.len() > 0) {
            Arc::new(GridRotation {
                grid_ids,
                angle,
                plane,
                origin,
                design_id: 0,
                group_id,
                replace: false,
            })
        } else {
            match self.data.borrow().get_selected_element(app_state) {
                Selection::Helix(d_id, h_id) => Arc::new(HelixRotation {
                    helices: helices.unwrap_or(vec![h_id as usize]),
                    angle,
                    plane,
                    origin,
                    design_id: d_id as usize,
                    group_id,
                    replace: false,
                }),
                Selection::Grid(d_id, g_id) => {
                    let grid_id = g_id as usize;
                    Arc::new(GridRotation {
                        grid_ids: vec![grid_id],
                        angle,
                        plane,
                        origin,
                        design_id: d_id as usize,
                        group_id,
                        replace: false,
                    })
                }
                _ => return,
            }
        };

        self.requests.lock().unwrap().update_opperation(rotation);
    }

    /// Adapt the camera, position, orientation and pivot point to a design so that the design fits
    /// the scene, and the pivot point of the camera is the center of the design.
    fn fit_design(&mut self) {
        let camera_position = self.data.borrow().get_fitting_camera_position();
        if let Some(position) = camera_position {
            let pivot_point = self.data.borrow().get_middle_point(0);
            self.notify(SceneNotification::NewCameraPosition(position));
            self.controller.set_pivot_point(pivot_point.try_into().ok());
        }
    }

    fn need_redraw(&mut self, dt: Duration, new_state: S) -> bool {
        self.check_timers(&new_state);
        if self.controller.camera_is_moving() {
            self.notify(SceneNotification::CameraMoved);
        }
        self.controller.update_data();
        if self.update.need_update {
            self.perform_update(dt, &new_state);
        }
        self.data
            .borrow_mut()
            .update_design(new_state.get_design_reader());
        self.data
            .borrow_mut()
            .update_view(&new_state, &self.older_state);
        let mut ret = new_state.draw_options_were_updated(&self.older_state);
        self.older_state = new_state;
        ret |= self.view.borrow().need_redraw();
        if ret {
            log::debug!("Scene requests redraw");
        }
        ret
    }

    /// Draw the scene
    fn draw_view(
        &mut self,
        encoder: &mut wgpu::CommandEncoder,
        target: &wgpu::TextureView,
        app_state: &S,
    ) {
        let is_stereographic = matches!(self.scene_kind, SceneKind::Stereographic);
        self.view.borrow_mut().draw(
            encoder,
            target,
            DrawType::Scene,
            self.area,
            is_stereographic,
            app_state.get_draw_options(),
        );
    }

    fn perform_update(&mut self, dt: Duration, app_state: &S) {
        if self.update.camera_update {
            self.controller.update_camera(dt, app_state);
            self.view.borrow_mut().update(ViewUpdate::Camera);
            self.update.camera_update = false;
            self.current_camera = Arc::new((
                self.get_camera(),
                self.view.borrow().get_projection().borrow().get_ratio(),
            ))
        }
        self.update.need_update = false;
    }

    fn get_camera(&self) -> Camera3D {
        let view = self.view.borrow();
        let cam = view.get_camera();
        let ret = Camera3D {
            position: cam.borrow().position,
            orientation: cam.borrow().rotor,
            pivot_position: self.data.borrow().get_pivot_position(),
        };
        ret
    }

    fn set_camera_target(&mut self, target: Vec3, up: Vec3, app_state: &S) {
        let pivot = self
            .data
            .borrow()
            .get_selected_position()
            .filter(|v| v.x.is_finite() && v.y.is_finite() && v.z.is_finite());
        let pivot = pivot
            .or_else(|| {
                let element_center = self.element_center(app_state);
                self.data
                    .borrow_mut()
                    .set_selection(element_center, app_state);
                self.data.borrow().get_selected_position()
            })
            .filter(|r| r.x.is_finite() && r.y.is_finite() && r.z.is_finite())
            .or(Some(Vec3::zero()));
        self.controller.set_camera_target(target, up, pivot);
        self.fit_design();
    }

    fn request_camera_rotation(&mut self, xz: f32, yz: f32, xy: f32, app_state: &S) {
        let pivot = self
            .data
            .borrow()
            .get_pivot_position()
            .or(self.data.borrow().get_selected_position())
            .filter(|r| !r.x.is_nan() && !r.y.is_nan() && !r.z.is_nan());
        let pivot = pivot.or_else(|| {
            let element_center = self.element_center(app_state);
            self.data
                .borrow_mut()
                .set_selection(element_center, app_state);
            self.data
                .borrow()
                .get_selected_position()
                .filter(|r| !r.x.is_nan() && !r.y.is_nan() && !r.z.is_nan())
        });
        log::info!("pivot {:?}", pivot);
        self.controller.rotate_camera(xz, yz, xy, pivot);
    }
}

/// A structure that stores the element that needs to be updated in a scene
pub struct SceneUpdate {
    pub tube_instances: Option<Vec<Instance>>,
    pub sphere_instances: Option<Vec<Instance>>,
    pub fake_tube_instances: Option<Vec<Instance>>,
    pub fake_sphere_instances: Option<Vec<Instance>>,
    pub selected_tube: Option<Vec<Instance>>,
    pub selected_sphere: Option<Vec<Instance>>,
    pub candidate_spheres: Option<Vec<Instance>>,
    pub candidate_tubes: Option<Vec<Instance>>,
    pub model_matrices: Option<Vec<Mat4>>,
    pub need_update: bool,
    pub camera_update: bool,
}

impl SceneUpdate {
    pub fn new() -> Self {
        Self {
            tube_instances: None,
            sphere_instances: None,
            fake_tube_instances: None,
            fake_sphere_instances: None,
            selected_tube: None,
            selected_sphere: None,
            candidate_spheres: None,
            candidate_tubes: None,
            need_update: false,
            camera_update: false,
            model_matrices: None,
        }
    }
}

/// A notification to be given to the scene
pub enum SceneNotification {
    /// The camera has moved. As a consequence, the projection and view matrix must be
    /// updated.
    CameraMoved,
    /// The camera is replaced by a new one.
    #[allow(dead_code)]
    NewCamera(Vec3, Rotor3),
    /// The drawing area has been modified
    NewSize(PhySize, DrawArea),
    NewCameraPosition(Vec3),
}

impl<S: AppState> Scene<S> {
    /// Send a notificatoin to the scene
    pub fn notify(&mut self, notification: SceneNotification) {
        match notification {
            SceneNotification::NewCamera(position, projection) => {
                self.controller.teleport_camera(position, projection);
                self.update.camera_update = true;
            }
            SceneNotification::NewCameraPosition(position) => {
                self.controller.set_camera_position(position);
                self.update.camera_update = true;
            }
            SceneNotification::CameraMoved => self.update.camera_update = true,
            SceneNotification::NewSize(window_size, area) => {
                self.area = area;
                self.resize(window_size);
            }
        };
        self.update.need_update = true;
    }

    fn resize(&mut self, window_size: PhySize) {
        self.view.borrow_mut().update(ViewUpdate::Size(window_size));
        self.controller.resize(window_size, self.area.size);
        self.update.camera_update = true;
        self.element_selector
            .resize(self.controller.get_window_size(), self.area);
    }

    pub fn fog_request(&mut self, fog: FogParameters) {
        if !self.is_stereographic() {
            self.view.borrow_mut().update(ViewUpdate::Fog(fog))
        }
    }
}

impl<S: AppState> Application for Scene<S> {
    type AppState = S;
    fn on_notify(&mut self, notification: Notification) {
        let older_state = self.older_state.clone();
        match notification {
            Notification::ClearDesigns => self.clear_design(),
            Notification::ToggleText(value) => self.view.borrow_mut().set_draw_letter(value),
            Notification::FitRequest => self.fit_design(),
<<<<<<< HEAD
            Notification::Save(_) => (),
=======
            Notification::NewSensitivity(x) => self.change_sensitivity(x),
>>>>>>> 4bd8e930
            Notification::CameraTarget((target, up)) => {
                self.set_camera_target(target, up, &older_state);
                self.notify(SceneNotification::CameraMoved);
            }
            Notification::TeleportCamera(camera) => {
                self.controller
                    .teleport_camera(camera.position, camera.orientation);
                if let Some(pivot) = camera.pivot_position {
                    self.data.borrow_mut().set_pivot_position(pivot);
                }
                self.notify(SceneNotification::CameraMoved);
            }
            Notification::CameraRotation(xz, yz, xy) => {
                self.request_camera_rotation(xz, yz, xy, &older_state);
                self.notify(SceneNotification::CameraMoved);
            }
            Notification::Centering(nucl, design_id) => {
                if let Some(position) = self.data.borrow().get_nucl_position(nucl, design_id) {
                    self.controller.center_camera(position);
                }
                self.notify(SceneNotification::CameraMoved);
            }
            Notification::CenterSelection(selection, app_id) => {
                if app_id != AppId::Scene {
                    self.data
                        .borrow_mut()
                        .notify_selection(vec![selection].as_slice());
                    if let Some(position) = self.data.borrow().get_selected_position() {
                        self.controller.center_camera(position);
                    }
                    let pivot_element = self.data.borrow().selection_to_element(selection);
                    self.data
                        .borrow_mut()
                        .set_pivot_element(pivot_element, &older_state);
                    self.notify(SceneNotification::CameraMoved);
                }
            }
            Notification::ShowTorsion(_) => (),
            Notification::ModifersChanged(modifiers) => self.controller.update_modifiers(modifiers),
            Notification::Split2d => (),
            Notification::Redim2dHelices(_) => (),
            Notification::Fog(fog) => self.fog_request(fog),
            Notification::WindowFocusLost => self.controller.stop_camera_movement(),
            Notification::NewStereographicCamera(camera_ptr) => {
                if !self.is_stereographic() {
                    self.data
                        .borrow_mut()
                        .update_stereographic_camera(camera_ptr);
                    if self.older_state.follow_stereographic_camera() {
                        let camera = self.data.borrow().get_aligned_camera();
                        self.on_notify(Notification::TeleportCamera(camera));
                    }
                }
            }
            Notification::FlipSplitViews => (),
            Notification::HorizonAligned => {
                self.controller.align_horizon();
                self.notify(SceneNotification::CameraMoved);
            }
        }
    }

    fn on_event(
        &mut self,
        event: &WindowEvent,
        cursor_position: PhysicalPosition<f64>,
        app_state: &S,
    ) -> Option<ensnano_interactor::CursorIcon> {
        self.element_selector
            .set_stereographic(self.is_stereographic());
        if self.is_stereographic() {
            let stereography = self.view.borrow().get_stereography();
            self.controller.set_setreography(Some(stereography));
        } else {
            self.controller.set_setreography(None);
        }
        self.input(event, cursor_position, &app_state)
    }

    fn on_resize(&mut self, window_size: PhySize, area: DrawArea) {
        self.notify(SceneNotification::NewSize(window_size, area))
    }

    fn on_redraw_request(
        &mut self,
        encoder: &mut wgpu::CommandEncoder,
        target: &wgpu::TextureView,
        _dt: Duration,
    ) {
        let older_state = self.older_state.clone();
        self.draw_view(encoder, target, &older_state)
    }

    fn needs_redraw(&mut self, dt: Duration, state: S) -> bool {
        self.need_redraw(dt, state)
    }

    fn get_position_for_new_grid(&self) -> Option<(Vec3, Rotor3)> {
        let camera = self.view.borrow().get_camera();
        let position = camera.borrow().position + 10_f32 * camera.borrow().direction();
        let orientation = camera.borrow().rotor.reversed()
            * Rotor3::from_rotation_xz(std::f32::consts::FRAC_PI_2);
        Some((position, orientation))
    }

    fn get_camera(&self) -> Option<Arc<(Camera3D, f32)>> {
        Some(self.current_camera.clone())
    }

    fn get_current_selection_pivot(&self) -> Option<GroupPivot> {
        self.view.borrow().get_current_pivot()
    }

    fn is_splited(&self) -> bool {
        false
    }
}

pub trait AppState: Clone {
    type DesignReader: DesignReader;
    fn get_selection(&self) -> &[Selection];
    fn get_candidates(&self) -> &[Selection];
    fn selection_was_updated(&self, other: &Self) -> bool;
    fn candidates_set_was_updated(&self, other: &Self) -> bool;
    fn design_was_modified(&self, other: &Self) -> bool;
    fn design_model_matrix_was_updated(&self, other: &Self) -> bool;
    fn get_selection_mode(&self) -> SelectionMode;
    fn get_action_mode(&self) -> (ActionMode, WidgetBasis);
    fn get_design_reader(&self) -> Self::DesignReader;
    fn get_strand_builders(&self) -> &[StrandBuilder];
    fn get_widget_basis(&self) -> WidgetBasis;
    fn is_changing_color(&self) -> bool;
    fn is_pasting(&self) -> bool;
    fn get_selected_element(&self) -> Option<CenterOfSelection>;
    fn get_current_group_pivot(&self) -> Option<ensnano_design::group_attributes::GroupPivot>;
    fn get_current_group_id(&self) -> Option<ensnano_design::GroupId>;
    fn suggestion_parameters_were_updated(&self, other: &Self) -> bool;
    fn get_check_xover_parameters(&self) -> CheckXoversParameter;
    fn follow_stereographic_camera(&self) -> bool;
    fn get_draw_options(&self) -> DrawOptions;
    fn draw_options_were_updated(&self, other: &Self) -> bool;
    fn get_scroll_sensitivity(&self) -> f32;
}

pub trait Requests {
    fn update_opperation(&mut self, op: Arc<dyn Operation>);
    fn apply_design_operation(&mut self, op: DesignOperation);
    fn set_candidate(&mut self, candidates: Vec<Selection>);
    fn set_paste_candidate(&mut self, nucl: Option<Nucl>);
    fn set_selection(
        &mut self,
        selection: Vec<Selection>,
        center_of_selection: Option<CenterOfSelection>,
    );
    fn paste_candidate_on_grid(&mut self, position: GridPosition);
    fn attempt_paste_on_grid(&mut self, position: GridPosition);
    fn attempt_paste(&mut self, nucl: Option<Nucl>);
    fn xover_request(&mut self, source: Nucl, target: Nucl, design_id: usize);
    fn suspend_op(&mut self);
    fn request_center_selection(&mut self, selection: Selection, app_id: AppId);
    fn undo(&mut self);
    fn redo(&mut self);
    fn update_builder_position(&mut self, position: isize);
    fn toggle_widget_basis(&mut self);
    fn set_current_group_pivot(&mut self, pivot: GroupPivot);
    fn translate_group_pivot(&mut self, translation: Vec3);
    fn rotate_group_pivot(&mut self, rotation: Rotor3);
}<|MERGE_RESOLUTION|>--- conflicted
+++ resolved
@@ -926,11 +926,6 @@
             Notification::ClearDesigns => self.clear_design(),
             Notification::ToggleText(value) => self.view.borrow_mut().set_draw_letter(value),
             Notification::FitRequest => self.fit_design(),
-<<<<<<< HEAD
-            Notification::Save(_) => (),
-=======
-            Notification::NewSensitivity(x) => self.change_sensitivity(x),
->>>>>>> 4bd8e930
             Notification::CameraTarget((target, up)) => {
                 self.set_camera_target(target, up, &older_state);
                 self.notify(SceneNotification::CameraMoved);
