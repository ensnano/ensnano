/*
ENSnano, a 3d graphical application for DNA nanostructures.
    Copyright (C) 2021  Nicolas Levy <nicolaspierrelevy@gmail.com> and Nicolas Schabanel <nicolas.schabanel@ens-lyon.fr>

    This program is free software: you can redistribute it and/or modify
    it under the terms of the GNU General Public License as published by
    the Free Software Foundation, either version 3 of the License, or
    (at your option) any later version.

    This program is distributed in the hope that it will be useful,
    but WITHOUT ANY WARRANTY; without even the implied warranty of
    MERCHANTABILITY or FITNESS FOR A PARTICULAR PURPOSE.  See the
    GNU General Public License for more details.

    You should have received a copy of the GNU General Public License
    along with this program.  If not, see <https://www.gnu.org/licenses/>.
*/
use ensnano_design::{grid::HelixGridPosition, ultraviolet, BezierVertexId};
use ensnano_interactor::graphics::LoopoutBond;
use ensnano_interactor::{
    graphics::RenderingMode, NewBezierTangentVector, UnrootedRevolutionSurfaceDescriptor,
};
use ensnano_utils::{wgpu, winit};
use std::cell::RefCell;
use std::path::PathBuf;
use std::rc::Rc;
use std::sync::{Arc, Mutex};
use std::time::Duration;
use ultraviolet::{Mat4, Rotor3, Vec3};

use camera::FiniteVec3;
use ensnano_design::{grid::GridPosition, group_attributes::GroupPivot, Nucl};
use ensnano_interactor::graphics::LoopoutNucl;
use ensnano_interactor::{
    application::{AppId, Application, Camera3D, Notification},
    graphics::DrawArea,
    operation::*,
    ActionMode, CenterOfSelection, CheckXoversParameter, DesignOperation, Selection, SelectionMode,
    StrandBuilder, WidgetBasis,
};
use ensnano_utils::{instance, PhySize};
use instance::Instance;
use wgpu::{Device, Queue};
use winit::dpi::PhysicalPosition;
use winit::event::WindowEvent;

/// Computation of the view and projection matrix.
mod camera;
/// Display of the scene
pub mod view;
pub use view::{DrawOptions, FogParameters, GridInstance};
use view::{
    DrawType, HandleDir, HandleOrientation, HandlesDescriptor, LetterInstance,
    RotationMode as WidgetRotationMode, RotationWidgetDescriptor, RotationWidgetOrientation,
    Stereography, View, ViewUpdate,
};
/// Handling of inputs and notifications
mod controller;
use controller::{Consequence, Controller, WidgetTarget};
/// Handling of designs and internal data
mod data;
pub use controller::ClickMode;
use data::Data;
pub use data::{DesignReader, HBond, HalfHBond, SurfaceInfo, SurfacePoint};
mod element_selector;
use element_selector::{ElementSelector, SceneElement};
mod maths_3d;

type ViewPtr = Rc<RefCell<View>>;
type DataPtr<R> = Rc<RefCell<Data<R>>>;
use std::convert::TryInto;

// Rotor utils: safe rotor between
mod rotor_utils;

mod sausage_rosary;

const PNG_SIZE: u32 = 256 * 10;

/// A structure responsible of the 3D display of the designs
pub struct Scene<S: AppState> {
    /// The update to be performed before next frame
    update: SceneUpdate,
    /// The Object that handles the drawing to the 3d texture
    view: ViewPtr,
    /// The Object thant handles the designs data
    data: DataPtr<S::DesignReader>,
    /// The Object that handles input and notifications
    controller: Controller<S>,
    /// The limits of the area on which the scene is displayed
    area: DrawArea,
    element_selector: ElementSelector,
    older_state: S,
    requests: Arc<Mutex<dyn Requests>>,
    scene_kind: SceneKind,
    current_camera: Arc<(Camera3D, f32)>,
}

#[derive(Debug, Clone, Copy)]
pub enum SceneKind {
    Cartesian,
    Stereographic,
}

impl<S: AppState> Scene<S> {
    /// Create a new scene.
    /// # Argument
    ///
    /// * `device` a reference to a `Device` object. This can be seen as a socket to the GPU
    ///
    /// * `queue` the command queue of `device`.
    ///
    /// * `window_size` the *Physical* size of the window in which the application is displayed
    ///
    /// * `area` the limits, in *physical* size of the area on which the scene is displayed
    pub fn new(
        device: Rc<Device>,
        queue: Rc<Queue>,
        window_size: PhySize,
        area: DrawArea,
        requests: Arc<Mutex<dyn Requests>>,
        encoder: &mut wgpu::CommandEncoder,
        inital_state: S,
        scene_kind: SceneKind,
    ) -> Self {
        let update = SceneUpdate::default();
        let view: ViewPtr = Rc::new(RefCell::new(View::new(
            window_size,
            area.size,
            device.clone(),
            queue.clone(),
            encoder,
        )));
        let data: DataPtr<S::DesignReader> = Rc::new(RefCell::new(Data::new(
            inital_state.get_design_reader(),
            view.clone(),
        )));
        let controller: Controller<S> =
            Controller::new(view.clone(), data.clone(), window_size, area.size);
        let element_selector = ElementSelector::new(
            device,
            queue,
            controller.get_window_size(),
            view.clone(),
            area,
        );
        Self {
            view,
            data,
            update,
            controller,
            area,
            requests,
            element_selector,
            older_state: inital_state,
            scene_kind,
            current_camera: Arc::new((
                Default::default(),
                area.size.width as f32 / area.size.height as f32,
            )),
        }
    }

    /// Remove all designs
    fn clear_design(&mut self) {
        self.data.borrow_mut().clear_designs()
    }

    fn is_stereographic(&self) -> bool {
        matches!(self.scene_kind, SceneKind::Stereographic)
    }

    /// Input an event to the scene. The controller parse the event and return the consequence that
    /// the event must have.
    fn input(
        &mut self,
        event: &WindowEvent,
        cursor_position: PhysicalPosition<f64>,
        app_state: &S,
    ) -> Option<ensnano_interactor::CursorIcon> {
        let consequence = self.controller.input(
            event,
            cursor_position,
            &mut self.element_selector,
            app_state,
        );
        self.read_consequence(consequence, app_state);
        self.controller.get_icon()
    }

    fn check_timers(&mut self, app_state: &S) {
        let consequence = self.controller.check_timers();
        self.read_consequence(consequence, app_state);
    }

    fn read_consequence(&mut self, consequence: Consequence, app_state: &S) {
        if !matches!(consequence, Consequence::Nothing) {
            log::info!("Consequence {:?}", consequence);
        }
        match consequence {
            Consequence::Nothing => (),
            Consequence::CameraMoved => self.notify(SceneNotification::CameraMoved),
            Consequence::CameraTranslated(dx, dy) => {
                let mut pivot: Option<FiniteVec3> = self
                    .data
                    .borrow()
                    .get_pivot_position()
                    .and_then(|p| p.try_into().ok());
                if pivot.is_none() {
                    self.data.borrow_mut().try_update_pivot_position(app_state);
                    pivot = self
                        .data
                        .borrow()
                        .get_pivot_position()
                        .and_then(|p| p.try_into().ok());
                }
                self.controller.set_pivot_point(pivot);
                self.controller.translate_camera(dx, dy);
                self.notify(SceneNotification::CameraMoved);
            }
            Consequence::XoverAtempt(source, target, d_id, magic) => {
                self.attempt_xover(source, target, d_id, magic);
                self.data.borrow_mut().end_free_xover();
            }
            Consequence::QuickXoverAttempt { nucl, doubled } => {
                let suggestions = app_state.get_design_reader().get_suggestions();
                let mut pair = suggestions
                    .iter()
                    .find(|(a, b)| *a == nucl || *b == nucl)
                    .cloned();
                if let Some((n1, n2)) = pair {
                    if doubled {
                        pair = suggestions
                            .iter()
                            .find(|(a, b)| *a == n1.prime5() || *b == n1.prime5())
                            .cloned();
                    }
                    self.requests.lock().unwrap().apply_design_operation(
                        DesignOperation::MakeSeveralXovers {
                            xovers: vec![pair.unwrap_or((n1, n2))],
                            doubled,
                        },
                    );
                } else {
                    log::error!("No suggested cross over target for nucl {:?}", nucl)
                }
            }
            Consequence::Translation(dir, x_coord, y_coord, target) => {
                let translation = self.view.borrow().compute_translation_handle(
                    x_coord as f32,
                    y_coord as f32,
                    dir,
                );
                if let Some(t) = translation {
                    match target {
                        WidgetTarget::Object => {
                            self.translate_selected_design(t, app_state);
                            if app_state.get_current_group_id().is_none() {
                                self.translate_group_pivot(t)
                            }
                        }
                        WidgetTarget::Pivot => self.translate_group_pivot(t),
                    }
                }
            }
            Consequence::ObjectTranslated { object, grid, x, y } => {
                log::info!("Moving helix {:?} to grid {:?} ({} {})", object, grid, x, y);
                self.requests
                    .lock()
                    .unwrap()
                    .apply_design_operation(DesignOperation::AttachObject { object, grid, x, y });
            }
            Consequence::MovementEnded => {
                self.requests.lock().unwrap().suspend_op();
                self.data.borrow_mut().notify_handle_movement();
                self.view.borrow_mut().end_movement();
            }
            Consequence::HelixSelected(helix_id) => self.requests.lock().unwrap().set_selection(
                vec![Selection::Helix {
                    design_id: 0,
                    helix_id,
                    segment_id: 0,
                }],
                None,
            ),
            Consequence::InitRotation(mode, x, y, target) => {
                self.view
                    .borrow_mut()
                    .init_rotation(mode, x as f32, y as f32);
                if let Some(pivot) = self.view.borrow().get_group_pivot() {
                    self.requests.lock().unwrap().set_current_group_pivot(pivot);
                    if target == WidgetTarget::Pivot {
                        if let WidgetBasis::World = app_state.get_widget_basis() {
                            self.requests.lock().unwrap().toggle_widget_basis()
                        }
                    }
                }
            }
            Consequence::InitTranslation(x, y, _target) => {
                self.view.borrow_mut().init_translation(x as f32, y as f32);
                if let Some(pivot) = self.view.borrow().get_group_pivot() {
                    self.requests.lock().unwrap().set_current_group_pivot(pivot)
                }
            }
            Consequence::Rotation(x, y, target) => {
                let rotation = self.view.borrow().compute_rotation(x as f32, y as f32);
                if let Some((rotation, origin, positive)) = rotation {
                    if rotation.bv.mag() > 1e-3 {
                        match target {
                            WidgetTarget::Object => {
                                self.rotate_selected_design(rotation, origin, positive, app_state);
                                if app_state.get_current_group_id().is_none() {
                                    self.requests.lock().unwrap().rotate_group_pivot(rotation)
                                }
                            }
                            WidgetTarget::Pivot => {
                                self.requests.lock().unwrap().rotate_group_pivot(rotation)
                            }
                        }
                    }
                    self.data.borrow_mut().notify_handle_movement();
                } else {
                    log::warn!("Warning rotiation was None")
                }
            }
            Consequence::Swing(x, y) => {
                let mut pivot: Option<FiniteVec3> = self
                    .data
                    .borrow()
                    .get_pivot_position()
                    .and_then(|p| p.try_into().ok());
                if pivot.is_none() {
                    self.data.borrow_mut().try_update_pivot_position(app_state);
                    pivot = self
                        .data
                        .borrow()
                        .get_pivot_position()
                        .and_then(|p| p.try_into().ok());
                }
                self.controller.set_pivot_point(pivot);
                self.controller.swing(-x, -y);
                self.notify(SceneNotification::CameraMoved);
            }
            Consequence::Tilt(x, _) => {
                let mut pivot: Option<FiniteVec3> = self
                    .data
                    .borrow()
                    .get_pivot_position()
                    .and_then(|p| p.try_into().ok());
                if pivot.is_none() {
                    self.data.borrow_mut().try_update_pivot_position(app_state);
                    pivot = self
                        .data
                        .borrow()
                        .get_pivot_position()
                        .and_then(|p| p.try_into().ok());
                }
                self.controller.set_pivot_point(pivot);
                let angle = x as f32 * -std::f32::consts::TAU;
                self.controller.continuous_tilt(angle);
                self.notify(SceneNotification::CameraMoved);
            }
            Consequence::ToggleWidget => {
                self.requests.lock().unwrap().toggle_widget_basis();
            }
            Consequence::BuildEnded => self.requests.lock().unwrap().suspend_op(),
            Consequence::Undo => self.requests.lock().unwrap().undo(),
            Consequence::Redo => self.requests.lock().unwrap().redo(),
            Consequence::Building(position) => {
                self.requests
                    .lock()
                    .unwrap()
                    .update_builder_position(position);
            }
            Consequence::Candidate(element) => self.set_candidate(element, app_state),
            Consequence::PivotElement(element) => {
                self.data.borrow_mut().set_pivot_element(element, app_state);
                let pivot = self.data.borrow().get_pivot_position();
                self.view.borrow_mut().update(ViewUpdate::FogCenter(pivot));
            }
            Consequence::ElementSelected(element, adding) => {
                if adding {
                    self.add_selection(element, app_state.get_selection(), app_state)
                } else {
                    self.select(element, app_state)
                }
            }
            Consequence::MoveFreeXover(element, position) => self
                .data
                .borrow_mut()
                .update_free_xover_target(element, position),
            Consequence::EndFreeXover => self.data.borrow_mut().end_free_xover(),
            Consequence::BuildHelix {
                grid_id,
                design_id,
                length,
                position,
                x,
                y,
            } => {
                if self.controller.is_building_bezier_curve() {
                    let point = HelixGridPosition::from_grid_id_x_y(grid_id, x, y);
                    if let Some((start, end)) = self.controller.add_bezier_point(point) {
                        self.requests.lock().unwrap().apply_design_operation(
                            DesignOperation::AddTwoPointsBezier { start, end },
                        );
                    } else {
                        // This is the first point of the bezier curve, select the corresponding
                        // disc to highlight it.
                        self.select(
                            Some(SceneElement::GridCircle(
                                0,
                                GridPosition {
                                    grid: grid_id,
                                    x,
                                    y,
                                },
                            )),
                            app_state,
                        )
                    }
                } else {
                    // build regular grid helix
                    self.requests
                        .lock()
                        .unwrap()
                        .update_opperation(Arc::new(GridHelixCreation {
                            grid_id,
                            design_id: design_id as usize,
                            x,
                            y,
                            length,
                            position,
                        }));
                    self.select(Some(SceneElement::Grid(design_id, grid_id)), app_state);
                }
            }
            Consequence::PasteCandidate(element) => self.pasting_candidate(element),
            Consequence::Paste(element) => self.attempt_paste(element),
            Consequence::DoubleClick(element) => {
                let selection = self.data.borrow().to_selection(element, app_state);
                if let Some(selection) = selection {
                    self.requests
                        .lock()
                        .unwrap()
                        .request_center_selection(selection, AppId::Scene);
                }
            }
            Consequence::InitBuild(nucls) => {
                if let Some(xover_id) = nucls.get(0).cloned().and_then(|n| {
                    app_state
                        .get_design_reader()
                        .get_id_of_xover_involving_nucl(n)
                }) {
                    self.requests
                        .lock()
                        .unwrap()
                        .set_selection(vec![Selection::Xover(0, xover_id)], None);
                }
                self.requests
                    .lock()
                    .unwrap()
                    .apply_design_operation(DesignOperation::RequestStrandBuilders { nucls });
            }
            Consequence::PivotCenter => {
                self.data.borrow_mut().set_pivot_position(Vec3::zero());
                self.view
                    .borrow_mut()
                    .update(ViewUpdate::FogCenter(Some(Vec3::zero())));
            }
            Consequence::CheckXovers => {
                let xovers = ensnano_interactor::list_of_xover_ids(
                    app_state.get_selection(),
                    &app_state.get_design_reader(),
                );
                if let Some((_, xovers)) = xovers {
                    self.requests
                        .lock()
                        .unwrap()
                        .apply_design_operation(DesignOperation::CheckXovers { xovers })
                }
            }
            Consequence::AlignWithStereo => {
                if !self.is_stereographic() {
                    let camera = self.data.borrow().get_aligned_camera();
                    self.on_notify(Notification::TeleportCamera(camera));
                }
            }
            Consequence::CreateBezierVertex { vertex, path } => {
                if let Some(path) = path {
                    self.requests.lock().unwrap().apply_design_operation(
                        DesignOperation::AppendVertexToPath {
                            path_id: path,
                            vertex,
                        },
                    )
                } else {
                    self.requests.lock().unwrap().apply_design_operation(
                        DesignOperation::CreateBezierPath {
                            first_vertex: vertex,
                        },
                    )
                }
            }
            Consequence::MoveBezierVertex {
                x,
                y,
                path_id,
                vertex_id,
            } => {
                let mut vertices = vec![BezierVertexId { path_id, vertex_id }];
                if app_state
                    .get_selection()
                    .iter()
                    .any(|s| *s == Selection::BezierVertex(BezierVertexId { path_id, vertex_id }))
                {
                    for v in app_state.get_selection().iter().filter_map(|s| {
                        if let Selection::BezierVertex(v) = s {
                            Some(v)
                        } else {
                            None
                        }
                    }) {
                        vertices.push(*v);
                    }
                }
                self.requests
                    .lock()
                    .unwrap()
                    .update_opperation(Arc::new(TranslateBezierPathVertex { vertices, x, y }))
            }
            Consequence::ReleaseBezierVertex => self.requests.lock().unwrap().suspend_op(),
            Consequence::MoveBezierCorner {
                plane_id,
                original_corner_position,
                fixed_corner_position,
                moving_corner,
            } => self.requests.lock().unwrap().update_opperation(Arc::new(
                TranslateBezierSheetCorner {
                    plane_id,
                    origin_moving_corner: original_corner_position,
                    fixed_corner: fixed_corner_position,
                    moving_corner,
                },
            )),
            Consequence::ReleaseBezierCorner => self.requests.lock().unwrap().suspend_op(),
            Consequence::ReleaseBezierTangent => self.requests.lock().unwrap().suspend_op(),
            Consequence::MoveBezierTangent {
                vertex_id,
                tangent_in,
                full_symetry_other: adjust_other,
                new_vector,
            } => self.requests.lock().unwrap().apply_design_operation(
                DesignOperation::SetVectorOfBezierTangent(NewBezierTangentVector {
                    full_symetry_other_tangent: adjust_other,
                    new_vector,
                    tangent_in,
                    vertex_id,
                }),
            ),
            Consequence::ReverseSurfaceDirection => {
                self.controller.reverse_surface_direction();
                self.notify(SceneNotification::CameraMoved);
            }
            Consequence::SetRevolutionAxisPosition(r) => {
                self.requests
                    .lock()
                    .unwrap()
                    .set_revolution_axis_position(r);
            }
        };
    }

    /// Request a cross-over between two nucleotides.
    fn attempt_xover(&mut self, mut source: Nucl, mut target: Nucl, design_id: usize, magic: bool) {
        if magic {
            if let Some(opt) = self
                .older_state
                .get_design_reader()
                .get_optimal_xover_arround(source, target)
            {
                (source, target) = opt;
            }
        }
        self.requests
            .lock()
            .unwrap()
            .xover_request(source, target, design_id)
    }

    fn element_center(&mut self, _app_state: &S) -> Option<SceneElement> {
        let clicked_pixel = PhysicalPosition::new(
            self.area.size.width as f64 / 2.,
            self.area.size.height as f64 / 2.,
        );
        let grid = self
            .view
            .borrow()
            .grid_intersection(0.5, 0.5)
            .map(|g| SceneElement::Grid(g.design_id as u32, g.grid_id));

        grid.or_else(move || self.element_selector.set_selected_id(clicked_pixel))
    }

    fn select(&mut self, element: Option<SceneElement>, app_state: &S) {
        let (selection, center_of_selection) =
            self.data.borrow_mut().set_selection(element, app_state);
        if let Some(selection) = selection {
            self.requests
                .lock()
                .unwrap()
                .set_selection(vec![selection], center_of_selection);
        }
    }

    fn add_selection(
        &mut self,
        element: Option<SceneElement>,
        current_selection: &[Selection],
        app_state: &S,
    ) {
        let selection =
            self.data
                .borrow_mut()
                .add_to_selection(element, current_selection, app_state);
        if let Some((selection, center_of_selection)) = selection {
            self.requests
                .lock()
                .unwrap()
                .set_selection(selection, center_of_selection);
        }
    }

    fn attempt_paste(&mut self, element: Option<SceneElement>) {
        if let Some(SceneElement::GridCircle(_, gp)) = element {
            log::info!("Attempt past on {:?}", gp);
            self.requests.lock().unwrap().attempt_paste_on_grid(gp);
        } else {
            let nucl = self.data.borrow().element_to_nucl(&element, false);
            self.requests
                .lock()
                .unwrap()
                .attempt_paste(nucl.map(|n| n.0));
        }
    }

    fn pasting_candidate(&self, element: Option<SceneElement>) {
        if let Some(SceneElement::GridCircle(_, gp)) = element {
            log::info!("Paste candidate on {:?}", gp);
            self.requests.lock().unwrap().paste_candidate_on_grid(gp);
        } else {
            let nucl = self.data.borrow().element_to_nucl(&element, false);
            self.requests
                .lock()
                .unwrap()
                .set_paste_candidate(nucl.map(|n| n.0));
        }
    }

    fn set_candidate(&mut self, element: Option<SceneElement>, app_state: &S) {
        let new_candidates = self.data.borrow_mut().set_candidate(element, app_state);
        let widget = if let Some(SceneElement::WidgetElement(widget_id)) = element {
            Some(widget_id)
        } else {
            None
        };
        self.view.borrow_mut().set_widget_candidate(widget);
        let selection = if let Some(c) = new_candidates {
            vec![c]
        } else {
            vec![]
        };
        self.requests.lock().unwrap().set_candidate(selection);
    }

    fn translate_selected_design(&mut self, translation: Vec3, app_state: &S) {
        let rotor = self.data.borrow().get_widget_basis(app_state);
        self.view.borrow_mut().translate_widgets(translation);
        if rotor.is_none() {
            return;
        }
        let rotor = rotor.unwrap();
        let right = Vec3::unit_x().rotated_by(rotor);
        let top = Vec3::unit_y().rotated_by(rotor);
        let dir = Vec3::unit_z().rotated_by(rotor);

        let reader = app_state.get_design_reader();
        let helices = ensnano_interactor::set_of_helices_containing_selection(
            app_state.get_selection(),
            &reader,
        );
        let grids = ensnano_interactor::set_of_grids_containing_selection(
            app_state.get_selection(),
            &reader,
        );
        log::debug!("grids {:?}", grids);
        let control_points = ensnano_interactor::extract_control_points(app_state.get_selection());
        let at_most_one_grid = grids.as_ref().map(|g| g.len() <= 1).unwrap_or(false);

        let group_id = app_state.get_current_group_id();

        let translation_op: Arc<dyn Operation> = if !control_points.is_empty() {
            Arc::new(BezierControlPointTranslation {
                design_id: 0,
                control_points,
                right: Vec3::unit_x().rotated_by(rotor),
                top: Vec3::unit_y().rotated_by(rotor),
                dir: Vec3::unit_z().rotated_by(rotor),
                x: translation.dot(right),
                y: translation.dot(top),
                z: translation.dot(dir),
                snap: true,
                group_id,
            })
        } else if let Some(helices) = helices.filter(|_| at_most_one_grid) {
            Arc::new(HelixTranslation {
                design_id: 0,
                helices,
                right: Vec3::unit_x().rotated_by(rotor),
                top: Vec3::unit_y().rotated_by(rotor),
                dir: Vec3::unit_z().rotated_by(rotor),
                x: translation.dot(right),
                y: translation.dot(top),
                z: translation.dot(dir),
                snap: true,
                group_id,
                replace: false,
            })
        } else if let Some(grids) = grids {
            Arc::new(GridTranslation {
                design_id: 0,
                grid_ids: grids,
                right: Vec3::unit_x().rotated_by(rotor),
                top: Vec3::unit_y().rotated_by(rotor),
                dir: Vec3::unit_z().rotated_by(rotor),
                x: translation.dot(right),
                y: translation.dot(top),
                z: translation.dot(dir),
                group_id,
                replace: false,
            })
        } else {
            return;
        };

        self.requests
            .lock()
            .unwrap()
            .update_opperation(translation_op);
    }

    fn translate_group_pivot(&mut self, translation: Vec3) {
        self.view.borrow_mut().translate_widgets(translation);
        self.requests
            .lock()
            .unwrap()
            .translate_group_pivot(translation);
    }

    fn rotate_selected_design(
        &mut self,
        rotation: Rotor3,
        origin: Vec3,
        positive: bool,
        app_state: &S,
    ) {
        log::debug!(
            "Rotation {:?}, positive {}",
            rotation.into_angle_plane(),
            positive
        );
        let (mut angle, mut plane) = rotation.into_angle_plane();
        if !positive {
            angle *= -1.;
            plane *= -1.;
        }
        let grids = ensnano_interactor::set_of_grids_containing_selection(
            app_state.get_selection(),
            &app_state.get_design_reader(),
        );
        let helices = ensnano_interactor::set_of_helices_containing_selection(
            app_state.get_selection(),
            &app_state.get_design_reader(),
        );
        log::debug!("rotating grids {:?}", grids);
        let group_id = app_state.get_current_group_id();
        let rotation: Arc<dyn Operation> = if let Some(grid_ids) = grids.filter(|v| !v.is_empty()) {
            Arc::new(GridRotation {
                grid_ids,
                angle,
                plane,
                origin,
                design_id: 0,
                group_id,
                replace: false,
            })
        } else {
            match self.data.borrow().get_selected_element(app_state) {
                Selection::Helix {
                    design_id,
                    helix_id,
                    ..
                } => Arc::new(HelixRotation {
                    helices: helices.unwrap_or_else(|| vec![helix_id]),
                    angle,
                    plane,
                    origin,
                    design_id: design_id as usize,
                    group_id,
                    replace: false,
                }),
                Selection::Grid(d_id, g_id) => Arc::new(GridRotation {
                    grid_ids: vec![g_id],
                    angle,
                    plane,
                    origin,
                    design_id: d_id as usize,
                    group_id,
                    replace: false,
                }),
                _ => return,
            }
        };

        self.requests.lock().unwrap().update_opperation(rotation);
    }

    /// Adapt the camera, position, orientation and pivot point to a design so that the design fits
    /// the scene, and the pivot point of the camera is the center of the design.
    fn fit_design(&mut self) {
        let camera_position = self.data.borrow().get_fitting_camera_position();
        if let Some(position) = camera_position {
            let pivot_point = self.data.borrow().get_middle_point(0);
            self.notify(SceneNotification::NewCameraPosition(position));
            self.controller.set_pivot_point(pivot_point.try_into().ok());
        }
    }

    fn need_redraw(&mut self, dt: Duration, new_state: S) -> bool {
        self.check_timers(&new_state);
        if self.controller.camera_is_moving() {
            self.notify(SceneNotification::CameraMoved);
        }
        self.controller.update_data();
        if self.update.need_update {
            self.perform_update(dt);
        }
        self.data
            .borrow_mut()
            .update_design_reader(new_state.get_design_reader());
        self.data
            .borrow_mut()
            .update_view(&new_state, &self.older_state);
        let mut ret = new_state.draw_options_were_updated(&self.older_state);
        self.older_state = new_state;
        ret |= self.view.borrow().need_redraw();
        if ret {
            log::debug!("Scene requests redraw");
        }
        ret
    }

    /// Draw the scene
    fn draw_view(
        &mut self,
        encoder: &mut wgpu::CommandEncoder,
        target: &wgpu::TextureView,
        app_state: &S,
    ) {
        let is_stereographic = matches!(self.scene_kind, SceneKind::Stereographic);
        log::trace!("draw scene");
        self.view.borrow_mut().draw(
            encoder,
            target,
            DrawType::Scene,
            self.area,
            is_stereographic,
            app_state.get_draw_options(),
        );
    }

    fn perform_update(&mut self, dt: Duration) {
        if self.update.camera_update {
            self.controller.update_camera(dt);
            self.view.borrow_mut().update(ViewUpdate::Camera);
            self.update.camera_update = false;
            self.current_camera = Arc::new((
                self.get_camera(),
                self.view.borrow().get_projection().borrow().get_ratio(),
            ))
        }
        self.update.need_update = false;
    }

    fn get_camera(&self) -> Camera3D {
        let view = self.view.borrow();
        let cam = view.get_camera();
        let ret = Camera3D {
            position: cam.borrow().position,
            orientation: cam.borrow().rotor,
            pivot_position: self.data.borrow().get_pivot_position(),
        };
        ret
    }

    fn set_camera_target(&mut self, target: Vec3, up: Vec3, app_state: &S) {
        let pivot = self
            .data
            .borrow()
            .get_selected_position()
            .filter(|v| v.x.is_finite() && v.y.is_finite() && v.z.is_finite());
        let pivot = pivot
            .or_else(|| {
                let element_center = self.element_center(app_state);
                self.data
                    .borrow_mut()
                    .set_selection(element_center, app_state);
                self.data.borrow().get_selected_position()
            })
            .filter(|r| r.x.is_finite() && r.y.is_finite() && r.z.is_finite())
            .or_else(|| Some(Vec3::zero()));
        self.controller.set_camera_target(target, up, pivot);
        self.fit_design();
    }

    fn request_camera_rotation(&mut self, xz: f32, yz: f32, xy: f32, app_state: &S) {
        let pivot = self
            .data
            .borrow()
            .get_pivot_position()
            .or_else(|| self.data.borrow().get_selected_position())
            .filter(|r| !r.x.is_nan() && !r.y.is_nan() && !r.z.is_nan());
        let pivot = pivot.or_else(|| {
            let element_center = self.element_center(app_state);
            self.data
                .borrow_mut()
                .set_selection(element_center, app_state);
            self.data
                .borrow()
                .get_selected_position()
                .filter(|r| !r.x.is_nan() && !r.y.is_nan() && !r.z.is_nan())
        });
        log::info!("pivot {:?}", pivot);
        self.controller.rotate_camera(xz, yz, xy, pivot);
    }

    fn create_png_export_texture(
        &self,
        device: &Device,
        size: wgpu::Extent3d,
    ) -> (wgpu::Texture, wgpu::TextureView) {
        let desc = wgpu::TextureDescriptor {
            size,
            mip_level_count: 1,
            sample_count: 1,
            dimension: wgpu::TextureDimension::D2,
            format: wgpu::TextureFormat::Bgra8UnormSrgb,
            usage: wgpu::TextureUsages::RENDER_ATTACHMENT
                | wgpu::TextureUsages::TEXTURE_BINDING
                | wgpu::TextureUsages::COPY_SRC,
            label: Some("desc"),
        };
        let texture_view_descriptor = wgpu::TextureViewDescriptor {
            label: Some("texture_view_descriptor"),
            format: Some(wgpu::TextureFormat::Bgra8UnormSrgb),
            dimension: Some(wgpu::TextureViewDimension::D2),
            aspect: wgpu::TextureAspect::All,
            base_mip_level: 0,
            mip_level_count: None,
            base_array_layer: 0,
            array_layer_count: None,
        };

        let texture = device.create_texture(&desc);
        let view = texture.create_view(&texture_view_descriptor);
        (texture, view)
    }

    fn export_png(&self) {
        use chrono::Utc;
        let png_name = Utc::now()
            .format("export_3d_%Y_%m_%d_%H_%M_%S.png")
            .to_string();
        let device = self.element_selector.device.as_ref();
        let queue = self.element_selector.queue.as_ref();
        println!("export to {png_name}");
        use ensnano_utils::BufferDimensions;
        use std::io::Write;

        let ratio = self.view.borrow().get_projection().borrow().get_ratio();
        let width = if ratio < 1. {
            (ratio * PNG_SIZE as f32).floor() as u32
        } else {
            PNG_SIZE
        };
        let height = if ratio < 1. {
            PNG_SIZE
        } else {
            (PNG_SIZE as f32 / ratio).floor() as u32
        };
        let size = wgpu::Extent3d {
            width,
            height,
            depth_or_array_layers: 1,
        };

        let (texture, texture_view) = self.create_png_export_texture(device, size);

        let mut encoder = device.create_command_encoder(&wgpu::CommandEncoderDescriptor {
            label: Some("3D Png export"),
        });

        let draw_options = DrawOptions {
            rendering_mode: RenderingMode::Cartoon,
            ..Default::default()
        };

        self.view.borrow_mut().draw(
            &mut encoder,
            &texture_view,
            DrawType::Png { width, height },
            DrawArea {
                position: PhysicalPosition { x: 0, y: 0 },
                size: PhySize { width, height },
            },
            self.is_stereographic(),
            draw_options,
        );

        // create a buffer and fill it with the texture
        let extent = wgpu::Extent3d {
            width: size.width,
            height: size.height,
            depth_or_array_layers: 1,
        };
        let buffer_dimensions =
            BufferDimensions::new(extent.width as usize, extent.height as usize);
        let buf_size = buffer_dimensions.padded_bytes_per_row * buffer_dimensions.height;
        let staging_buffer = device.create_buffer(&wgpu::BufferDescriptor {
            size: buf_size as u64,
            usage: wgpu::BufferUsages::MAP_READ | wgpu::BufferUsages::COPY_DST,
            mapped_at_creation: false,
            label: Some("staging_buffer"),
        });
        let buffer_copy_view = wgpu::ImageCopyBuffer {
            buffer: &staging_buffer,
            layout: wgpu::ImageDataLayout {
                offset: 0,
                bytes_per_row: (buffer_dimensions.padded_bytes_per_row as u32)
                    .try_into()
                    .ok(),
                rows_per_image: None,
            },
        };
        let origin = wgpu::Origin3d { x: 0, y: 0, z: 0 };
        let texture_copy_view = wgpu::ImageCopyTexture {
            texture: &texture,
            mip_level: 0,
            origin,
            aspect: Default::default(),
        };

        encoder.copy_texture_to_buffer(texture_copy_view, buffer_copy_view, extent);
        queue.submit(Some(encoder.finish()));

        let buffer_slice = staging_buffer.slice(..);
        let buffer_future = buffer_slice.map_async(wgpu::MapMode::Read);
        device.poll(wgpu::Maintain::Wait);

        let pixels = async {
            if let Ok(()) = buffer_future.await {
                let pixels_slice = buffer_slice.get_mapped_range();
                let mut pixels = Vec::with_capacity((size.height * size.width) as usize);
                for chunck in pixels_slice.chunks(buffer_dimensions.padded_bytes_per_row) {
                    for chunk in chunck.chunks(4) {
                        // convert Bgra to Rgba
                        pixels.push(chunk[2]);
                        pixels.push(chunk[1]);
                        pixels.push(chunk[0]);
                        pixels.push(chunk[3]);
                    }
                }
                drop(pixels_slice);
                staging_buffer.unmap();
                pixels
            } else {
                panic!("could not read fake texture");
            }
        };
        let pixels = futures::executor::block_on(pixels);
        let mut png_encoder = png::Encoder::new(
            std::fs::File::create(png_name).unwrap(),
            buffer_dimensions.width as u32,
            buffer_dimensions.height as u32,
        );
        png_encoder.set_depth(png::BitDepth::Eight);
        png_encoder.set_color(png::ColorType::Rgba);

        let mut png_writer = png_encoder
            .write_header()
            .unwrap()
            .into_stream_writer_with_size(buffer_dimensions.unpadded_bytes_per_row)
            .unwrap();

        for chunk in pixels.chunks(buffer_dimensions.padded_bytes_per_row) {
            png_writer
                .write_all(&chunk[..buffer_dimensions.unpadded_bytes_per_row])
                .unwrap();
        }
        png_writer.finish().unwrap();
    }

<<<<<<< HEAD
    pub fn get_stl_information(&self) -> Vec<bool> {
        self.data.borrow().get_stl_information()
=======
    pub fn get_nucl_centers_for_stl(&self) -> Vec<Vec3> {
        self.data.borrow().get_nucl_centers()
>>>>>>> 71ed9143
    }
}

/// A structure that stores the element that needs to be updated in a scene
#[derive(Default)]
pub struct SceneUpdate {
    pub tube_instances: Option<Vec<Instance>>,
    pub sphere_instances: Option<Vec<Instance>>,
    pub fake_tube_instances: Option<Vec<Instance>>,
    pub fake_sphere_instances: Option<Vec<Instance>>,
    pub selected_tube: Option<Vec<Instance>>,
    pub selected_sphere: Option<Vec<Instance>>,
    pub candidate_spheres: Option<Vec<Instance>>,
    pub candidate_tubes: Option<Vec<Instance>>,
    pub model_matrices: Option<Vec<Mat4>>,
    pub need_update: bool,
    pub camera_update: bool,
}

/// A notification to be given to the scene
pub enum SceneNotification {
    /// The camera has moved. As a consequence, the projection and view matrix must be
    /// updated.
    CameraMoved,
    /// The camera is replaced by a new one.
    #[allow(dead_code)]
    NewCamera(Vec3, Rotor3),
    /// The drawing area has been modified
    NewSize(PhySize, DrawArea),
    NewCameraPosition(Vec3),
}

impl<S: AppState> Scene<S> {
    /// Send a notificatoin to the scene
    pub fn notify(&mut self, notification: SceneNotification) {
        match notification {
            SceneNotification::NewCamera(position, projection) => {
                self.controller.teleport_camera(position, projection);
                self.update.camera_update = true;
            }
            SceneNotification::NewCameraPosition(position) => {
                self.controller.set_camera_position(position);
                self.update.camera_update = true;
            }
            SceneNotification::CameraMoved => self.update.camera_update = true,
            SceneNotification::NewSize(window_size, area) => {
                self.area = area;
                self.resize(window_size);
            }
        };
        self.update.need_update = true;
    }

    fn resize(&mut self, window_size: PhySize) {
        self.view.borrow_mut().update(ViewUpdate::Size(window_size));
        self.controller.resize(window_size, self.area.size);
        self.update.camera_update = true;
        self.element_selector
            .resize(self.controller.get_window_size(), self.area);
    }

    pub fn fog_request(&mut self, fog: FogParameters) {
        if !self.is_stereographic() {
            self.view.borrow_mut().update(ViewUpdate::Fog(fog))
        }
    }
}

impl<S: AppState> Application for Scene<S> {
    type AppState = S;
    fn on_notify(&mut self, notification: Notification) {
        log::info!("scene notified {:?}", notification);
        let older_state = self.older_state.clone();
        match notification {
            Notification::ClearDesigns => self.clear_design(),
            Notification::ToggleText(value) => self.view.borrow_mut().set_draw_letter(value),
            Notification::FitRequest => self.fit_design(),
            Notification::CameraTarget((target, up)) => {
                self.set_camera_target(target, up, &older_state);
                self.notify(SceneNotification::CameraMoved);
            }
            Notification::TeleportCamera(camera) => {
                self.controller
                    .teleport_camera(camera.position, camera.orientation);
                if let Some(pivot) = camera.pivot_position {
                    self.data.borrow_mut().set_pivot_position(pivot);
                }
                self.notify(SceneNotification::CameraMoved);
            }
            Notification::CameraRotation(xz, yz, xy) => {
                self.request_camera_rotation(xz, yz, xy, &older_state);
                self.notify(SceneNotification::CameraMoved);
            }
            Notification::Centering(nucl, design_id) => {
                if let Some(position) = self.data.borrow().get_nucl_position(nucl, design_id) {
                    self.controller.center_camera(position);
                }
                self.notify(SceneNotification::CameraMoved);
            }
            Notification::CenterSelection(selection, app_id) => {
                if app_id != AppId::Scene {
                    self.data
                        .borrow_mut()
                        .notify_selection(vec![selection].as_slice());
                    let surface_info = if let Selection::Nucleotide(_, nt) = selection {
                        self.data.borrow().get_surface_info_nucl(nt)
                    } else {
                        None
                    };
                    if let Some(surface_info) = surface_info {
                        self.controller.set_surface_point(surface_info);
                    } else if let Some(position) = self.data.borrow().get_selected_position() {
                        self.controller.center_camera(position);
                    }
                    let pivot_element = self.data.borrow().selection_to_element(selection);
                    self.data
                        .borrow_mut()
                        .set_pivot_element(pivot_element, &older_state);
                    self.notify(SceneNotification::CameraMoved);
                }
            }
            Notification::ShowTorsion(_) => (),
            Notification::ModifersChanged(modifiers) => self.controller.update_modifiers(modifiers),
            Notification::Split2d => (),
            Notification::Redim2dHelices(_) => (),
            Notification::Fog(fog) => self.fog_request(fog),
            Notification::WindowFocusLost => self.controller.stop_camera_movement(),
            Notification::NewStereographicCamera(camera_ptr) => {
                if !self.is_stereographic() {
                    self.data
                        .borrow_mut()
                        .update_stereographic_camera(camera_ptr);
                    if self.older_state.follow_stereographic_camera() {
                        let camera = self.data.borrow().get_aligned_camera();
                        self.on_notify(Notification::TeleportCamera(camera));
                    }
                }
            }
            Notification::FlipSplitViews => (),
            Notification::HorizonAligned => {
                self.controller.align_horizon();
                self.notify(SceneNotification::CameraMoved);
            }
            Notification::ScreenShot3D => {
                if !self.is_stereographic() {
                    self.export_png();
                }
            }
        }
    }

    fn on_event(
        &mut self,
        event: &WindowEvent,
        cursor_position: PhysicalPosition<f64>,
        app_state: &S,
    ) -> Option<ensnano_interactor::CursorIcon> {
        self.element_selector
            .set_stereographic(self.is_stereographic());
        if self.is_stereographic() {
            let stereography = self.view.borrow().get_stereography();
            self.controller.set_setreography(Some(stereography));
        } else {
            self.controller.set_setreography(None);
        }
        self.input(event, cursor_position, app_state)
    }

    fn on_resize(&mut self, window_size: PhySize, area: DrawArea) {
        self.notify(SceneNotification::NewSize(window_size, area))
    }

    fn on_redraw_request(
        &mut self,
        encoder: &mut wgpu::CommandEncoder,
        target: &wgpu::TextureView,
        _dt: Duration,
    ) {
        let older_state = self.older_state.clone();
        self.draw_view(encoder, target, &older_state)
    }

    fn needs_redraw(&mut self, dt: Duration, state: S) -> bool {
        self.need_redraw(dt, state)
    }

    fn get_position_for_new_grid(&self) -> Option<(Vec3, Rotor3)> {
        let camera = self.view.borrow().get_camera();
        let position = camera.borrow().position + 10_f32 * camera.borrow().direction();
        let orientation = camera.borrow().rotor.reversed()
            * Rotor3::from_rotation_xz(std::f32::consts::FRAC_PI_2);
        Some((position, orientation))
    }

    fn get_camera(&self) -> Option<Arc<(Camera3D, f32)>> {
        Some(self.current_camera.clone())
    }

    fn get_current_selection_pivot(&self) -> Option<GroupPivot> {
        self.view.borrow().get_current_pivot()
    }

    fn is_splited(&self) -> bool {
        false
    }
}

pub trait AppState: Clone + 'static {
    type DesignReader: DesignReader;
    fn get_selection(&self) -> &[Selection];
    fn get_candidates(&self) -> &[Selection];
    fn selection_was_updated(&self, other: &Self) -> bool;
    fn candidates_set_was_updated(&self, other: &Self) -> bool;
    fn design_was_modified(&self, other: &Self) -> bool;
    fn design_model_matrix_was_updated(&self, other: &Self) -> bool;
    fn get_selection_mode(&self) -> SelectionMode;
    fn get_action_mode(&self) -> (ActionMode, WidgetBasis);
    fn get_design_reader(&self) -> Self::DesignReader;
    fn get_strand_builders(&self) -> &[StrandBuilder];
    fn get_widget_basis(&self) -> WidgetBasis;
    fn is_changing_color(&self) -> bool;
    fn is_pasting(&self) -> bool;
    fn get_selected_element(&self) -> Option<CenterOfSelection>;
    fn get_current_group_pivot(&self) -> Option<ensnano_design::group_attributes::GroupPivot>;
    fn get_current_group_id(&self) -> Option<ensnano_design::GroupId>;
    fn suggestion_parameters_were_updated(&self, other: &Self) -> bool;
    fn get_check_xover_parameters(&self) -> CheckXoversParameter;
    fn follow_stereographic_camera(&self) -> bool;
    fn get_draw_options(&self) -> DrawOptions;
    fn draw_options_were_updated(&self, other: &Self) -> bool;
    fn get_scroll_sensitivity(&self) -> f32;
    fn show_insertion_representents(&self) -> bool;

    fn insertion_bond_display_was_modified(&self, other: &Self) -> bool {
        self.show_insertion_representents() != other.show_insertion_representents()
    }

    fn show_bezier_paths(&self) -> bool;

    fn get_design_path(&self) -> Option<PathBuf>;

    fn get_selected_bezier_vertex(&self) -> Option<BezierVertexId>;

    fn has_selected_a_bezier_grid(&self) -> bool;

    fn get_revolution_axis_position(&self) -> Option<f64>;
    fn revolution_bezier_updated(&self, other: &Self) -> bool;
    fn get_current_unrooted_surface(&self) -> Option<UnrootedRevolutionSurfaceDescriptor>;
}

pub trait Requests {
    fn update_opperation(&mut self, op: Arc<dyn Operation>);
    fn apply_design_operation(&mut self, op: DesignOperation);
    fn set_candidate(&mut self, candidates: Vec<Selection>);
    fn set_paste_candidate(&mut self, nucl: Option<Nucl>);
    fn set_selection(
        &mut self,
        selection: Vec<Selection>,
        center_of_selection: Option<CenterOfSelection>,
    );
    fn paste_candidate_on_grid(&mut self, position: GridPosition);
    fn attempt_paste_on_grid(&mut self, position: GridPosition);
    fn attempt_paste(&mut self, nucl: Option<Nucl>);
    fn xover_request(&mut self, source: Nucl, target: Nucl, design_id: usize);
    fn suspend_op(&mut self);
    fn request_center_selection(&mut self, selection: Selection, app_id: AppId);
    fn undo(&mut self);
    fn redo(&mut self);
    fn update_builder_position(&mut self, position: isize);
    fn toggle_widget_basis(&mut self);
    fn set_current_group_pivot(&mut self, pivot: GroupPivot);
    fn translate_group_pivot(&mut self, translation: Vec3);
    fn rotate_group_pivot(&mut self, rotation: Rotor3);
    fn set_revolution_axis_position(&mut self, position: f32);
}<|MERGE_RESOLUTION|>--- conflicted
+++ resolved
@@ -1110,14 +1110,10 @@
         png_writer.finish().unwrap();
     }
 
-<<<<<<< HEAD
+
     pub fn get_stl_information(&self) -> Vec<bool> {
         self.data.borrow().get_stl_information()
-=======
-    pub fn get_nucl_centers_for_stl(&self) -> Vec<Vec3> {
-        self.data.borrow().get_nucl_centers()
->>>>>>> 71ed9143
-    }
+
 }
 
 /// A structure that stores the element that needs to be updated in a scene
