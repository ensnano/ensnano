/*
ENSnano, a 3d graphical application for DNA nanostructures.
    Copyright (C) 2021  Nicolas Levy <nicolaspierrelevy@gmail.com> and Nicolas Schabanel <nicolas.schabanel@ens-lyon.fr>

    This program is free software: you can redistribute it and/or modify
    it under the terms of the GNU General Public License as published by
    the Free Software Foundation, either version 3 of the License, or
    (at your option) any later version.

    This program is distributed in the hope that it will be useful,
    but WITHOUT ANY WARRANTY; without even the implied warranty of
    MERCHANTABILITY or FITNESS FOR A PARTICULAR PURPOSE.  See the
    GNU General Public License for more details.

    You should have received a copy of the GNU General Public License
    along with this program.  If not, see <https://www.gnu.org/licenses/>.
*/
use ensnano_design::grid::HelixGridPosition;
use ensnano_design::{ultraviolet, BezierVertexId};
use ensnano_interactor::NewBezierTengentVector;
use ensnano_interactor::{graphics::RenderingMode, RevolutionOfBezierPath};
use ensnano_utils::wgpu;
use ensnano_utils::winit;
use std::cell::RefCell;
use std::path::PathBuf;
use std::rc::Rc;
use std::sync::{Arc, Mutex};
use std::time::Duration;
use ultraviolet::{Mat4, Rotor3, Vec3};

use camera::FiniteVec3;
use ensnano_design::{grid::GridPosition, group_attributes::GroupPivot, Nucl};
use ensnano_interactor::{
    application::{AppId, Application, Camera3D, Notification},
    graphics::DrawArea,
    operation::*,
    ActionMode, CenterOfSelection, CheckXoversParameter, DesignOperation, Selection, SelectionMode,
    StrandBuilder, WidgetBasis,
};
use ensnano_utils::{instance, PhySize};
use instance::Instance;
use wgpu::{Device, Queue};
use winit::dpi::PhysicalPosition;
use winit::event::WindowEvent;

/// Computation of the view and projection matrix.
mod camera;
/// Display of the scene
mod view;
pub use view::{DrawOptions, FogParameters, GridInstance};
use view::{
    DrawType, HandleDir, HandleOrientation, HandlesDescriptor, LetterInstance,
    RotationMode as WidgetRotationMode, RotationWidgetDescriptor, RotationWidgetOrientation,
    Stereography, View, ViewUpdate,
};
/// Handling of inputs and notifications
mod controller;
use controller::{Consequence, Controller, WidgetTarget};
/// Handling of designs and internal data
mod data;
pub use controller::ClickMode;
use data::Data;
pub use data::{DesignReader, HBond, HalfHBond, SurfaceInfo, SurfacePoint};
mod element_selector;
use element_selector::{ElementSelector, SceneElement};
mod maths_3d;

type ViewPtr = Rc<RefCell<View>>;
type DataPtr<R> = Rc<RefCell<Data<R>>>;
use std::convert::TryInto;

const PNG_SIZE: u32 = 256 * 10;

/// A structure responsible of the 3D display of the designs
pub struct Scene<S: AppState> {
    /// The update to be performed before next frame
    update: SceneUpdate,
    /// The Object that handles the drawing to the 3d texture
    view: ViewPtr,
    /// The Object thant handles the designs data
    data: DataPtr<S::DesignReader>,
    /// The Object that handles input and notifications
    controller: Controller<S>,
    /// The limits of the area on which the scene is displayed
    area: DrawArea,
    element_selector: ElementSelector,
    older_state: S,
    requests: Arc<Mutex<dyn Requests>>,
    scene_kind: SceneKind,
    current_camera: Arc<(Camera3D, f32)>,
}

#[derive(Debug, Clone, Copy)]
pub enum SceneKind {
    Cartesian,
    Stereographic,
}

impl<S: AppState> Scene<S> {
    /// Create a new scene.
    /// # Argument
    ///
    /// * `device` a reference to a `Device` object. This can be seen as a socket to the GPU
    ///
    /// * `queue` the command queue of `device`.
    ///
    /// * `window_size` the *Physical* size of the window in which the application is displayed
    ///
    /// * `area` the limits, in *physical* size of the area on which the scene is displayed
    pub fn new(
        device: Rc<Device>,
        queue: Rc<Queue>,
        window_size: PhySize,
        area: DrawArea,
        requests: Arc<Mutex<dyn Requests>>,
        encoder: &mut wgpu::CommandEncoder,
        inital_state: S,
        scene_kind: SceneKind,
    ) -> Self {
        let update = SceneUpdate::default();
        let view: ViewPtr = Rc::new(RefCell::new(View::new(
            window_size,
            area.size,
            device.clone(),
            queue.clone(),
            encoder,
        )));
        let data: DataPtr<S::DesignReader> = Rc::new(RefCell::new(Data::new(
            inital_state.get_design_reader(),
            view.clone(),
        )));
        let controller: Controller<S> =
            Controller::new(view.clone(), data.clone(), window_size, area.size);
        let element_selector = ElementSelector::new(
            device,
            queue,
            controller.get_window_size(),
            view.clone(),
            area,
        );
        Self {
            view,
            data,
            update,
            controller,
            area,
            requests,
            element_selector,
            older_state: inital_state,
            scene_kind,
            current_camera: Arc::new((
                Default::default(),
                area.size.width as f32 / area.size.height as f32,
            )),
        }
    }

    /// Remove all designs
    fn clear_design(&mut self) {
        self.data.borrow_mut().clear_designs()
    }

    fn is_stereographic(&self) -> bool {
        matches!(self.scene_kind, SceneKind::Stereographic)
    }

    /// Input an event to the scene. The controller parse the event and return the consequence that
    /// the event must have.
    fn input(
        &mut self,
        event: &WindowEvent,
        cursor_position: PhysicalPosition<f64>,
        app_state: &S,
    ) -> Option<ensnano_interactor::CursorIcon> {
        let consequence = self.controller.input(
            event,
            cursor_position,
            &mut self.element_selector,
            app_state,
        );
        self.read_consequence(consequence, app_state);
        self.controller.get_icon()
    }

    fn check_timers(&mut self, app_state: &S) {
        let consequence = self.controller.check_timers();
        self.read_consequence(consequence, app_state);
    }

    fn read_consequence(&mut self, consequence: Consequence, app_state: &S) {
        if !matches!(consequence, Consequence::Nothing) {
            log::info!("Consequence {:?}", consequence);
        }
        match consequence {
            Consequence::Nothing => (),
            Consequence::CameraMoved => self.notify(SceneNotification::CameraMoved),
            Consequence::CameraTranslated(dx, dy) => {
                let mut pivot: Option<FiniteVec3> = self
                    .data
                    .borrow()
                    .get_pivot_position()
                    .and_then(|p| p.try_into().ok());
                if pivot.is_none() {
                    self.data.borrow_mut().try_update_pivot_position(app_state);
                    pivot = self
                        .data
                        .borrow()
                        .get_pivot_position()
                        .and_then(|p| p.try_into().ok());
                }
                self.controller.set_pivot_point(pivot);
                self.controller.translate_camera(dx, dy);
                self.notify(SceneNotification::CameraMoved);
            }
            Consequence::XoverAtempt(source, target, d_id, magic) => {
                self.attempt_xover(source, target, d_id, magic);
                self.data.borrow_mut().end_free_xover();
            }
            Consequence::QuickXoverAttempt { nucl, doubled } => {
                let suggestions = app_state.get_design_reader().get_suggestions();
                let mut pair = suggestions
                    .iter()
                    .find(|(a, b)| *a == nucl || *b == nucl)
                    .cloned();
                if let Some((n1, n2)) = pair {
                    if doubled {
                        pair = suggestions
                            .iter()
                            .find(|(a, b)| *a == n1.prime5() || *b == n1.prime5())
                            .cloned();
                    }
                    self.requests.lock().unwrap().apply_design_operation(
                        DesignOperation::MakeSeveralXovers {
                            xovers: vec![pair.unwrap_or((n1, n2))],
                            doubled,
                        },
                    );
                } else {
                    log::error!("No suggested cross over target for nucl {:?}", nucl)
                }
            }
            Consequence::Translation(dir, x_coord, y_coord, target) => {
                let translation = self.view.borrow().compute_translation_handle(
                    x_coord as f32,
                    y_coord as f32,
                    dir,
                );
                if let Some(t) = translation {
                    match target {
                        WidgetTarget::Object => {
                            self.translate_selected_design(t, app_state);
                            if app_state.get_current_group_id().is_none() {
                                self.translate_group_pivot(t)
                            }
                        }
                        WidgetTarget::Pivot => self.translate_group_pivot(t),
                    }
                }
            }
            Consequence::ObjectTranslated { object, grid, x, y } => {
                log::info!("Moving helix {:?} to grid {:?} ({} {})", object, grid, x, y);
                self.requests
                    .lock()
                    .unwrap()
                    .apply_design_operation(DesignOperation::AttachObject { object, grid, x, y });
            }
            Consequence::MovementEnded => {
                self.requests.lock().unwrap().suspend_op();
                self.data.borrow_mut().notify_handle_movement();
                self.view.borrow_mut().end_movement();
            }
            Consequence::HelixSelected(helix_id) => self.requests.lock().unwrap().set_selection(
                vec![Selection::Helix {
                    design_id: 0,
                    helix_id,
                    segment_id: 0,
                }],
                None,
            ),
            Consequence::InitRotation(mode, x, y, target) => {
                self.view
                    .borrow_mut()
                    .init_rotation(mode, x as f32, y as f32);
                if let Some(pivot) = self.view.borrow().get_group_pivot() {
                    self.requests.lock().unwrap().set_current_group_pivot(pivot);
                    if target == WidgetTarget::Pivot {
                        if let WidgetBasis::World = app_state.get_widget_basis() {
                            self.requests.lock().unwrap().toggle_widget_basis()
                        }
                    }
                }
            }
            Consequence::InitTranslation(x, y, _target) => {
                self.view.borrow_mut().init_translation(x as f32, y as f32);
                if let Some(pivot) = self.view.borrow().get_group_pivot() {
                    self.requests.lock().unwrap().set_current_group_pivot(pivot)
                }
            }
            Consequence::Rotation(x, y, target) => {
                let rotation = self.view.borrow().compute_rotation(x as f32, y as f32);
                if let Some((rotation, origin, positive)) = rotation {
                    if rotation.bv.mag() > 1e-3 {
                        match target {
                            WidgetTarget::Object => {
                                self.rotate_selected_desgin(rotation, origin, positive, app_state);
                                if app_state.get_current_group_id().is_none() {
                                    self.requests.lock().unwrap().rotate_group_pivot(rotation)
                                }
                            }
                            WidgetTarget::Pivot => {
                                self.requests.lock().unwrap().rotate_group_pivot(rotation)
                            }
                        }
                    }
                    self.data.borrow_mut().notify_handle_movement();
                } else {
                    log::warn!("Warning rotiation was None")
                }
            }
            Consequence::Swing(x, y) => {
                let mut pivot: Option<FiniteVec3> = self
                    .data
                    .borrow()
                    .get_pivot_position()
                    .and_then(|p| p.try_into().ok());
                if pivot.is_none() {
                    self.data.borrow_mut().try_update_pivot_position(app_state);
                    pivot = self
                        .data
                        .borrow()
                        .get_pivot_position()
                        .and_then(|p| p.try_into().ok());
                }
                self.controller.set_pivot_point(pivot);
                self.controller.swing(-x, -y);
                self.notify(SceneNotification::CameraMoved);
            }
            Consequence::Tilt(x, _) => {
                let mut pivot: Option<FiniteVec3> = self
                    .data
                    .borrow()
                    .get_pivot_position()
                    .and_then(|p| p.try_into().ok());
                if pivot.is_none() {
                    self.data.borrow_mut().try_update_pivot_position(app_state);
                    pivot = self
                        .data
                        .borrow()
                        .get_pivot_position()
                        .and_then(|p| p.try_into().ok());
                }
                self.controller.set_pivot_point(pivot);
                let angle = x as f32 * -std::f32::consts::TAU;
                self.controller.continuous_tilt(angle);
                self.notify(SceneNotification::CameraMoved);
            }
            Consequence::ToggleWidget => {
<<<<<<< HEAD
                use chrono::Utc;
                let now = Utc::now();
                let name = now.format("export_3d_%Y_%m_%d_%H_%M_%S.png").to_string();
                self.export_png(&name);
=======
                self.export_png();
>>>>>>> 549b0cdd
                self.requests.lock().unwrap().toggle_widget_basis();
            }
            Consequence::BuildEnded => self.requests.lock().unwrap().suspend_op(),
            Consequence::Undo => self.requests.lock().unwrap().undo(),
            Consequence::Redo => self.requests.lock().unwrap().redo(),
            Consequence::Building(position) => {
                self.requests
                    .lock()
                    .unwrap()
                    .update_builder_position(position);
            }
            Consequence::Candidate(element) => self.set_candidate(element, app_state),
            Consequence::PivotElement(element) => {
                self.data.borrow_mut().set_pivot_element(element, app_state);
                let pivot = self.data.borrow().get_pivot_position();
                self.view.borrow_mut().update(ViewUpdate::FogCenter(pivot));
            }
            Consequence::ElementSelected(element, adding) => {
                if adding {
                    self.add_selection(element, app_state.get_selection(), app_state)
                } else {
                    self.select(element, app_state)
                }
            }
            Consequence::MoveFreeXover(element, position) => self
                .data
                .borrow_mut()
                .update_free_xover_target(element, position),
            Consequence::EndFreeXover => self.data.borrow_mut().end_free_xover(),
            Consequence::BuildHelix {
                grid_id,
                design_id,
                length,
                position,
                x,
                y,
            } => {
                if self.controller.is_building_bezier_curve() {
                    let point = HelixGridPosition::from_grid_id_x_y(grid_id, x, y);
                    if let Some((start, end)) = self.controller.add_bezier_point(point) {
                        self.requests.lock().unwrap().apply_design_operation(
                            DesignOperation::AddTwoPointsBezier { start, end },
                        );
                    } else {
                        // This is the first point of the bezier curve, select the corresponding
                        // disc to highlight it.
                        self.select(
                            Some(SceneElement::GridCircle(
                                0,
                                GridPosition {
                                    grid: grid_id,
                                    x,
                                    y,
                                },
                            )),
                            app_state,
                        )
                    }
                } else {
                    // build regular grid helix
                    self.requests
                        .lock()
                        .unwrap()
                        .update_opperation(Arc::new(GridHelixCreation {
                            grid_id,
                            design_id: design_id as usize,
                            x,
                            y,
                            length,
                            position,
                        }));
                    self.select(Some(SceneElement::Grid(design_id, grid_id)), app_state);
                }
            }
            Consequence::PasteCandidate(element) => self.pasting_candidate(element),
            Consequence::Paste(element) => self.attempt_paste(element),
            Consequence::DoubleClick(element) => {
                let selection = self.data.borrow().to_selection(element, app_state);
                if let Some(selection) = selection {
                    self.requests
                        .lock()
                        .unwrap()
                        .request_center_selection(selection, AppId::Scene);
                }
            }
            Consequence::InitBuild(nucls) => {
                if let Some(xover_id) = nucls.get(0).cloned().and_then(|n| {
                    app_state
                        .get_design_reader()
                        .get_id_of_xover_involving_nucl(n)
                }) {
                    self.requests
                        .lock()
                        .unwrap()
                        .set_selection(vec![Selection::Xover(0, xover_id)], None);
                }
                self.requests
                    .lock()
                    .unwrap()
                    .apply_design_operation(DesignOperation::RequestStrandBuilders { nucls });
            }
            Consequence::PivotCenter => {
                self.data.borrow_mut().set_pivot_position(Vec3::zero());
                self.view
                    .borrow_mut()
                    .update(ViewUpdate::FogCenter(Some(Vec3::zero())));
            }
            Consequence::CheckXovers => {
                let xovers = ensnano_interactor::list_of_xover_ids(
                    app_state.get_selection(),
                    &app_state.get_design_reader(),
                );
                if let Some((_, xovers)) = xovers {
                    self.requests
                        .lock()
                        .unwrap()
                        .apply_design_operation(DesignOperation::CheckXovers { xovers })
                }
            }
            Consequence::AlignWithStereo => {
                if !self.is_stereographic() {
                    let camera = self.data.borrow().get_aligned_camera();
                    self.on_notify(Notification::TeleportCamera(camera));
                }
            }
            Consequence::CreateBezierVertex { vertex, path } => {
                if let Some(path) = path {
                    self.requests.lock().unwrap().apply_design_operation(
                        DesignOperation::AppendVertexToPath {
                            path_id: path,
                            vertex,
                        },
                    )
                } else {
                    self.requests.lock().unwrap().apply_design_operation(
                        DesignOperation::CreateBezierPath {
                            first_vertex: vertex,
                        },
                    )
                }
            }
            Consequence::MoveBezierVertex {
                x,
                y,
                path_id,
                vertex_id,
            } => {
                let mut vertices = vec![BezierVertexId { path_id, vertex_id }];
                if app_state
                    .get_selection()
                    .iter()
                    .any(|s| *s == Selection::BezierVertex(BezierVertexId { path_id, vertex_id }))
                {
                    for v in app_state.get_selection().iter().filter_map(|s| {
                        if let Selection::BezierVertex(v) = s {
                            Some(v)
                        } else {
                            None
                        }
                    }) {
                        vertices.push(*v);
                    }
                }
                self.requests
                    .lock()
                    .unwrap()
                    .update_opperation(Arc::new(TranslateBezierPathVertex { vertices, x, y }))
            }
            Consequence::ReleaseBezierVertex => self.requests.lock().unwrap().suspend_op(),
            Consequence::MoveBezierCorner {
                plane_id,
                original_corner_position,
                fixed_corner_position,
                moving_corner,
            } => self.requests.lock().unwrap().update_opperation(Arc::new(
                TranslateBezierSheetCorner {
                    plane_id,
                    origin_moving_corner: original_corner_position,
                    fixed_corner: fixed_corner_position,
                    moving_corner,
                },
            )),
            Consequence::ReleaseBezierCorner => self.requests.lock().unwrap().suspend_op(),
            Consequence::ReleaseBezierTengent => self.requests.lock().unwrap().suspend_op(),
            Consequence::MoveBezierTengent {
                vertex_id,
                tengent_in,
                full_symetry_other: adjust_other,
                new_vector,
            } => self.requests.lock().unwrap().apply_design_operation(
                DesignOperation::SetVectorOfBezierTengent(NewBezierTengentVector {
                    full_symetry_other_tengent: adjust_other,
                    new_vector,
                    tengent_in,
                    vertex_id,
                }),
            ),
            Consequence::ReverseSurfaceDirection => {
                self.controller.reverse_surface_direction();
                self.notify(SceneNotification::CameraMoved);
            }
        };
    }

    /// Request a cross-over between two nucleotides.
    fn attempt_xover(&mut self, mut source: Nucl, mut target: Nucl, design_id: usize, magic: bool) {
        if magic {
            if let Some(opt) = self
                .older_state
                .get_design_reader()
                .get_optimal_xover_arround(source, target)
            {
                (source, target) = opt;
            }
        }
        self.requests
            .lock()
            .unwrap()
            .xover_request(source, target, design_id)
    }

    fn element_center(&mut self, _app_state: &S) -> Option<SceneElement> {
        let clicked_pixel = PhysicalPosition::new(
            self.area.size.width as f64 / 2.,
            self.area.size.height as f64 / 2.,
        );
        let grid = self
            .view
            .borrow()
            .grid_intersection(0.5, 0.5)
            .map(|g| SceneElement::Grid(g.design_id as u32, g.grid_id));

        grid.or_else(move || self.element_selector.set_selected_id(clicked_pixel))
    }

    fn select(&mut self, element: Option<SceneElement>, app_state: &S) {
        let (selection, center_of_selection) =
            self.data.borrow_mut().set_selection(element, app_state);
        if let Some(selection) = selection {
            self.requests
                .lock()
                .unwrap()
                .set_selection(vec![selection], center_of_selection);
        }
    }

    fn add_selection(
        &mut self,
        element: Option<SceneElement>,
        current_selection: &[Selection],
        app_state: &S,
    ) {
        let selection =
            self.data
                .borrow_mut()
                .add_to_selection(element, current_selection, app_state);
        if let Some((selection, center_of_selection)) = selection {
            self.requests
                .lock()
                .unwrap()
                .set_selection(selection, center_of_selection);
        }
    }

    fn attempt_paste(&mut self, element: Option<SceneElement>) {
        if let Some(SceneElement::GridCircle(_, gp)) = element {
            log::info!("Attempt past on {:?}", gp);
            self.requests.lock().unwrap().attempt_paste_on_grid(gp);
        } else {
            let nucl = self.data.borrow().element_to_nucl(&element, false);
            self.requests
                .lock()
                .unwrap()
                .attempt_paste(nucl.map(|n| n.0));
        }
    }

    fn pasting_candidate(&self, element: Option<SceneElement>) {
        if let Some(SceneElement::GridCircle(_, gp)) = element {
            log::info!("Paste candidate on {:?}", gp);
            self.requests.lock().unwrap().paste_candidate_on_grid(gp);
        } else {
            let nucl = self.data.borrow().element_to_nucl(&element, false);
            self.requests
                .lock()
                .unwrap()
                .set_paste_candidate(nucl.map(|n| n.0));
        }
    }

    fn set_candidate(&mut self, element: Option<SceneElement>, app_state: &S) {
        let new_candidates = self.data.borrow_mut().set_candidate(element, app_state);
        let widget = if let Some(SceneElement::WidgetElement(widget_id)) = element {
            Some(widget_id)
        } else {
            None
        };
        self.view.borrow_mut().set_widget_candidate(widget);
        let selection = if let Some(c) = new_candidates {
            vec![c]
        } else {
            vec![]
        };
        self.requests.lock().unwrap().set_candidate(selection);
    }

    fn translate_selected_design(&mut self, translation: Vec3, app_state: &S) {
        let rotor = self.data.borrow().get_widget_basis(app_state);
        self.view.borrow_mut().translate_widgets(translation);
        if rotor.is_none() {
            return;
        }
        let rotor = rotor.unwrap();
        let right = Vec3::unit_x().rotated_by(rotor);
        let top = Vec3::unit_y().rotated_by(rotor);
        let dir = Vec3::unit_z().rotated_by(rotor);

        let reader = app_state.get_design_reader();
        let helices = ensnano_interactor::set_of_helices_containing_selection(
            app_state.get_selection(),
            &reader,
        );
        let grids = ensnano_interactor::set_of_grids_containing_selection(
            app_state.get_selection(),
            &reader,
        );
        log::debug!("grids {:?}", grids);
        let control_points = ensnano_interactor::extract_control_points(app_state.get_selection());
        let at_most_one_grid = grids.as_ref().map(|g| g.len() <= 1).unwrap_or(false);

        let group_id = app_state.get_current_group_id();

        let translation_op: Arc<dyn Operation> = if !control_points.is_empty() {
            Arc::new(BezierControlPointTranslation {
                design_id: 0,
                control_points,
                right: Vec3::unit_x().rotated_by(rotor),
                top: Vec3::unit_y().rotated_by(rotor),
                dir: Vec3::unit_z().rotated_by(rotor),
                x: translation.dot(right),
                y: translation.dot(top),
                z: translation.dot(dir),
                snap: true,
                group_id,
            })
        } else if let Some(helices) = helices.filter(|_| at_most_one_grid) {
            Arc::new(HelixTranslation {
                design_id: 0,
                helices,
                right: Vec3::unit_x().rotated_by(rotor),
                top: Vec3::unit_y().rotated_by(rotor),
                dir: Vec3::unit_z().rotated_by(rotor),
                x: translation.dot(right),
                y: translation.dot(top),
                z: translation.dot(dir),
                snap: true,
                group_id,
                replace: false,
            })
        } else if let Some(grids) = grids {
            Arc::new(GridTranslation {
                design_id: 0,
                grid_ids: grids,
                right: Vec3::unit_x().rotated_by(rotor),
                top: Vec3::unit_y().rotated_by(rotor),
                dir: Vec3::unit_z().rotated_by(rotor),
                x: translation.dot(right),
                y: translation.dot(top),
                z: translation.dot(dir),
                group_id,
                replace: false,
            })
        } else {
            return;
        };

        self.requests
            .lock()
            .unwrap()
            .update_opperation(translation_op);
    }

    fn translate_group_pivot(&mut self, translation: Vec3) {
        self.view.borrow_mut().translate_widgets(translation);
        self.requests
            .lock()
            .unwrap()
            .translate_group_pivot(translation);
    }

    fn rotate_selected_desgin(
        &mut self,
        rotation: Rotor3,
        origin: Vec3,
        positive: bool,
        app_state: &S,
    ) {
        log::debug!(
            "Rotation {:?}, positive {}",
            rotation.into_angle_plane(),
            positive
        );
        let (mut angle, mut plane) = rotation.into_angle_plane();
        if !positive {
            angle *= -1.;
            plane *= -1.;
        }
        let grids = ensnano_interactor::set_of_grids_containing_selection(
            app_state.get_selection(),
            &app_state.get_design_reader(),
        );
        let helices = ensnano_interactor::set_of_helices_containing_selection(
            app_state.get_selection(),
            &app_state.get_design_reader(),
        );
        log::debug!("rotating grids {:?}", grids);
        let group_id = app_state.get_current_group_id();
        let rotation: Arc<dyn Operation> = if let Some(grid_ids) = grids.filter(|v| !v.is_empty()) {
            Arc::new(GridRotation {
                grid_ids,
                angle,
                plane,
                origin,
                design_id: 0,
                group_id,
                replace: false,
            })
        } else {
            match self.data.borrow().get_selected_element(app_state) {
                Selection::Helix {
                    design_id,
                    helix_id,
                    ..
                } => Arc::new(HelixRotation {
                    helices: helices.unwrap_or_else(|| vec![helix_id]),
                    angle,
                    plane,
                    origin,
                    design_id: design_id as usize,
                    group_id,
                    replace: false,
                }),
                Selection::Grid(d_id, g_id) => Arc::new(GridRotation {
                    grid_ids: vec![g_id],
                    angle,
                    plane,
                    origin,
                    design_id: d_id as usize,
                    group_id,
                    replace: false,
                }),
                _ => return,
            }
        };

        self.requests.lock().unwrap().update_opperation(rotation);
    }

    /// Adapt the camera, position, orientation and pivot point to a design so that the design fits
    /// the scene, and the pivot point of the camera is the center of the design.
    fn fit_design(&mut self) {
        let camera_position = self.data.borrow().get_fitting_camera_position();
        if let Some(position) = camera_position {
            let pivot_point = self.data.borrow().get_middle_point(0);
            self.notify(SceneNotification::NewCameraPosition(position));
            self.controller.set_pivot_point(pivot_point.try_into().ok());
        }
    }

    fn need_redraw(&mut self, dt: Duration, new_state: S) -> bool {
        self.check_timers(&new_state);
        if self.controller.camera_is_moving() {
            self.notify(SceneNotification::CameraMoved);
        }
        self.controller.update_data();
        if self.update.need_update {
            self.perform_update(dt);
        }
        self.data
            .borrow_mut()
            .update_design(new_state.get_design_reader());
        self.data
            .borrow_mut()
            .update_view(&new_state, &self.older_state);
        let mut ret = new_state.draw_options_were_updated(&self.older_state);
        self.older_state = new_state;
        ret |= self.view.borrow().need_redraw();
        if ret {
            log::debug!("Scene requests redraw");
        }
        ret
    }

    /// Draw the scene
    fn draw_view(
        &mut self,
        encoder: &mut wgpu::CommandEncoder,
        target: &wgpu::TextureView,
        app_state: &S,
    ) {
        let is_stereographic = matches!(self.scene_kind, SceneKind::Stereographic);
        log::trace!("draw scene");
        self.view.borrow_mut().draw(
            encoder,
            target,
            DrawType::Scene,
            self.area,
            is_stereographic,
            app_state.get_draw_options(),
        );
    }

    fn perform_update(&mut self, dt: Duration) {
        if self.update.camera_update {
            self.controller.update_camera(dt);
            self.view.borrow_mut().update(ViewUpdate::Camera);
            self.update.camera_update = false;
            self.current_camera = Arc::new((
                self.get_camera(),
                self.view.borrow().get_projection().borrow().get_ratio(),
            ))
        }
        self.update.need_update = false;
    }

    fn get_camera(&self) -> Camera3D {
        let view = self.view.borrow();
        let cam = view.get_camera();
        let ret = Camera3D {
            position: cam.borrow().position,
            orientation: cam.borrow().rotor,
            pivot_position: self.data.borrow().get_pivot_position(),
        };
        ret
    }

    fn set_camera_target(&mut self, target: Vec3, up: Vec3, app_state: &S) {
        let pivot = self
            .data
            .borrow()
            .get_selected_position()
            .filter(|v| v.x.is_finite() && v.y.is_finite() && v.z.is_finite());
        let pivot = pivot
            .or_else(|| {
                let element_center = self.element_center(app_state);
                self.data
                    .borrow_mut()
                    .set_selection(element_center, app_state);
                self.data.borrow().get_selected_position()
            })
            .filter(|r| r.x.is_finite() && r.y.is_finite() && r.z.is_finite())
            .or_else(|| Some(Vec3::zero()));
        self.controller.set_camera_target(target, up, pivot);
        self.fit_design();
    }

    fn request_camera_rotation(&mut self, xz: f32, yz: f32, xy: f32, app_state: &S) {
        let pivot = self
            .data
            .borrow()
            .get_pivot_position()
            .or_else(|| self.data.borrow().get_selected_position())
            .filter(|r| !r.x.is_nan() && !r.y.is_nan() && !r.z.is_nan());
        let pivot = pivot.or_else(|| {
            let element_center = self.element_center(app_state);
            self.data
                .borrow_mut()
                .set_selection(element_center, app_state);
            self.data
                .borrow()
                .get_selected_position()
                .filter(|r| !r.x.is_nan() && !r.y.is_nan() && !r.z.is_nan())
        });
        log::info!("pivot {:?}", pivot);
        self.controller.rotate_camera(xz, yz, xy, pivot);
    }

    fn create_png_export_texture(
        &self,
        device: &Device,
        size: wgpu::Extent3d,
    ) -> (wgpu::Texture, wgpu::TextureView) {
        let desc = wgpu::TextureDescriptor {
            size,
            mip_level_count: 1,
            sample_count: 1,
            dimension: wgpu::TextureDimension::D2,
            format: wgpu::TextureFormat::Bgra8UnormSrgb,
            usage: wgpu::TextureUsages::RENDER_ATTACHMENT
                | wgpu::TextureUsages::TEXTURE_BINDING
                | wgpu::TextureUsages::COPY_SRC,
            label: Some("desc"),
        };
        let texture_view_descriptor = wgpu::TextureViewDescriptor {
            label: Some("texture_view_descriptor"),
            format: Some(wgpu::TextureFormat::Bgra8UnormSrgb),
            dimension: Some(wgpu::TextureViewDimension::D2),
            aspect: wgpu::TextureAspect::All,
            base_mip_level: 0,
            mip_level_count: None,
            base_array_layer: 0,
            array_layer_count: None,
        };

        let texture = device.create_texture(&desc);
        let view = texture.create_view(&texture_view_descriptor);
        (texture, view)
    }

    fn export_png(&self) {
        use chrono::{Timelike, Utc};
        let png_name = Utc::now().format("export_3d_%Y_%m_%d_%H_%M_%S.png").to_string();
        let device = self.element_selector.device.as_ref();
        let queue = self.element_selector.queue.as_ref();
        println!("export to {png_name}");
        use ensnano_utils::BufferDimensions;
        use std::io::Write;

        let ratio = self.view.borrow().get_projection().borrow().get_ratio();
        let width = if ratio < 1. {
            (ratio * PNG_SIZE as f32).floor() as u32
        } else {
            PNG_SIZE
        };
        let height = if ratio < 1. {
            PNG_SIZE
        } else {
            (PNG_SIZE as f32 / ratio).floor() as u32
        };
        let size = wgpu::Extent3d {
            width,
            height,
            depth_or_array_layers: 1,
        };

        let (texture, texture_view) = self.create_png_export_texture(device, size);

        let mut encoder = device.create_command_encoder(&wgpu::CommandEncoderDescriptor {
            label: Some("3D Png export"),
        });

        let draw_options = DrawOptions {
            rendering_mode: RenderingMode::Cartoon,
            ..Default::default()
        };

        self.view.borrow_mut().draw(
            &mut encoder,
            &texture_view,
            DrawType::Png { width, height },
            DrawArea {
                position: PhysicalPosition { x: 0, y: 0 },
                size: PhySize { width, height },
            },
            self.is_stereographic(),
            draw_options,
        );

        // create a buffer and fill it with the texture
        let extent = wgpu::Extent3d {
            width: size.width,
            height: size.height,
            depth_or_array_layers: 1,
        };
        let buffer_dimensions =
            BufferDimensions::new(extent.width as usize, extent.height as usize);
        let buf_size = buffer_dimensions.padded_bytes_per_row * buffer_dimensions.height;
        let staging_buffer = device.create_buffer(&wgpu::BufferDescriptor {
            size: buf_size as u64,
            usage: wgpu::BufferUsages::MAP_READ | wgpu::BufferUsages::COPY_DST,
            mapped_at_creation: false,
            label: Some("staging_buffer"),
        });
        let buffer_copy_view = wgpu::ImageCopyBuffer {
            buffer: &staging_buffer,
            layout: wgpu::ImageDataLayout {
                offset: 0,
                bytes_per_row: (buffer_dimensions.padded_bytes_per_row as u32)
                    .try_into()
                    .ok(),
                rows_per_image: None,
            },
        };
        let origin = wgpu::Origin3d { x: 0, y: 0, z: 0 };
        let texture_copy_view = wgpu::ImageCopyTexture {
            texture: &texture,
            mip_level: 0,
            origin,
            aspect: Default::default(),
        };

        encoder.copy_texture_to_buffer(texture_copy_view, buffer_copy_view, extent);
        queue.submit(Some(encoder.finish()));

        let buffer_slice = staging_buffer.slice(..);
        let buffer_future = buffer_slice.map_async(wgpu::MapMode::Read);
        device.poll(wgpu::Maintain::Wait);

        let pixels = async {
            if let Ok(()) = buffer_future.await {
                let pixels_slice = buffer_slice.get_mapped_range();
                let mut pixels = Vec::with_capacity((size.height * size.width) as usize);
                for chunck in pixels_slice.chunks(buffer_dimensions.padded_bytes_per_row) {
                    for chunk in chunck.chunks(4) {
                        // convert Bgra to Rgba
                        pixels.push(chunk[2]);
                        pixels.push(chunk[1]);
                        pixels.push(chunk[0]);
                        pixels.push(chunk[3]);
                    }
                }
                drop(pixels_slice);
                staging_buffer.unmap();
                pixels
            } else {
                panic!("could not read fake texture");
            }
        };
        let pixels = futures::executor::block_on(pixels);
        let mut png_encoder = png::Encoder::new(
            std::fs::File::create(png_name).unwrap(),
            buffer_dimensions.width as u32,
            buffer_dimensions.height as u32,
        );
        png_encoder.set_depth(png::BitDepth::Eight);
        png_encoder.set_color(png::ColorType::Rgba);

        let mut png_writer = png_encoder
            .write_header()
            .unwrap()
            .into_stream_writer_with_size(buffer_dimensions.unpadded_bytes_per_row)
            .unwrap();

        for chunk in pixels.chunks(buffer_dimensions.padded_bytes_per_row) {
            png_writer
                .write_all(&chunk[..buffer_dimensions.unpadded_bytes_per_row])
                .unwrap();
        }
        png_writer.finish().unwrap();
    }
}

/// A structure that stores the element that needs to be updated in a scene
#[derive(Default)]
pub struct SceneUpdate {
    pub tube_instances: Option<Vec<Instance>>,
    pub sphere_instances: Option<Vec<Instance>>,
    pub fake_tube_instances: Option<Vec<Instance>>,
    pub fake_sphere_instances: Option<Vec<Instance>>,
    pub selected_tube: Option<Vec<Instance>>,
    pub selected_sphere: Option<Vec<Instance>>,
    pub candidate_spheres: Option<Vec<Instance>>,
    pub candidate_tubes: Option<Vec<Instance>>,
    pub model_matrices: Option<Vec<Mat4>>,
    pub need_update: bool,
    pub camera_update: bool,
}

/// A notification to be given to the scene
pub enum SceneNotification {
    /// The camera has moved. As a consequence, the projection and view matrix must be
    /// updated.
    CameraMoved,
    /// The camera is replaced by a new one.
    #[allow(dead_code)]
    NewCamera(Vec3, Rotor3),
    /// The drawing area has been modified
    NewSize(PhySize, DrawArea),
    NewCameraPosition(Vec3),
}

impl<S: AppState> Scene<S> {
    /// Send a notificatoin to the scene
    pub fn notify(&mut self, notification: SceneNotification) {
        match notification {
            SceneNotification::NewCamera(position, projection) => {
                self.controller.teleport_camera(position, projection);
                self.update.camera_update = true;
            }
            SceneNotification::NewCameraPosition(position) => {
                self.controller.set_camera_position(position);
                self.update.camera_update = true;
            }
            SceneNotification::CameraMoved => self.update.camera_update = true,
            SceneNotification::NewSize(window_size, area) => {
                self.area = area;
                self.resize(window_size);
            }
        };
        self.update.need_update = true;
    }

    fn resize(&mut self, window_size: PhySize) {
        self.view.borrow_mut().update(ViewUpdate::Size(window_size));
        self.controller.resize(window_size, self.area.size);
        self.update.camera_update = true;
        self.element_selector
            .resize(self.controller.get_window_size(), self.area);
    }

    pub fn fog_request(&mut self, fog: FogParameters) {
        if !self.is_stereographic() {
            self.view.borrow_mut().update(ViewUpdate::Fog(fog))
        }
    }
}

impl<S: AppState> Application for Scene<S> {
    type AppState = S;
    fn on_notify(&mut self, notification: Notification) {
        let older_state = self.older_state.clone();
        match notification {
            Notification::ClearDesigns => self.clear_design(),
            Notification::ToggleText(value) => self.view.borrow_mut().set_draw_letter(value),
            Notification::FitRequest => self.fit_design(),
            Notification::CameraTarget((target, up)) => {
                self.set_camera_target(target, up, &older_state);
                self.notify(SceneNotification::CameraMoved);
            }
            Notification::TeleportCamera(camera) => {
                self.controller
                    .teleport_camera(camera.position, camera.orientation);
                if let Some(pivot) = camera.pivot_position {
                    self.data.borrow_mut().set_pivot_position(pivot);
                }
                self.notify(SceneNotification::CameraMoved);
            }
            Notification::CameraRotation(xz, yz, xy) => {
                self.request_camera_rotation(xz, yz, xy, &older_state);
                self.notify(SceneNotification::CameraMoved);
            }
            Notification::Centering(nucl, design_id) => {
                if let Some(position) = self.data.borrow().get_nucl_position(nucl, design_id) {
                    self.controller.center_camera(position);
                }
                self.notify(SceneNotification::CameraMoved);
            }
            Notification::CenterSelection(selection, app_id) => {
                if app_id != AppId::Scene {
                    self.data
                        .borrow_mut()
                        .notify_selection(vec![selection].as_slice());
                    let surface_info = if let Selection::Nucleotide(_, nt) = selection {
                        self.data.borrow().get_surface_info_nucl(nt)
                    } else {
                        None
                    };
                    if let Some(surface_info) = surface_info {
                        self.controller.set_surface_point(surface_info);
                    } else if let Some(position) = self.data.borrow().get_selected_position() {
                        self.controller.center_camera(position);
                    }
                    let pivot_element = self.data.borrow().selection_to_element(selection);
                    self.data
                        .borrow_mut()
                        .set_pivot_element(pivot_element, &older_state);
                    self.notify(SceneNotification::CameraMoved);
                }
            }
            Notification::ShowTorsion(_) => (),
            Notification::ModifersChanged(modifiers) => self.controller.update_modifiers(modifiers),
            Notification::Split2d => (),
            Notification::Redim2dHelices(_) => (),
            Notification::Fog(fog) => self.fog_request(fog),
            Notification::WindowFocusLost => self.controller.stop_camera_movement(),
            Notification::NewStereographicCamera(camera_ptr) => {
                if !self.is_stereographic() {
                    self.data
                        .borrow_mut()
                        .update_stereographic_camera(camera_ptr);
                    if self.older_state.follow_stereographic_camera() {
                        let camera = self.data.borrow().get_aligned_camera();
                        self.on_notify(Notification::TeleportCamera(camera));
                    }
                }
            }
            Notification::FlipSplitViews => (),
            Notification::HorizonAligned => {
                self.controller.align_horizon();
                self.notify(SceneNotification::CameraMoved);
            }
            Notification::ScreenShot3D => {
                self.export_png();
            }
        }
    }

    fn on_event(
        &mut self,
        event: &WindowEvent,
        cursor_position: PhysicalPosition<f64>,
        app_state: &S,
    ) -> Option<ensnano_interactor::CursorIcon> {
        self.element_selector
            .set_stereographic(self.is_stereographic());
        if self.is_stereographic() {
            let stereography = self.view.borrow().get_stereography();
            self.controller.set_setreography(Some(stereography));
        } else {
            self.controller.set_setreography(None);
        }
        self.input(event, cursor_position, app_state)
    }

    fn on_resize(&mut self, window_size: PhySize, area: DrawArea) {
        self.notify(SceneNotification::NewSize(window_size, area))
    }

    fn on_redraw_request(
        &mut self,
        encoder: &mut wgpu::CommandEncoder,
        target: &wgpu::TextureView,
        _dt: Duration,
    ) {
        let older_state = self.older_state.clone();
        self.draw_view(encoder, target, &older_state)
    }

    fn needs_redraw(&mut self, dt: Duration, state: S) -> bool {
        self.need_redraw(dt, state)
    }

    fn get_position_for_new_grid(&self) -> Option<(Vec3, Rotor3)> {
        let camera = self.view.borrow().get_camera();
        let position = camera.borrow().position + 10_f32 * camera.borrow().direction();
        let orientation = camera.borrow().rotor.reversed()
            * Rotor3::from_rotation_xz(std::f32::consts::FRAC_PI_2);
        Some((position, orientation))
    }

    fn get_camera(&self) -> Option<Arc<(Camera3D, f32)>> {
        Some(self.current_camera.clone())
    }

    fn get_current_selection_pivot(&self) -> Option<GroupPivot> {
        self.view.borrow().get_current_pivot()
    }

    fn is_splited(&self) -> bool {
        false
    }
}

pub trait AppState: Clone + 'static {
    type DesignReader: DesignReader;
    fn get_selection(&self) -> &[Selection];
    fn get_candidates(&self) -> &[Selection];
    fn selection_was_updated(&self, other: &Self) -> bool;
    fn candidates_set_was_updated(&self, other: &Self) -> bool;
    fn design_was_modified(&self, other: &Self) -> bool;
    fn design_model_matrix_was_updated(&self, other: &Self) -> bool;
    fn get_selection_mode(&self) -> SelectionMode;
    fn get_action_mode(&self) -> (ActionMode, WidgetBasis);
    fn get_design_reader(&self) -> Self::DesignReader;
    fn get_strand_builders(&self) -> &[StrandBuilder];
    fn get_widget_basis(&self) -> WidgetBasis;
    fn is_changing_color(&self) -> bool;
    fn is_pasting(&self) -> bool;
    fn get_selected_element(&self) -> Option<CenterOfSelection>;
    fn get_current_group_pivot(&self) -> Option<ensnano_design::group_attributes::GroupPivot>;
    fn get_current_group_id(&self) -> Option<ensnano_design::GroupId>;
    fn suggestion_parameters_were_updated(&self, other: &Self) -> bool;
    fn get_check_xover_parameters(&self) -> CheckXoversParameter;
    fn follow_stereographic_camera(&self) -> bool;
    fn get_draw_options(&self) -> DrawOptions;
    fn draw_options_were_updated(&self, other: &Self) -> bool;
    fn get_scroll_sensitivity(&self) -> f32;
    fn show_insertion_representents(&self) -> bool;

    fn insertion_bond_display_was_modified(&self, other: &Self) -> bool {
        self.show_insertion_representents() != other.show_insertion_representents()
    }

    fn show_bezier_paths(&self) -> bool;

    fn get_design_path(&self) -> Option<PathBuf>;

    fn get_selected_bezier_vertex(&self) -> Option<BezierVertexId>;

    fn has_selected_a_bezier_grid(&self) -> bool;

    fn get_current_bezier_revolution(&self) -> &RevolutionOfBezierPath;
    fn revolution_bezier_updated(&self, other: &Self) -> bool;
}

pub trait Requests {
    fn update_opperation(&mut self, op: Arc<dyn Operation>);
    fn apply_design_operation(&mut self, op: DesignOperation);
    fn set_candidate(&mut self, candidates: Vec<Selection>);
    fn set_paste_candidate(&mut self, nucl: Option<Nucl>);
    fn set_selection(
        &mut self,
        selection: Vec<Selection>,
        center_of_selection: Option<CenterOfSelection>,
    );
    fn paste_candidate_on_grid(&mut self, position: GridPosition);
    fn attempt_paste_on_grid(&mut self, position: GridPosition);
    fn attempt_paste(&mut self, nucl: Option<Nucl>);
    fn xover_request(&mut self, source: Nucl, target: Nucl, design_id: usize);
    fn suspend_op(&mut self);
    fn request_center_selection(&mut self, selection: Selection, app_id: AppId);
    fn undo(&mut self);
    fn redo(&mut self);
    fn update_builder_position(&mut self, position: isize);
    fn toggle_widget_basis(&mut self);
    fn set_current_group_pivot(&mut self, pivot: GroupPivot);
    fn translate_group_pivot(&mut self, translation: Vec3);
    fn rotate_group_pivot(&mut self, rotation: Rotor3);
}<|MERGE_RESOLUTION|>--- conflicted
+++ resolved
@@ -355,14 +355,6 @@
                 self.notify(SceneNotification::CameraMoved);
             }
             Consequence::ToggleWidget => {
-<<<<<<< HEAD
-                use chrono::Utc;
-                let now = Utc::now();
-                let name = now.format("export_3d_%Y_%m_%d_%H_%M_%S.png").to_string();
-                self.export_png(&name);
-=======
-                self.export_png();
->>>>>>> 549b0cdd
                 self.requests.lock().unwrap().toggle_widget_basis();
             }
             Consequence::BuildEnded => self.requests.lock().unwrap().suspend_op(),
@@ -974,7 +966,9 @@
 
     fn export_png(&self) {
         use chrono::{Timelike, Utc};
-        let png_name = Utc::now().format("export_3d_%Y_%m_%d_%H_%M_%S.png").to_string();
+        let png_name = Utc::now()
+            .format("export_3d_%Y_%m_%d_%H_%M_%S.png")
+            .to_string();
         let device = self.element_selector.device.as_ref();
         let queue = self.element_selector.queue.as_ref();
         println!("export to {png_name}");
