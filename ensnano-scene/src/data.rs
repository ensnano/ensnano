--- conflicted
+++ resolved
@@ -415,15 +415,11 @@
     }*/
 
     /// Return the instances of selected spheres
-<<<<<<< HEAD
-    pub fn get_selected_spheres(&self, selection: &[Selection]) -> Vec<RawDnaInstance> {
-=======
     pub fn get_selected_spheres<S: AppState>(
         &self,
         selection: &[Selection],
         app_state: &S,
-    ) -> Rc<Vec<RawDnaInstance>> {
->>>>>>> d7fd8add
+    ) -> Vec<RawDnaInstance> {
         let mut ret = Vec::new();
         for selection in selection.iter() {
             for element in self
@@ -886,13 +882,8 @@
     /// Notify the view that the selected elements have been modified
     fn update_selection<S: AppState>(&mut self, selection: &[Selection], app_state: &S) {
         log::trace!("Update selection {:?}", selection);
-<<<<<<< HEAD
-        let mut sphere = self.get_selected_spheres(selection);
-        let tubes = self.get_selected_tubes(selection);
-=======
-        let sphere = self.get_selected_spheres(selection, app_state);
+        let mut sphere = self.get_selected_spheres(selection, app_state);
         let tubes = self.get_selected_tubes(selection, app_state);
->>>>>>> d7fd8add
         let pos: Vec3 = sphere
             .iter()
             .chain(tubes.iter())
@@ -928,16 +919,9 @@
             Mesh::SelectedTube,
             self.get_selected_tubes(selection, app_state),
         ));
-<<<<<<< HEAD
         self.view
             .borrow_mut()
             .update(ViewUpdate::RawDna(Mesh::SelectedSphere, Rc::new(sphere)));
-=======
-        self.view.borrow_mut().update(ViewUpdate::RawDna(
-            Mesh::SelectedSphere,
-            self.get_selected_spheres(selection, app_state),
-        ));
->>>>>>> d7fd8add
         let (sphere, vec) = self.get_phantom_instances(app_state);
         self.view
             .borrow_mut()
