/*
ENSnano, a 3d graphical application for DNA nanostructures.
    Copyright (C) 2021  Nicolas Levy <nicolaspierrelevy@gmail.com> and Nicolas Schabanel <nicolas.schabanel@ens-lyon.fr>

    This program is free software: you can redistribute it and/or modify
    it under the terms of the GNU General Public License as published by
    the Free Software Foundation, either version 3 of the License, or
    (at your option) any later version.

    This program is distributed in the hope that it will be useful,
    but WITHOUT ANY WARRANTY; without even the implied warranty of
    MERCHANTABILITY or FITNESS FOR A PARTICULAR PURPOSE.  See the
    GNU General Public License for more details.

    You should have received a copy of the GNU General Public License
    along with this program.  If not, see <https://www.gnu.org/licenses/>.
*/
//! This modules handles internal informations about the scene, such as the selected objects etc..
//! It also communicates with the desgings to get the position of the objects to draw on the scene.

use super::view::{
    GridDisc, HandleColors, Instanciable, RawDnaInstance, StereographicSphereAndPlane,
};
use super::{
    ultraviolet, Camera3D, HandleOrientation, HandlesDescriptor, LetterInstance,
    RotationWidgetDescriptor, RotationWidgetOrientation, SceneElement, View, ViewUpdate,
};
use std::cell::RefCell;
use std::collections::{HashMap, HashSet};
use std::rc::Rc;
use std::sync::Arc;

use ensnano_design::grid::GridObject;
use ultraviolet::{Rotor3, Vec3};

use super::view::Mesh;
use ensnano_design::{grid::GridPosition, Nucl};
use ensnano_interactor::consts::*;
use ensnano_interactor::{
    ActionMode, CenterOfSelection, ObjectType, PhantomElement, Referential, Selection,
    SelectionMode,
};

use super::AppState;

type ViewPtr = Rc<RefCell<View>>;

/// A module that handles the instantiation of designs as 3D geometric objects
mod design3d;
use design3d::Design3D;
pub use design3d::{DesignReader, HBond, HalfHBond};

pub struct Data<R: DesignReader> {
    view: ViewPtr,
    /// A `Design3D` is associated to each design.
    designs: Vec<Design3D<R>>,
    /// The set of candidates elements
    candidate_element: Option<SceneElement>,
    /// The kind of selection being performed if app_state.get_selection_mode() is SelectionMode::Nucl.
    ///
    /// Can be toggled by selecting the same element several
    /// time
    sub_selection_mode: SelectionMode,
    /// A position determined by the current selection. If only one nucleotide is selected, it's
    /// the position of the nucleotide.
    selected_position: Option<Vec3>,
    /// The element arround which the camera rotates
    pivot_element: Option<SceneElement>,
    pivot_update: bool,
    pivot_position: Option<Vec3>,
    free_xover: Option<FreeXover>,
    free_xover_update: bool,
    handle_need_opdate: bool,
    last_candidate_disc: Option<SceneElement>,
    rotating_pivot: bool,
    handle_colors: HandleColors,
    stereographic_camera: Arc<(Camera3D, f32)>,
    stereographic_camera_need_update: bool,
}

impl<R: DesignReader> Data<R> {
    pub fn new(reader: R, view: ViewPtr) -> Self {
        Self {
            view,
            designs: vec![Design3D::new(reader, 0)],
            candidate_element: None,
            sub_selection_mode: SelectionMode::Nucleotide,
            selected_position: None,
            pivot_element: None,
            pivot_update: false,
            pivot_position: None,
            free_xover: None,
            free_xover_update: false,
            handle_need_opdate: false,
            last_candidate_disc: None,
            rotating_pivot: false,
            handle_colors: HandleColors::Rgb,
            stereographic_camera: Arc::new((Default::default(), 1.)),
            stereographic_camera_need_update: false,
        }
    }

    pub fn update_stereographic_camera(&mut self, camera_ptr: Arc<(Camera3D, f32)>) {
        if Arc::as_ptr(&camera_ptr) != Arc::as_ptr(&self.stereographic_camera) {
            self.stereographic_camera = camera_ptr;
            self.stereographic_camera_need_update = true;
        }
    }

    /// Add a new design to be drawn
    pub fn update_design(&mut self, design: R) {
        self.designs[0] = Design3D::new(design, 0);
    }

    /// Remove all designs to be drawn
    pub fn clear_designs(&mut self) {
        self.candidate_element = None;
        self.reset_selection();
        self.reset_candidate();
        self.pivot_element = None;
        self.pivot_position = None;
        self.pivot_update = true;
    }
}

impl<R: DesignReader> Data<R> {
    /// Forwards all needed update to the view
    pub fn update_view<S: AppState>(&mut self, app_state: &S, older_app_state: &S) {
        if self.discs_need_update(app_state, older_app_state) {
            self.update_discs(app_state);
        }
        if app_state.design_was_modified(older_app_state)
            || app_state.suggestion_parameters_were_updated(older_app_state)
<<<<<<< HEAD
            || app_state.draw_options_were_updated(older_app_state)
=======
            || app_state.insertion_bond_display_was_modified(older_app_state)
>>>>>>> edd2a066
        {
            for d in self.designs.iter_mut() {
                d.thick_helices = app_state.get_draw_options().thick_helices;
            }
            self.update_instances(app_state);
        }

        if self.stereographic_camera_need_update {
            self.update_stereographic_sphere();
            self.stereographic_camera_need_update = false;
        }

        // If the color of a strand is being modified, we tell the view to highlight nothing.
        if app_state.is_changing_color() {
            self.update_selection(&[], app_state)
        } else if app_state.selection_was_updated(older_app_state)
            || app_state.design_was_modified(older_app_state)
            || app_state.get_check_xover_parameters()
                != older_app_state.get_check_xover_parameters()
        {
            self.update_selection(app_state.get_selection(), app_state);
        }
        self.handle_need_opdate |= app_state.design_was_modified(older_app_state)
            || app_state.selection_was_updated(older_app_state)
            || app_state.get_action_mode() != older_app_state.get_action_mode();
        if self.handle_need_opdate {
            self.update_bezier(app_state);
            self.update_handle(app_state);
            self.handle_need_opdate = false;
        }
        if app_state.candidates_set_was_updated(older_app_state) {
            self.update_candidate(app_state.get_candidates());
        }
        if self.pivot_update {
            self.update_pivot();
            self.pivot_update = false;
        }
        if self.free_xover_update || app_state.candidates_set_was_updated(older_app_state) {
            self.update_free_xover(app_state.get_candidates());
            self.free_xover_update = false;
        }

        if app_state.design_model_matrix_was_updated(older_app_state) {
            self.update_matrices();
        }
    }

    fn update_stereographic_sphere(&self) {
        let instances = Rc::new(vec![StereographicSphereAndPlane {
            position: self.stereographic_camera.0.position,
            orientation: self.stereographic_camera.0.orientation.reversed(),
            ratio: self.stereographic_camera.1,
        }
        .to_raw_instance()]);
        self.view
            .borrow_mut()
            .update(ViewUpdate::RawDna(Mesh::StereographicSphere, instances));
    }

    pub fn get_aligned_camera(&self) -> Camera3D {
        let mut ret = Camera3D::clone(&self.stereographic_camera.0);
        ret.position += ret.orientation.reversed() * (10. * Vec3::unit_z());
        ret
    }

    fn discs_need_update<S: AppState>(&mut self, app_state: &S, older_app_state: &S) -> bool {
        let ret = app_state.design_was_modified(older_app_state)
            || app_state.selection_was_updated(older_app_state)
            || app_state.candidates_set_was_updated(older_app_state)
            || self.last_candidate_disc != self.candidate_element;
        self.last_candidate_disc = self.candidate_element.clone();
        ret
    }

    fn update_bezier<S: AppState>(&mut self, app_state: &S) {
        let selected_helices =
            ensnano_interactor::extract_helices_with_controls(app_state.get_selection());
        log::debug!("selected helices {:?}", selected_helices);
        let mut spheres = Vec::new();
        let mut tubes = Vec::new();
        for h_id in selected_helices {
            let (s, t) = self.designs[0].get_bezier_elements(h_id);
            spheres.extend(s);
            tubes.extend(t);
        }

        self.view
            .borrow_mut()
            .update(ViewUpdate::RawDna(Mesh::BezierControll, Rc::new(spheres)));
        self.view
            .borrow_mut()
            .update(ViewUpdate::RawDna(Mesh::BezierSqueleton, Rc::new(tubes)));
    }

    fn update_handle<S: AppState>(&self, app_state: &S) {
        log::debug!("updating handle {:?} ", self.selected_element(app_state));
        let pivot = app_state.get_current_group_pivot();
        let origin = pivot
            .as_ref()
            .map(|p| p.position)
            .or_else(|| self.get_selected_position());
        let forced_orientation = self.get_forced_widget_basis(app_state);
        let orientation = forced_orientation.or_else(|| {
            pivot
                .as_ref()
                .map(|p| p.orientation)
                .or_else(|| self.get_widget_basis(app_state))
        });
        let handle_descr = if app_state.get_action_mode().0.wants_handle() || self.rotating_pivot {
            let colors = if self.rotating_pivot {
                HandleColors::Rgb
            } else {
                self.handle_colors
            };
            origin
                .clone()
                .zip(orientation.clone())
                .map(|(origin, orientation)| HandlesDescriptor {
                    origin,
                    orientation: HandleOrientation::Rotor(orientation),
                    size: 0.25,
                    colors,
                })
        } else {
            None
        };
        log::debug!("{:?}", handle_descr);
        self.view
            .borrow_mut()
            .update(ViewUpdate::Handles(handle_descr));
        let only_right = false;
        let rotation_widget_descr = if app_state.get_action_mode().0.wants_rotation() {
            origin
                .clone()
                .zip(orientation.clone())
                .map(|(origin, orientation)| RotationWidgetDescriptor {
                    origin,
                    orientation: RotationWidgetOrientation::Rotor(orientation),
                    size: 0.2,
                    only_right,
                    colors: self.handle_colors,
                })
        } else {
            None
        };
        self.view
            .borrow_mut()
            .update(ViewUpdate::RotationWidget(rotation_widget_descr));
    }
}

impl<R: DesignReader> Data<R> {
    /// Return the sets of selected designs
    #[allow(dead_code)]
    pub fn get_selected_designs(&self, selection: &[Selection]) -> HashSet<u32> {
        selection.iter().filter_map(|s| s.get_design()).collect()
    }

    pub fn set_pivot_element<S: AppState>(&mut self, element: Option<SceneElement>, app_state: &S) {
        self.pivot_update |= self.pivot_element != element;
        self.pivot_element = element;
        self.update_pivot_position(app_state);
    }

    pub fn set_pivot_position(&mut self, position: Vec3) {
        self.pivot_position = Some(position);
        self.pivot_update = true;
    }

    #[allow(dead_code)]
    fn get_element_design(&self, element: &SceneElement) -> u32 {
        match element {
            SceneElement::DesignElement(d_id, _) => *d_id,
            SceneElement::PhantomElement(phantom_element) => phantom_element.design_id,
            SceneElement::Grid(d_id, _) => *d_id,
            _ => unreachable!(),
        }
    }

    /// Convert a selection into a set of elements
    fn expand_selection(
        &self,
        object_type: ObjectType,
        selection: &Selection,
    ) -> Vec<SceneElement> {
        let d_id = selection.get_design();
        if d_id.is_none() {
            return vec![];
        }
        let d_id = d_id.unwrap() as usize;
        let mut ret = Vec::new();
        if let Selection::Nucleotide(d_id, nucl) = selection {
            if !object_type.is_bound() {
                if let Some(n_id) = self.designs[*d_id as usize].get_identifier_nucl(nucl) {
                    ret.push(SceneElement::DesignElement(*d_id, n_id))
                } else {
                    ret.push(SceneElement::PhantomElement(PhantomElement {
                        design_id: *d_id,
                        helix_id: nucl.helix as u32,
                        position: nucl.position as i32,
                        forward: nucl.forward,
                        bound: false,
                    }));
                }
            }
        } else if let Selection::Bound(d_id, n1, n2) = selection {
            if object_type.is_bound() {
                if let Some(b_id) = self.designs[*d_id as usize].get_identifier_bound(*n1, *n2) {
                    ret.push(SceneElement::DesignElement(*d_id, b_id))
                } else {
                    ret.push(SceneElement::PhantomElement(PhantomElement {
                        design_id: *d_id,
                        helix_id: n1.helix as u32,
                        position: n1.position as i32,
                        forward: n1.forward,
                        bound: true,
                    }));
                }
            }
        } else if let Selection::Xover(d_id, xover_id) = selection {
            if object_type.is_bound() {
                if let Some(b_id) =
                    self.designs[*d_id as usize].get_element_identifier_from_xover_id(*xover_id)
                {
                    ret.push(SceneElement::DesignElement(*d_id, b_id))
                }
            }
        } else {
            let group = self.get_group_member(selection);
            for elt in group.iter() {
                if self.designs[d_id]
                    .get_element_type(*elt)
                    .map(|elt| elt.same_type(object_type))
                    .unwrap_or(false)
                {
                    ret.push(SceneElement::DesignElement(d_id as u32, *elt));
                }
            }
        }
        ret
    }

    /*
    /// Convert `self.candidates` into a set of elements according to `app_state.get_selection_mode()`
    fn expand_candidate(&self, object_type: ObjectType) -> Vec<SceneElement> {
        let mut ret = Vec::new();
        for element in &self.candidates {
            if let SceneElement::DesignElement(d_id, elt_id) = element {
                let group_id = self.get_group_identifier(*d_id, *elt_id);
                let group = self.get_group_member(*d_id, group_id);
                for elt in group.iter() {
                    if self.designs[*d_id as usize]
                        .get_element_type(*elt)
                        .map(|elt| elt.same_type(object_type))
                        .unwrap_or(false)
                    {
                        ret.push(SceneElement::DesignElement(*d_id, *elt));
                    }
                }
            } else if let SceneElement::PhantomElement(phantom_element) = element {
                if let Some(group_id) = self.get_group_identifier_phantom(*phantom_element) {
                    let d_id = phantom_element.design_id;
                    let group = self.get_group_member(d_id, group_id);
                    for elt in group.iter() {
                        if self.designs[d_id as usize]
                            .get_element_type(*elt)
                            .unwrap()
                            .same_type(object_type)
                        {
                            ret.push(SceneElement::DesignElement(d_id, *elt));
                        }
                    }
                }
                if phantom_element.bound == object_type.is_bound() {
                    ret.push(SceneElement::PhantomElement(*phantom_element));
                }
            }
        }
        ret
    }*/

    /// Return the instances of selected spheres
    pub fn get_selected_spheres(&self, selection: &[Selection]) -> Vec<RawDnaInstance> {
        let mut ret = Vec::new();
        for selection in selection.iter() {
            for element in self
                .expand_selection(ObjectType::Nucleotide(0), selection)
                .iter()
            {
                match element {
                    SceneElement::DesignElement(d_id, id) => {
                        if let Some(instance) = self.designs[*d_id as usize].make_instance(
                            *id,
                            SELECTED_COLOR,
                            SELECT_SCALE_FACTOR,
                        ) {
                            ret.push(instance)
                        }
                    }
                    SceneElement::PhantomElement(phantom_element) => {
                        if let Some(instance) = self
                            .designs
                            .get(phantom_element.design_id as usize)
                            .and_then(|d| {
                                d.make_instance_phantom(
                                    phantom_element,
                                    SELECTED_COLOR,
                                    SELECT_SCALE_FACTOR,
                                )
                            })
                        {
                            ret.push(instance);
                        }
                    }
                    _ => unreachable!(),
                }
            }
        }
        ret
    }

    /// Return the instances of selected tubes
    pub fn get_selected_tubes(&self, selection: &[Selection]) -> Rc<Vec<RawDnaInstance>> {
        let mut ret = Vec::new();
        for selection in selection.iter() {
            for element in self
                .expand_selection(ObjectType::Bound(0, 0), selection)
                .iter()
            {
                match element {
                    SceneElement::DesignElement(d_id, id) => {
                        if let Some(instance) = self.designs[*d_id as usize].make_instance(
                            *id,
                            SELECTED_COLOR,
                            SELECT_SCALE_FACTOR,
                        ) {
                            ret.push(instance)
                        }
                    }
                    SceneElement::PhantomElement(phantom_element) => {
                        if let Some(instance) = self
                            .designs
                            .get(phantom_element.design_id as usize)
                            .and_then(|d| {
                                d.make_instance_phantom(
                                    phantom_element,
                                    SELECTED_COLOR,
                                    SELECT_SCALE_FACTOR,
                                )
                            })
                        {
                            ret.push(instance);
                        }
                    }
                    _ => unreachable!(),
                }
            }
        }
        Rc::new(ret)
    }

    /// Return the instances of candidate spheres
    pub fn get_candidate_spheres(&self, candidates: &[Selection]) -> Rc<Vec<RawDnaInstance>> {
        let mut ret = Vec::new();
        for candidate in candidates.iter() {
            for element in self
                .expand_selection(ObjectType::Nucleotide(0), candidate)
                .iter()
            {
                match element {
                    SceneElement::DesignElement(d_id, id) => {
                        if let Some(instance) = self.designs[*d_id as usize].make_instance(
                            *id,
                            CANDIDATE_COLOR,
                            SELECT_SCALE_FACTOR,
                        ) {
                            ret.push(instance)
                        }
                    }
                    SceneElement::PhantomElement(phantom_element) => {
                        if let Some(instance) = self
                            .designs
                            .get(phantom_element.design_id as usize)
                            .and_then(|d| {
                                d.make_instance_phantom(
                                    phantom_element,
                                    CANDIDATE_COLOR,
                                    SELECT_SCALE_FACTOR,
                                )
                            })
                        {
                            ret.push(instance);
                        }
                    }
                    _ => unreachable!(),
                }
            }
        }
        Rc::new(ret)
    }

    /// Return the instances of candidate tubes
    pub fn get_candidate_tubes(&self, candidates: &[Selection]) -> Rc<Vec<RawDnaInstance>> {
        let mut ret = Vec::new();
        for candidate in candidates.iter() {
            for element in self
                .expand_selection(ObjectType::Bound(0, 0), candidate)
                .iter()
            {
                match element {
                    SceneElement::DesignElement(d_id, id) => {
                        if let Some(instance) = self.designs[*d_id as usize].make_instance(
                            *id,
                            CANDIDATE_COLOR,
                            SELECT_SCALE_FACTOR,
                        ) {
                            ret.push(instance)
                        }
                    }
                    SceneElement::PhantomElement(phantom_element) => {
                        if let Some(instance) = self
                            .designs
                            .get(phantom_element.design_id as usize)
                            .and_then(|d| {
                                d.make_instance_phantom(
                                    phantom_element,
                                    CANDIDATE_COLOR,
                                    SELECT_SCALE_FACTOR,
                                )
                            })
                        {
                            ret.push(instance);
                        }
                    }
                    _ => unreachable!(),
                }
            }
        }
        Rc::new(ret)
    }

    /// Return the identifier of the group of the selected element
    pub fn get_selected_group<S: AppState>(&self, app_state: &S) -> Option<u32> {
        match self.selected_element(app_state) {
            Some(SceneElement::DesignElement(design_id, element_id)) => {
                let selection_mode = self.get_sub_selection_mode(app_state);
                self.get_group_identifier(design_id, element_id, selection_mode)
                    .map(|x| x as u32)
            }
            Some(SceneElement::PhantomElement(phantom_element)) => Some(phantom_element.helix_id),
            Some(SceneElement::Grid(_, g_id)) => Some(g_id as u32),
            _ => None,
        }
    }

    /// Return the group to which an element belongs. The group depends on app_state.get_selection_mode().
    fn get_group_identifier(
        &self,
        design_id: u32,
        element_id: u32,
        selection_mode: SelectionMode,
    ) -> Option<u32> {
        match selection_mode {
            SelectionMode::Nucleotide => Some(element_id),
            SelectionMode::Design => Some(design_id),
            SelectionMode::Strand => self.designs[design_id as usize]
                .get_strand(element_id)
                .map(|x| x as u32),
            SelectionMode::Helix => self.designs[design_id as usize]
                .get_helix(element_id)
                .map(|x| x as u32),
            SelectionMode::Grid => Some(element_id),
        }
    }

    /// Return the group to which a phantom element belongs. The group depends on app_state.get_selection_mode().
    #[allow(dead_code)]
    fn get_group_identifier_phantom(
        &self,
        phantom_element: PhantomElement,
        selection_mode: SelectionMode,
    ) -> Option<u32> {
        let nucl = Nucl {
            helix: phantom_element.helix_id as usize,
            forward: phantom_element.forward,
            position: phantom_element.position as isize,
        };

        let design_id = phantom_element.design_id;
        let element_id = self.designs[design_id as usize].get_identifier_nucl(&nucl);

        match selection_mode {
            SelectionMode::Nucleotide => element_id,
            SelectionMode::Design => Some(design_id),
            SelectionMode::Strand => element_id.and_then(|e| {
                self.designs[design_id as usize]
                    .get_strand(e)
                    .map(|x| x as u32)
            }),
            SelectionMode::Helix => Some(phantom_element.helix_id),
            SelectionMode::Grid => None,
        }
    }

    fn get_helix_identifier(&self, design_id: u32, element_id: u32) -> Option<u32> {
        self.designs[design_id as usize]
            .get_helix(element_id)
            .map(|x| x as u32)
    }

    /// Return the set of elements in a given group
    fn get_group_member(&self, element: &Selection) -> HashSet<u32> {
        match element {
            Selection::Nucleotide(d_id, nucl) => self.designs[*d_id as usize]
                .get_identifier_nucl(nucl)
                .iter()
                .cloned()
                .collect(),
            Selection::Bound(d_id, n1, n2) => self.designs[*d_id as usize]
                .get_identifier_bound(*n1, *n2)
                .iter()
                .cloned()
                .collect(),
            Selection::Xover(d_id, xover_id) => self.designs[*d_id as usize]
                .get_element_identifier_from_xover_id(*xover_id)
                .iter()
                .cloned()
                .collect(),
            Selection::Helix(d_id, h_id) => self.designs[*d_id as usize].get_helix_elements(*h_id),
            Selection::BezierControlPoint { .. } => HashSet::new(),
            Selection::Strand(d_id, s_id) => {
                self.designs[*d_id as usize].get_strand_elements(*s_id)
            }
            Selection::Grid(_, _) => HashSet::new(), // A grid is not made of atomic elements
            Selection::Phantom(_) => HashSet::new(),
            Selection::Nothing => HashSet::new(),
            Selection::Design(d_id) => self.designs[*d_id as usize].get_all_elements(),
        }
    }

    /// Return the postion of a given element, either in the world pov or in the model pov
    fn get_element_position(
        &self,
        element: &SceneElement,
        referential: Referential,
        selection_mode: SelectionMode,
    ) -> Option<Vec3> {
        if let SceneElement::BezierControl {
            helix_id,
            bezier_control,
        } = element
        {
            self.designs
                .get(0)
                .and_then(|d| d.get_control_point(*helix_id, *bezier_control))
        } else {
            let design_id = element.get_design()?;
            let design = self.designs.get(design_id as usize)?;
            match selection_mode {
                SelectionMode::Helix => design
                    .get_element_axis_position(element, referential)
                    .or(design.get_element_position(element, referential)),
                SelectionMode::Nucleotide
                | SelectionMode::Strand
                | SelectionMode::Design
                | SelectionMode::Grid => design.get_element_position(element, referential),
            }
        }
    }

    pub fn get_selected_position(&self) -> Option<Vec3> {
        self.selected_position
    }

    pub fn try_update_pivot_position<S: AppState>(&mut self, app_state: &S) {
        if self.pivot_element.is_none() {
            self.pivot_element = self.selected_element(app_state);
            self.pivot_update = true;
            self.update_pivot_position(app_state);
        }
    }

    pub fn get_pivot_position(&self) -> Option<Vec3> {
        self.pivot_position.or(self.selected_position)
    }

    /// Update the selection by selecting the group to which a given nucleotide belongs. Return the
    /// selected group
    pub fn set_selection<S: AppState>(
        &mut self,
        element: Option<SceneElement>,
        app_state: &S,
    ) -> (Option<Selection>, Option<CenterOfSelection>) {
        self.handle_need_opdate = true;
        if let Some(SceneElement::WidgetElement(_)) = element {
            return (None, None);
        }
        log::debug!("selected {:?}", element);
        let future_selection = element.clone();
        let new_center_of_selection =
            element.and_then(|element| self.scene_element_to_center_of_selection(element));
        if self.selected_element(app_state) == future_selection {
            self.sub_selection_mode = toggle_selection(self.sub_selection_mode);
        } else {
            self.sub_selection_mode = SelectionMode::Nucleotide;
        }
        self.update_selected_position(app_state);
        log::debug!("selected position: {:?}", self.selected_position);
        let selection_mode = if app_state.get_selection_mode() == SelectionMode::Nucleotide {
            self.sub_selection_mode
        } else {
            app_state.get_selection_mode()
        };
        let selection = if let Some(element) = element.as_ref() {
            self.element_to_selection(element, selection_mode)
        } else {
            Selection::Nothing
        };
        (Some(selection), new_center_of_selection)
    }

    pub fn to_selection<S: AppState>(
        &self,
        element: Option<SceneElement>,
        app_state: &S,
    ) -> Option<Selection> {
        if let Some(SceneElement::WidgetElement(_)) = element {
            return None;
        }
        let selection = if let Some(element) = element.as_ref() {
            self.element_to_selection(element, app_state.get_selection_mode())
        } else {
            Selection::Nothing
        };
        Some(selection).filter(|s| *s != Selection::Nothing)
    }

    pub fn add_to_selection<S: AppState>(
        &mut self,
        element: Option<SceneElement>,
        selection: &[Selection],
        app_state: &S,
    ) -> Option<(Vec<Selection>, Option<CenterOfSelection>)> {
        if let Some(SceneElement::WidgetElement(_)) = element {
            return None;
        }
        let mut center_of_selection: Option<CenterOfSelection> = None;
        self.sub_selection_mode = SelectionMode::Nucleotide;
        let selected = if let Some(element) = element.as_ref() {
            self.element_to_selection(element, app_state.get_selection_mode())
        } else {
            Selection::Nothing
        };
        if let Some(element) = element.clone() {
            center_of_selection = self.scene_element_to_center_of_selection(element);
        }
        if selected == Selection::Nothing {
            None
        } else {
            let mut new_selection = selection.to_vec();
            if let Some(pos) = new_selection.iter().position(|x| *x == selected) {
                new_selection.remove(pos);
            } else {
                new_selection.push(selected);
            }
            Some((new_selection, center_of_selection))
        }
    }

    /// If source is some nucleotide, target is some nucleotide and both nucleotides are
    /// on the same design, return the pair of nucleotides. Otherwise return None
    pub fn attempt_xover(
        &self,
        source: &Option<SceneElement>,
        target: &Option<SceneElement>,
    ) -> Option<(Nucl, Nucl, usize)> {
        let design_id;
        let source_nucl = if let Some(SceneElement::DesignElement(d_id, e_id)) = source {
            design_id = *d_id;
            self.designs[*d_id as usize].get_nucl_relax(*e_id)
        } else {
            design_id = 0;
            None
        }?;
        let target_nucl = if let Some(SceneElement::DesignElement(d_id, e_id)) = target {
            if design_id != *d_id {
                return None;
            }
            self.designs[design_id as usize].get_nucl_relax(*e_id)
        } else {
            None
        }?;
        Some((source_nucl, target_nucl, design_id as usize))
    }

    fn update_selected_position<S: AppState>(&mut self, app_state: &S) {
        log::trace!("updating selected position");
        let selection_mode = self.get_sub_selection_mode(app_state);
        self.selected_position = {
            if let Some(element) = self.selected_element(app_state).as_ref() {
                self.get_element_position(element, Referential::World, selection_mode)
            } else {
                None
            }
        };
    }

    fn update_pivot_position<S: AppState>(&mut self, app_state: &S) {
        self.pivot_position = {
            if let Some(element) = self.pivot_element.as_ref() {
                self.get_element_position(
                    element,
                    Referential::World,
                    app_state.get_selection_mode(),
                )
            } else {
                None
            }
        };
    }

    /// Clear self.selected
    pub fn reset_selection(&mut self) {
        self.selected_position = None;
    }

    /// Notify the view that the selected elements have been modified
    fn update_selection<S: AppState>(&mut self, selection: &[Selection], app_state: &S) {
        log::trace!("Update selection {:?}", selection);
        let mut sphere = self.get_selected_spheres(selection);
        let tubes = self.get_selected_tubes(selection);
        let pos: Vec3 = sphere
            .iter()
            .chain(tubes.iter())
            .map(|i| i.model.extract_translation())
            .sum();
        let total_len = sphere.len() + tubes.len();
        let non_nucl_selection = selection.len() > 1;
        if non_nucl_selection && total_len > 1 {
            log::trace!("Not using center_of_selection");
            self.selected_position = Some(pos / (total_len as f32));
        } else {
            log::trace!("Using center_of_selection for updating self.selected_position");
            self.update_selected_position(app_state);
            self.selected_position = self.selected_position.or(Some(pos / (total_len as f32)));
        }
        if app_state.get_check_xover_parameters().wants_checked() {
            sphere.extend(
                self.designs
                    .get(0)
                    .map(|d| d.get_all_checked_xover_instance(true))
                    .unwrap_or_default(),
            );
        }
        if app_state.get_check_xover_parameters().wants_unchecked() {
            sphere.extend(
                self.designs
                    .get(0)
                    .map(|d| d.get_all_checked_xover_instance(false))
                    .unwrap_or_default(),
            );
        }
        self.view.borrow_mut().update(ViewUpdate::RawDna(
            Mesh::SelectedTube,
            self.get_selected_tubes(selection),
        ));
        self.view
            .borrow_mut()
            .update(ViewUpdate::RawDna(Mesh::SelectedSphere, Rc::new(sphere)));
        let (sphere, vec) = self.get_phantom_instances(app_state);
        self.view
            .borrow_mut()
            .update(ViewUpdate::RawDna(Mesh::PhantomSphere, sphere));
        self.view
            .borrow_mut()
            .update(ViewUpdate::RawDna(Mesh::PhantomTube, vec));
        let mut grids =
            if let Some(SceneElement::Grid(d_id, g_id)) = self.selected_element(app_state) {
                vec![(d_id as usize, g_id)]
            } else {
                vec![]
            };
        for s in selection.iter() {
            if let Selection::Grid(d_id, g_id) = s {
                grids.push((*d_id as usize, *g_id));
            }
        }
        self.view.borrow_mut().set_selected_grid(grids);
    }

    /// Return the sets of elements of the phantom helix
    pub fn get_phantom_instances<S: AppState>(
        &self,
        app_state: &S,
    ) -> (Rc<Vec<RawDnaInstance>>, Rc<Vec<RawDnaInstance>>) {
        let phantom_map = self.get_phantom_helices_set(app_state);
        let mut ret_sphere = Vec::new();
        let mut ret_tube = Vec::new();
        for (d_id, set) in phantom_map.iter() {
            let (spheres, tubes) =
                self.designs[*d_id as usize].make_phantom_helix_instances_raw(set);
            for sphere in spheres.iter().cloned() {
                ret_sphere.push(sphere);
            }
            for tube in tubes.iter().cloned() {
                ret_tube.push(tube);
            }
        }
        (Rc::new(ret_sphere), Rc::new(ret_tube))
    }

    /// Return a hashmap, mapping designs identifier to the set of helices whose phantom must be
    /// drawn.
    fn get_phantom_helices_set<S: AppState>(
        &self,
        app_state: &S,
    ) -> HashMap<u32, HashMap<u32, bool>> {
        let mut ret = HashMap::new();

        for (d_id, design) in self.designs.iter().enumerate() {
            let new_helices = design.get_persistent_phantom_helices();
            let set = ret.entry(d_id as u32).or_insert_with(HashMap::new);
            for h_id in new_helices.iter() {
                set.insert(*h_id, true);
            }
        }
        if self.must_draw_phantom(app_state) {
            for element in self.selected_element(app_state).into_iter() {
                match element {
                    SceneElement::DesignElement(d_id, elt_id) => {
                        let set = ret.entry(d_id).or_insert_with(HashMap::new);
                        if let Some(h_id) = self.get_helix_identifier(d_id, elt_id) {
                            set.insert(h_id, false);
                        }
                    }
                    SceneElement::PhantomElement(phantom_element) => {
                        let set = ret
                            .entry(phantom_element.design_id)
                            .or_insert_with(HashMap::new);
                        set.insert(phantom_element.helix_id, false);
                    }
                    SceneElement::Grid(d_id, g_id) => {
                        let new_helices = self.designs[d_id as usize]
                            .get_helices_grid(g_id)
                            .unwrap_or_default();
                        let set = ret.entry(d_id).or_insert_with(HashMap::new);
                        for h_id in new_helices.iter() {
                            set.insert(*h_id as u32, true);
                        }
                    }
                    SceneElement::GridCircle(d_id, position) => {
                        if let Some(h_id) = self.designs[d_id as usize].get_helix_grid(position) {
                            let set = ret.entry(d_id).or_insert_with(HashMap::new);
                            set.insert(h_id, false);
                        }
                    }
                    SceneElement::WidgetElement(_) => unreachable!(),
                    SceneElement::BezierControl { helix_id, .. } => {
                        let set = ret.entry(0).or_insert_with(HashMap::new);
                        set.insert(helix_id as u32, false);
                    }
                }
            }
        }
        ret
    }

    fn must_draw_phantom<S: AppState>(&self, app_state: &S) -> bool {
        let ret = app_state.get_selection_mode() == SelectionMode::Helix;
        if ret {
            true
        } else {
            for element in self.selected_element(app_state).iter() {
                if let SceneElement::PhantomElement(_) = element {
                    return true;
                }
            }
            false
        }
    }

    pub fn element_to_selection(
        &self,
        element: &SceneElement,
        selection_mode: SelectionMode,
    ) -> Selection {
        match element {
            SceneElement::DesignElement(design_id, element_id) => {
                if let Some(group_id) =
                    self.get_group_identifier(*design_id, *element_id, selection_mode)
                {
                    match selection_mode {
                        SelectionMode::Design => Selection::Design(*design_id),
                        SelectionMode::Strand => Selection::Strand(*design_id, group_id),
                        SelectionMode::Nucleotide => {
                            let nucl = self.designs[*design_id as usize].get_nucl(group_id);
                            let bound = self.designs[*design_id as usize].get_bound(group_id);
                            let xover_id = bound.as_ref().and_then(|xover| {
                                self.designs[*design_id as usize].get_xover_id(xover)
                            });
                            if let Some(nucl) = nucl {
                                Selection::Nucleotide(*design_id, nucl)
                            } else if let Some(id) = xover_id {
                                Selection::Xover(*design_id, id)
                            } else if let Some((n1, n2)) = bound {
                                Selection::Bound(*design_id, n1, n2)
                            } else {
                                Selection::Nothing
                            }
                        }
                        SelectionMode::Helix => Selection::Helix(*design_id, group_id),
                        SelectionMode::Grid => Selection::Grid(*design_id, group_id as usize),
                    }
                } else {
                    Selection::Nothing
                }
            }
            SceneElement::Grid(d_id, g_id) => Selection::Grid(*d_id, *g_id),
            SceneElement::GridCircle(d_id, position) => {
                let helix = self
                    .designs
                    .get(*d_id as usize)
                    .and_then(|d| d.get_helix_grid(*position))
                    .map(|h_id| Selection::Helix(*d_id, h_id));
                helix.unwrap_or(Selection::Grid(*d_id, position.grid))
            }
            SceneElement::PhantomElement(phantom) if phantom.bound => Selection::Bound(
                phantom.design_id,
                phantom.to_nucl(),
                phantom.to_nucl().left(),
            ),
            SceneElement::PhantomElement(phantom) => {
                if selection_mode == SelectionMode::Helix {
                    Selection::Helix(phantom.design_id, phantom.to_nucl().helix as u32)
                } else {
                    Selection::Nucleotide(phantom.design_id, phantom.to_nucl())
                }
            }
            SceneElement::BezierControl {
                bezier_control,
                helix_id,
            } => Selection::BezierControlPoint {
                bezier_control: *bezier_control,
                helix_id: *helix_id,
            },
            _ => Selection::Nothing,
        }
    }

    pub fn selection_to_element(&self, selection: Selection) -> Option<SceneElement> {
        match selection {
            Selection::Nucleotide(d_id, nucl) => {
                let id = self.designs[d_id as usize].get_identifier_nucl(&nucl)?;
                Some(SceneElement::DesignElement(d_id, id))
            }
            Selection::Bound(d_id, n1, n2) => {
                let id = self.designs[d_id as usize].get_identifier_bound(n1, n2)?;
                Some(SceneElement::DesignElement(d_id, id))
            }
            Selection::Xover(d_id, xover_id) => {
                let (n1, n2) = self.designs[d_id as usize].get_xover_with_id(xover_id)?;
                let id = self.designs[d_id as usize].get_identifier_bound(n1, n2)?;
                Some(SceneElement::DesignElement(d_id, id))
            }
            _ => None,
        }
    }

    /// Set the set of candidates to a given nucleotide
    pub fn set_candidate<S: AppState>(
        &mut self,
        element: Option<SceneElement>,
        app_state: &S,
    ) -> Option<Selection> {
        if log::log_enabled!(log::Level::Info) {
            if element.is_some() {
                log::debug!("candidate {:?}", element);
            }
        }
        self.candidate_element = element;
        let future_candidates = if let Some(element) = element.as_ref() {
            let selection = self.element_to_selection(element, app_state.get_selection_mode());
            if selection != Selection::Nothing {
                Some(selection)
            } else {
                None
            }
        } else {
            None
        };
        future_candidates
    }

    pub fn notify_selection(&mut self, selection: &[Selection]) {
        if selection.len() == 1 {
            match selection[0] {
                Selection::Nucleotide(d_id, nucl) => {
                    self.selected_position = self.designs[d_id as usize].get_nucl_position(nucl);
                }
                Selection::Bound(d_id, n1, n2) => {
                    let pos1 = self.designs[d_id as usize].get_nucl_position(n1);
                    let pos2 = self.designs[d_id as usize].get_nucl_position(n2);
                    self.selected_position = pos1.zip(pos2).map(|(a, b)| (a + b) / 2.);
                }
                Selection::Xover(d_id, xover_id) => {
                    if let Some((n1, n2)) = self.designs[d_id as usize].get_xover_with_id(xover_id)
                    {
                        let pos1 = self.designs[d_id as usize].get_nucl_position(n1);
                        let pos2 = self.designs[d_id as usize].get_nucl_position(n2);
                        self.selected_position = pos1.zip(pos2).map(|(a, b)| (a + b) / 2.);
                    }
                }
                Selection::BezierControlPoint {
                    helix_id,
                    bezier_control,
                } => {
                    self.selected_position = self
                        .designs
                        .get(0)
                        .and_then(|d| d.get_control_point(helix_id, bezier_control))
                }
                _ => (),
            }
        }
    }

    /// Clear the set of candidates to a given nucleotide
    pub fn reset_candidate(&mut self) {
        self.candidate_element = None;
    }

    /// Notify the view that the instances of candidates have changed
    fn update_candidate(&mut self, candidates: &[Selection]) {
        self.view.borrow_mut().update(ViewUpdate::RawDna(
            Mesh::CandidateTube,
            self.get_candidate_tubes(candidates),
        ));
        self.view.borrow_mut().update(ViewUpdate::RawDna(
            Mesh::CandidateSphere,
            self.get_candidate_spheres(candidates),
        ));
        let mut grids =
            if let Some(SceneElement::Grid(d_id, g_id)) = self.candidate_element.as_ref() {
                vec![(*d_id as usize, *g_id)]
            } else {
                vec![]
            };
        for c in candidates.iter() {
            if let Selection::Grid(d_id, g_id) = c {
                grids.push((*d_id as usize, *g_id));
            }
        }
        self.view.borrow_mut().set_candidate_grid(grids);
    }

    fn update_pivot(&mut self) {
        let spheres = if let Some(pivot) = self.pivot_position {
            vec![Design3D::<R>::pivot_sphere(pivot)]
        } else {
            vec![]
        };
        self.view
            .borrow_mut()
            .update(ViewUpdate::RawDna(Mesh::PivotSphere, Rc::new(spheres)));
    }

    fn update_free_xover(&mut self, candidates: &[Selection]) {
        let mut spheres = vec![];
        let mut tubes = vec![];
        let mut pos1 = None;
        let mut pos2 = None;
        if let Some(xover) = self
            .free_xover
            .clone()
            .or_else(|| candidate_xover(candidates))
            .as_ref()
        {
            if let Some((pos, sphere)) = self.convert_free_end(&xover.source, xover.design_id) {
                pos1 = Some(pos);
                if let Some(s) = sphere {
                    spheres.push(s);
                }
            }
            if let Some((pos, sphere)) = self.convert_free_end(&xover.target, xover.design_id) {
                pos2 = Some(pos);
                if let Some(s) = sphere {
                    spheres.push(s);
                }
            }
            if let Some((pos1, pos2)) = pos1.zip(pos2) {
                tubes.push(Design3D::<R>::free_xover_tube(pos1, pos2))
            }
        }
        self.view
            .borrow_mut()
            .update(ViewUpdate::RawDna(Mesh::XoverSphere, Rc::new(spheres)));
        self.view
            .borrow_mut()
            .update(ViewUpdate::RawDna(Mesh::XoverTube, Rc::new(tubes)));
    }

    fn convert_free_end(
        &self,
        free_end: &FreeXoverEnd,
        design_id: usize,
    ) -> Option<(Vec3, Option<RawDnaInstance>)> {
        match free_end {
            FreeXoverEnd::Nucl(nucl) => {
                let position = self.get_nucl_position(*nucl, design_id)?;
                Some((position, Some(Design3D::<R>::free_xover_sphere(position))))
            }
            FreeXoverEnd::Free(position) => Some((*position, None)),
        }
    }

    /// Notify the view that the set of instances have been modified.
    fn update_instances<S: AppState>(&mut self, app_state: &S) {
        let mut spheres = Vec::with_capacity(10_000);
        let mut tubes = Vec::with_capacity(10_000);
        let mut suggested_spheres = Vec::with_capacity(1000);
        let mut suggested_tubes = Vec::with_capacity(1000);
        let mut pasted_spheres = Vec::with_capacity(1000);
        let mut pasted_tubes = Vec::with_capacity(1000);

        let mut letters = Vec::new();
        let mut grids = Vec::new();
        let mut cones = Vec::new();
        for design in self.designs.iter() {
            for sphere in design
                .get_spheres_raw(app_state.show_insertion_representents())
                .iter()
            {
                spheres.push(*sphere);
            }
            for tube in design
                .get_tubes_raw(app_state.show_insertion_representents())
                .iter()
            {
                tubes.push(*tube);
            }
            letters = design.get_letter_instances();
            for grid in design.get_grid().iter().filter(|g| g.visible) {
                grids.push(grid.clone());
            }
            for sphere in design.get_suggested_spheres() {
                suggested_spheres.push(sphere)
            }
            for tube in design.get_suggested_tubes() {
                suggested_tubes.push(tube)
            }
            let (spheres, tubes) = design.get_pasted_strand();
            for sphere in spheres {
                pasted_spheres.push(sphere);
            }
            for tube in tubes {
                pasted_tubes.push(tube);
            }
            for cone in design.get_all_prime3_cone() {
                cones.push(cone);
            }
        }
        self.update_free_xover(app_state.get_candidates());
        self.view
            .borrow_mut()
            .update(ViewUpdate::RawDna(Mesh::Tube, Rc::new(tubes)));
        self.view
            .borrow_mut()
            .update(ViewUpdate::RawDna(Mesh::Sphere, Rc::new(spheres)));
        self.view.borrow_mut().update(ViewUpdate::RawDna(
            Mesh::SuggestionSphere,
            Rc::new(suggested_spheres),
        ));
        self.view.borrow_mut().update(ViewUpdate::RawDna(
            Mesh::SuggestionTube,
            Rc::new(suggested_tubes),
        ));
        self.view.borrow_mut().update(ViewUpdate::RawDna(
            Mesh::PastedSphere,
            Rc::new(pasted_spheres),
        ));
        self.view
            .borrow_mut()
            .update(ViewUpdate::RawDna(Mesh::PastedTube, Rc::new(pasted_tubes)));
        self.view.borrow_mut().update(ViewUpdate::Letter(letters));
        self.view
            .borrow_mut()
            .update(ViewUpdate::Grids(Rc::new(grids)));
        self.view
            .borrow_mut()
            .update(ViewUpdate::RawDna(Mesh::Prime3Cone, Rc::new(cones)));
        let (hbonds, ellipsoids) = self.designs[0].get_all_hbond();
        self.view
            .borrow_mut()
            .update(ViewUpdate::RawDna(Mesh::HBond, Rc::new(hbonds)));
        self.view
            .borrow_mut()
            .update(ViewUpdate::RawDna(Mesh::BaseEllipsoid, Rc::new(ellipsoids)));
    }

    fn update_discs<S: AppState>(&mut self, app_state: &S) {
        let mut discs = Vec::new();
        let mut letters: Vec<Vec<LetterInstance>> = vec![vec![]; 10];
        let right = self.view.borrow().get_camera().borrow().right_vec();
        let up = self.view.borrow().get_camera().borrow().up_vec();
        let mut selected_discs: Vec<GridPosition> = Vec::new();
        let mut candidate_discs: Vec<GridPosition> = Vec::new();
        let design = &self.designs[0];
        macro_rules! discs {
            () => {
                Discs {
                    design,
                    selection: &mut selected_discs,
                    candidates: &mut candidate_discs,
                    discs: &mut discs,
                }
            };
        }

        // If we are building helices, we want to show candidates grid circle even when they do not
        // correspond to an existing helix
        if app_state.get_action_mode().0.is_build() {
            if let Some(SceneElement::GridCircle(0, position)) = self.candidate_element.as_ref() {
                add_discs(*position, discs!(), DiscLevel::Candidate);
            }
        }

        for c in app_state.get_candidates() {
            if let Selection::Helix(0, h_id) = c {
                if let Some(pos) = design.get_helix_grid_position(*h_id) {
                    add_discs(pos.light(), discs!(), DiscLevel::Candidate)
                };
            }
        }

        for s in app_state.get_selection() {
            if let Selection::Helix(0, h_id) = s {
                if let Some(pos) = design.get_helix_grid_position(*h_id) {
                    add_discs(pos.light(), discs!(), DiscLevel::Selection)
                }
            }
        }
        for design in self.designs.iter() {
            for grid in design.get_grid().iter().filter(|g| g.visible) {
                for (x, y) in design.get_helices_grid_coord(grid.id) {
                    add_discs(
                        GridPosition {
                            grid: grid.id,
                            x,
                            y,
                        },
                        discs!(),
                        DiscLevel::Scene,
                    );
                }
                for ((x, y), h_id) in design.get_helices_grid_key_coord(grid.id) {
                    grid.letter_instance(x, y, h_id, &mut letters, right, up);
                }
            }
        }
        self.view.borrow_mut().update(ViewUpdate::GridDiscs(discs));
        self.view
            .borrow_mut()
            .update(ViewUpdate::GridLetter(letters));
    }

    /// Notify the view of an update of the model matrices
    fn update_matrices(&mut self) {
        let mut matrices = Vec::new();
        for design in self.designs.iter() {
            matrices.push(design.get_model_matrix());
        }
        self.view
            .borrow_mut()
            .update(ViewUpdate::ModelMatrices(matrices));
    }

    pub fn get_fitting_camera_position(&self) -> Option<Vec3> {
        let view = self.view.borrow();
        let basis = view.get_camera().borrow().get_basis();
        let fovy = view.get_projection().borrow().get_fovy();
        let ratio = view.get_projection().borrow().get_ratio();
        self.designs
            .get(0)
            .and_then(|d| d.get_fitting_camera_position(basis, fovy, ratio))
    }

    /// Return the point in the middle of the selected design
    pub fn get_middle_point(&self, design_id: u32) -> Vec3 {
        self.designs[design_id as usize].middle_point()
    }

<<<<<<< HEAD
=======
    fn get_number_spheres(&self) -> usize {
        self.designs
            .iter()
            .map(|d| d.get_spheres_raw(false).len())
            .sum()
    }

    fn get_number_tubes(&self) -> usize {
        self.designs
            .iter()
            .map(|d| d.get_tubes_raw(false).len())
            .sum()
    }

>>>>>>> edd2a066
    pub fn get_widget_basis<S: AppState>(&self, app_state: &S) -> Option<Rotor3> {
        self.get_selected_basis(app_state).map(|b| {
            if app_state.get_widget_basis().is_axis_aligned() {
                Rotor3::identity()
            } else {
                b
            }
        })
    }

    fn get_forced_widget_basis<S: AppState>(&self, app_state: &S) -> Option<Rotor3> {
        if app_state.get_widget_basis().is_axis_aligned()
            && !(self.handle_colors == HandleColors::Cym
                && app_state.get_action_mode().0 == ActionMode::Rotate)
        {
            Some(Rotor3::identity())
        } else {
            None
        }
    }

    fn get_selected_basis<S: AppState>(&self, app_state: &S) -> Option<Rotor3> {
        let from_selected_element = match self.selected_element(app_state) {
            Some(SceneElement::DesignElement(d_id, _)) => match self
                .get_sub_selection_mode(app_state)
            {
                SelectionMode::Nucleotide | SelectionMode::Design | SelectionMode::Strand => None,
                SelectionMode::Grid => Some(self.designs[d_id as usize].get_basis()),
                SelectionMode::Helix => {
                    let h_id = self.get_selected_group(app_state)?;
                    if let Some(grid_position) =
                        self.designs[d_id as usize].get_helix_grid_position(h_id)
                    {
                        self.designs[d_id as usize].get_grid_basis(grid_position.grid)
                    } else {
                        self.designs[d_id as usize].get_helix_basis(h_id)
                    }
                }
            },
            Some(SceneElement::PhantomElement(phantom_element)) => {
                let d_id = phantom_element.design_id;
                match self.get_sub_selection_mode(app_state) {
                    SelectionMode::Nucleotide | SelectionMode::Design | SelectionMode::Strand => {
                        None
                    }
                    SelectionMode::Grid => Some(self.designs[d_id as usize].get_basis()),
                    SelectionMode::Helix => {
                        let h_id = phantom_element.helix_id;
                        self.designs[d_id as usize].get_helix_basis(h_id)
                    }
                }
            }
            Some(SceneElement::Grid(d_id, g_id)) => {
                self.designs[d_id as usize].get_grid_basis(g_id)
            }
            Some(SceneElement::GridCircle(d_id, position)) => {
                self.designs[d_id as usize].get_grid_basis(position.grid)
            }
            Some(SceneElement::BezierControl {
                helix_id,
                bezier_control,
            }) => self.designs[0].get_bezier_control_basis(helix_id, bezier_control),
            _ => None,
        };
        let from_selection = match app_state.get_selection().get(0) {
            Some(Selection::Grid(d_id, g_id)) => self
                .designs
                .get(*d_id as usize)
                .and_then(|d| d.get_grid_basis(*g_id)),
            Some(Selection::Helix(d_id, h_id)) => {
                if let Some(grid_position) =
                    self.designs[*d_id as usize].get_helix_grid_position(*h_id)
                {
                    self.designs[*d_id as usize].get_grid_basis(grid_position.grid)
                } else {
                    self.designs[*d_id as usize].get_helix_basis(*h_id)
                }
            }
            Some(_) => Some(Rotor3::identity()),
            None => None,
        };
        //from_selection.or(from_selected_element)
        from_selected_element.or(from_selection)
    }

    pub fn can_start_builder(&self, element: Option<SceneElement>) -> Option<Nucl> {
        let selected = element.as_ref()?;
        let design = selected.get_design()?;
        self.designs[design as usize].can_start_builder(selected)
    }

    pub fn element_to_nucl(
        &self,
        element: &Option<SceneElement>,
        non_phantom: bool,
    ) -> Option<(Nucl, usize)> {
        match element {
            Some(SceneElement::DesignElement(d_id, n_id)) => self.designs[*d_id as usize]
                .get_nucl(*n_id)
                .zip(Some(*d_id as usize)),
            Some(SceneElement::PhantomElement(pe)) => {
                let nucl = pe.to_nucl();
                if non_phantom {
                    Some((nucl, pe.design_id as usize))
                        .filter(|n| self.designs[pe.design_id as usize].has_nucl(&n.0))
                } else {
                    Some((nucl, pe.design_id as usize))
                }
            }
            _ => None,
        }
    }

    pub fn get_nucl_position(&self, nucl: Nucl, design_id: usize) -> Option<Vec3> {
        let design = self.designs.get(design_id)?;
        design.get_nucl_position(nucl)
    }

    /*
    /// Set the selection to a given nucleotide if it exists in the design.
    pub fn select_nucl(&mut self, nucl: Nucl, design_id: usize) {
        let e_id = self.designs[design_id].get_identifier_nucl(&nucl);
        if let Some(id) = e_id {
            self.set_selection(Some(SceneElement::DesignElement(design_id as u32, id)));
        }
    }*/

    #[allow(dead_code)]
    pub fn get_candidate_nucl(&self) -> Option<Nucl> {
        match self.candidate_element.as_ref() {
            None => None,
            Some(SceneElement::DesignElement(d_id, n_id)) => {
                self.designs[*d_id as usize].get_nucl(*n_id)
            }
            Some(SceneElement::PhantomElement(pe)) => Some(pe.to_nucl()),
            _ => None,
        }
    }

    pub fn init_free_xover(&mut self, nucl: Nucl, position: Vec3, design_id: usize) {
        self.free_xover_update = true;
        self.free_xover = Some(FreeXover {
            source: FreeXoverEnd::Nucl(nucl),
            target: FreeXoverEnd::Free(position),
            design_id,
        });
    }

    pub fn update_free_xover_target(&mut self, element: Option<SceneElement>, position: Vec3) {
        self.free_xover_update = true;
        let nucl = self.element_to_nucl(&element, true);
        if let Some(free_xover) = self.free_xover.as_mut() {
            free_xover.target = FreeXoverEnd::Free(position);
            if let FreeXoverEnd::Nucl(origin_nucl) = free_xover.source {
                if let Some((nucl, _)) = nucl.filter(|n| n.1 == free_xover.design_id) {
                    if nucl.helix != origin_nucl.helix
                        && !self.designs[free_xover.design_id].both_prime3(origin_nucl, nucl)
                        && !self.designs[free_xover.design_id].both_prime5(origin_nucl, nucl)
                    {
                        free_xover.target = FreeXoverEnd::Nucl(nucl);
                    }
                }
            }
        }
    }

    pub fn end_free_xover(&mut self) {
        self.free_xover_update = true;
        self.free_xover = None;
    }

    fn get_sub_selection_mode<S: AppState>(&self, app_state: &S) -> SelectionMode {
        if app_state.get_selection_mode() == SelectionMode::Nucleotide {
            self.sub_selection_mode
        } else {
            app_state.get_selection_mode()
        }
    }

    pub fn get_selected_element<S: AppState>(&self, app_state: &S) -> Selection {
        if let Some(selection) = self.selected_element(app_state).as_ref() {
            self.element_to_selection(selection, self.get_sub_selection_mode(app_state))
        } else {
            Selection::Nothing
        }
    }

    fn selected_element<S: AppState>(&self, app_state: &S) -> Option<SceneElement> {
        let center_of_selection = app_state.get_selected_element();
        let provided_center =
            center_of_selection.and_then(|s| self.center_of_selection_to_element(s));
        provided_center.or_else(|| self.default_element(app_state))
    }

    fn center_of_selection_to_element(
        &self,
        center_of_selection: CenterOfSelection,
    ) -> Option<SceneElement> {
        match center_of_selection {
            CenterOfSelection::Bound(d_id, n1, n2) => self
                .designs
                .get(d_id as usize)
                .and_then(|d| {
                    d.get_identifier_bound(n1, n2)
                        .or_else(|| d.get_identifier_bound(n2, n1))
                })
                .map(|id| SceneElement::DesignElement(d_id, id)),
            CenterOfSelection::Nucleotide(d_id, n1) => self
                .designs
                .get(d_id as usize)
                .and_then(|d| d.get_identifier_nucl(&n1))
                .map(|id| SceneElement::DesignElement(d_id, id)),
            CenterOfSelection::HelixGridPosition {
                design,
                grid_id,
                x,
                y,
            } => Some(SceneElement::GridCircle(
                design,
                GridPosition {
                    grid: grid_id,
                    x,
                    y,
                },
            )),
            CenterOfSelection::BezierControlPoint {
                helix_id,
                bezier_control,
            } => Some(SceneElement::BezierControl {
                helix_id,
                bezier_control,
            }),
        }
    }

    /// Return a default selected element when no center of selection was provided
    fn default_element<S: AppState>(&self, app_state: &S) -> Option<SceneElement> {
        log::trace!("Using default element");
        let selected_object = app_state.get_selection().get(0)?;
        let design = selected_object
            .get_design()
            .and_then(|d_id| self.designs.get(d_id as usize))?;
        match selected_object {
            Selection::Helix(d_id, h_id) => {
                if let Some(pos) = design.get_helix_grid_position(*h_id) {
                    Some(SceneElement::GridCircle(*d_id, pos.light()))
                } else {
                    Some(SceneElement::PhantomElement(PhantomElement {
                        design_id: *d_id,
                        helix_id: *h_id,
                        forward: true,
                        bound: false,
                        position: 0,
                    }))
                }
            }
            Selection::Bound(d_id, n1, n2) => design
                .get_identifier_bound(*n1, *n2)
                .or_else(|| design.get_identifier_bound(*n2, *n1))
                .map(|bound_id| SceneElement::DesignElement(*d_id, bound_id)),
            Selection::Nucleotide(d_id, nucl) => design
                .get_identifier_nucl(nucl)
                .map(|nucl_id| SceneElement::DesignElement(*d_id, nucl_id)),
            Selection::Grid(d_id, g_id) => Some(SceneElement::GridCircle(
                *d_id,
                GridPosition {
                    grid: *g_id,
                    x: 0,
                    y: 0,
                },
            )),
            Selection::Xover(d_id, xover_id) => design
                .get_element_identifier_from_xover_id(*xover_id)
                .map(|e_id| SceneElement::DesignElement(*d_id, e_id)),
            _ => None,
        }
    }

    fn scene_element_to_center_of_selection(
        &self,
        element: SceneElement,
    ) -> Option<CenterOfSelection> {
        match element {
            SceneElement::PhantomElement(pe) => {
                if pe.bound {
                    Some(CenterOfSelection::Bound(
                        pe.design_id,
                        pe.to_nucl(),
                        pe.to_nucl().prime3(),
                    ))
                } else {
                    Some(CenterOfSelection::Nucleotide(pe.design_id, pe.to_nucl()))
                }
            }
            SceneElement::Grid(design, grid_id) => Some(CenterOfSelection::HelixGridPosition {
                design,
                grid_id,
                x: 0,
                y: 0,
            }),
            SceneElement::GridCircle(design, position) => {
                Some(CenterOfSelection::HelixGridPosition {
                    design,
                    grid_id: position.grid,
                    x: position.x,
                    y: position.y,
                })
            }
            SceneElement::DesignElement(d_id, e_id) => {
                self.designs.get(d_id as usize).and_then(|d| {
                    d.get_nucl(e_id)
                        .map(|n| CenterOfSelection::Nucleotide(d_id, n))
                        .or_else(|| {
                            d.get_bound(e_id)
                                .map(|(n1, n2)| CenterOfSelection::Bound(d_id, n1, n2))
                        })
                })
            }
            SceneElement::WidgetElement(_) => None,
            SceneElement::BezierControl {
                helix_id,
                bezier_control,
            } => Some(CenterOfSelection::BezierControlPoint {
                helix_id,
                bezier_control,
            }),
        }
    }

    pub fn notify_handle_movement(&mut self) {
        self.handle_need_opdate = true;
    }
}

pub(super) trait WantWidget: Sized + 'static {
    const ALL: &'static [Self];

    fn wants_rotation(&self) -> bool;
    fn wants_handle(&self) -> bool;
}

impl WantWidget for ActionMode {
    const ALL: &'static [ActionMode] = &[
        ActionMode::Normal,
        ActionMode::Translate,
        ActionMode::Rotate,
        ActionMode::Build(false),
        ActionMode::Cut,
    ];

    fn wants_rotation(&self) -> bool {
        match self {
            ActionMode::Rotate => true,
            _ => false,
        }
    }

    fn wants_handle(&self) -> bool {
        match self {
            ActionMode::Translate => true,
            _ => false,
        }
    }
}

#[derive(Clone, Debug)]
struct FreeXover {
    source: FreeXoverEnd,
    target: FreeXoverEnd,
    design_id: usize,
}

#[derive(Clone, Debug)]
enum FreeXoverEnd {
    Free(Vec3),
    Nucl(Nucl),
}

fn toggle_selection(mode: SelectionMode) -> SelectionMode {
    match mode {
        SelectionMode::Nucleotide => SelectionMode::Strand,
        SelectionMode::Strand => SelectionMode::Helix,
        SelectionMode::Helix => SelectionMode::Nucleotide,
        mode => mode,
    }
}

use super::controller::Data as ControllerData;

impl<R: DesignReader> ControllerData for Data<R> {
    fn element_to_nucl(
        &self,
        element: &Option<SceneElement>,
        non_phantom: bool,
    ) -> Option<(Nucl, usize)> {
        self.element_to_nucl(element, non_phantom)
    }

    fn get_nucl_position(&self, nucl: Nucl, design_id: usize) -> Option<Vec3> {
        self.get_nucl_position(nucl, design_id)
    }

    fn attempt_xover(
        &self,
        source: &Option<SceneElement>,
        target: &Option<SceneElement>,
    ) -> Option<(Nucl, Nucl, usize)> {
        self.attempt_xover(source, target)
    }

    fn can_start_builder(&self, element: Option<SceneElement>) -> Option<Nucl> {
        self.can_start_builder(element)
    }

    fn get_grid_object(&self, position: GridPosition) -> Option<GridObject> {
        self.designs
            .get(0)
            .and_then(|d| d.get_grid_object(position))
    }

    fn notify_rotating_pivot(&mut self) {
        self.rotating_pivot = true;
    }

    fn stop_rotating_pivot(&mut self) {
        self.rotating_pivot = false;
    }

    fn update_handle_colors(&mut self, colors: HandleColors) {
        if self.handle_colors != colors {
            self.handle_need_opdate = true;
            self.handle_colors = colors;
        }
    }

    fn element_to_selection(&self, element: &Option<SceneElement>) -> Selection {
        element
            .map(|elt| self.element_to_selection(&elt, SelectionMode::Nucleotide))
            .unwrap_or(Selection::Nothing)
    }
}

#[derive(Debug, Clone, PartialOrd, PartialEq)]
enum DiscLevel {
    Scene,
    Selection,
    Candidate,
}

impl DiscLevel {
    fn color(&self) -> u32 {
        match self {
            Self::Candidate => 0xAA_00_FF_00,
            Self::Selection => 0xAA_FF_00_00,
            Self::Scene => 0xAA_FF_FF_FF,
        }
    }
}

struct Discs<'a, R: DesignReader> {
    discs: &'a mut Vec<GridDisc>,
    selection: &'a mut Vec<GridPosition>,
    candidates: &'a mut Vec<GridPosition>,
    design: &'a Design3D<R>,
}

fn add_discs<R: DesignReader>(pos: GridPosition, discs: Discs<R>, level: DiscLevel) {
    if let Some(grid) = discs.design.get_grid().get(pos.grid) {
        let new_disc_instances = match level {
            DiscLevel::Candidate => {
                discs.candidates.push(pos);
                Some(grid.disc(pos.x, pos.y, level.color(), 0))
            }
            DiscLevel::Selection => {
                if !discs.candidates.contains(&pos) {
                    discs.selection.push(pos);
                    Some(grid.disc(pos.x, pos.y, level.color(), 0))
                } else {
                    None
                }
            }
            DiscLevel::Scene => {
                if !discs.candidates.contains(&pos) && !discs.selection.contains(&pos) {
                    Some(grid.disc(pos.x, pos.y, level.color(), 0))
                } else {
                    None
                }
            }
        };
        if let Some((d1, d2)) = new_disc_instances {
            discs.discs.push(d1);
            discs.discs.push(d2);
        }
    } else {
        log::error!("Could not get grid {:?}", pos.grid);
    }
}

fn candidate_xover(candidates: &[Selection]) -> Option<FreeXover> {
    if candidates.len() == 2 {
        if let (Selection::Nucleotide(_, n1), Selection::Nucleotide(_, n2)) =
            (candidates[0], candidates[1])
        {
            Some(FreeXover {
                source: FreeXoverEnd::Nucl(n1),
                target: FreeXoverEnd::Nucl(n2),
                design_id: 0,
            })
        } else {
            None
        }
    } else {
        None
    }
}<|MERGE_RESOLUTION|>--- conflicted
+++ resolved
@@ -131,11 +131,8 @@
         }
         if app_state.design_was_modified(older_app_state)
             || app_state.suggestion_parameters_were_updated(older_app_state)
-<<<<<<< HEAD
             || app_state.draw_options_were_updated(older_app_state)
-=======
             || app_state.insertion_bond_display_was_modified(older_app_state)
->>>>>>> edd2a066
         {
             for d in self.designs.iter_mut() {
                 d.thick_helices = app_state.get_draw_options().thick_helices;
@@ -1427,23 +1424,6 @@
         self.designs[design_id as usize].middle_point()
     }
 
-<<<<<<< HEAD
-=======
-    fn get_number_spheres(&self) -> usize {
-        self.designs
-            .iter()
-            .map(|d| d.get_spheres_raw(false).len())
-            .sum()
-    }
-
-    fn get_number_tubes(&self) -> usize {
-        self.designs
-            .iter()
-            .map(|d| d.get_tubes_raw(false).len())
-            .sum()
-    }
-
->>>>>>> edd2a066
     pub fn get_widget_basis<S: AppState>(&self, app_state: &S) -> Option<Rotor3> {
         self.get_selected_basis(app_state).map(|b| {
             if app_state.get_widget_basis().is_axis_aligned() {
